--- conflicted
+++ resolved
@@ -80,16 +80,11 @@
         env:
           COMPILER: gcc
         run: ci/actions/linux/install_deps.sh
-<<<<<<< HEAD
-      - name: Deploy Docker Hub (nanocurrency/nano)
-        if: ${{ github.repository == 'nanocurrency/nano-node' }}
-        run: TRAVIS_TAG=${TAG} ci/actions/linux/deploy-docker.sh
-=======
       - name: Build Docker (nanocurrency/nano)
         run: TRAVIS_TAG=${TAG} ci/actions/linux/docker-build.sh
-      - name: Deploy Docker (nanocurrency/nano)
+      - name: Deploy Docker Hub (nanocurrency/nano)
+      if: ${{ github.repository == 'nanocurrency/nano-node' }}
         run: TRAVIS_TAG=${TAG} ci/actions/linux/docker-deploy.sh
->>>>>>> 1f45128b
         env:
           DOCKER_PASSWORD: ${{ secrets.DOCKER_PASSWORD }}
       - name: Login to ghcr.io
