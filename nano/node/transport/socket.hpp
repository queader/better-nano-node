#pragma once

#include <nano/boost/asio/ip/tcp.hpp>
#include <nano/boost/asio/strand.hpp>
#include <nano/lib/asio.hpp>
#include <nano/lib/locks.hpp>
#include <nano/lib/timer.hpp>
#include <nano/node/transport/traffic_type.hpp>

#include <chrono>
#include <map>
#include <memory>
#include <optional>
#include <queue>
#include <unordered_map>
#include <vector>

namespace boost::asio::ip
{
class network_v6;
}

namespace nano
{
class node;
}

namespace nano::transport
{
/** Policy to affect at which stage a buffer can be dropped */
enum class buffer_drop_policy
{
	/** Can be dropped by bandwidth limiter (default) */
	limiter,
	/** Should not be dropped by bandwidth limiter */
	no_limiter_drop,
	/** Should not be dropped by bandwidth limiter or socket write queue limiter */
	no_socket_drop
};

class server_socket;

/** Socket class for tcp clients and newly accepted connections */
class socket : public std::enable_shared_from_this<nano::transport::socket>
{
	friend class server_socket;
	friend class tcp_server;
	friend class tcp_channels;

public:
	static std::size_t constexpr default_max_queue_size = 128;

	enum class type_t
	{
		undefined,
		bootstrap,
		realtime,
		realtime_response_server // special type for tcp channel response server
	};

	enum class endpoint_type_t
	{
		server,
		client
	};

	/**
	 * Constructor
	 * @param node Owning node
	 * @param endpoint_type_a The endpoint's type: either server or client
	 */
	explicit socket (nano::node & node, endpoint_type_t endpoint_type_a, std::size_t max_queue_size = default_max_queue_size);
	virtual ~socket ();

	void start ();

	void async_connect (boost::asio::ip::tcp::endpoint const &, std::function<void (boost::system::error_code const &)>);
	void async_read (std::shared_ptr<std::vector<uint8_t>> const &, std::size_t, std::function<void (boost::system::error_code const &, std::size_t)>);
	void async_write (nano::shared_const_buffer const &, std::function<void (boost::system::error_code const &, std::size_t)> callback = {}, nano::transport::traffic_type = nano::transport::traffic_type::generic);

	virtual void close ();
	boost::asio::ip::tcp::endpoint remote_endpoint () const;
	boost::asio::ip::tcp::endpoint local_endpoint () const;
	/** Returns true if the socket has timed out */
	bool has_timed_out () const;
	/** This can be called to change the maximum idle time, e.g. based on the type of traffic detected. */
	void set_default_timeout_value (std::chrono::seconds);
	std::chrono::seconds get_default_timeout_value () const;
	void set_timeout (std::chrono::seconds);
	void set_silent_connection_tolerance_time (std::chrono::seconds tolerance_time_a);

	bool max (nano::transport::traffic_type = nano::transport::traffic_type::generic) const;
	bool full (nano::transport::traffic_type = nano::transport::traffic_type::generic) const;

	type_t type () const
	{
		return type_m;
	};
	void type_set (type_t type_a)
	{
		type_m = type_a;
	}
	endpoint_type_t endpoint_type () const
	{
		return endpoint_type_m;
	}
	bool is_realtime_connection () const
	{
		return type () == nano::transport::socket::type_t::realtime || type () == nano::transport::socket::type_t::realtime_response_server;
	}
	bool is_bootstrap_connection () const
	{
		return type () == nano::transport::socket::type_t::bootstrap;
	}
	bool is_closed () const
	{
		return closed;
	}
	bool alive () const
	{
		return !closed && tcp_socket.is_open ();
	}

private:
	class write_queue
	{
	public:
		using buffer_t = nano::shared_const_buffer;
		using callback_t = std::function<void (boost::system::error_code const &, std::size_t)>;

		struct entry
		{
			buffer_t buffer;
			callback_t callback;
		};

	public:
		explicit write_queue (std::size_t max_size);

		bool insert (buffer_t const &, callback_t, nano::transport::traffic_type);
		std::optional<entry> pop ();
		void clear ();
		std::size_t size (nano::transport::traffic_type) const;
		bool empty () const;

		std::size_t const max_size;

	private:
		mutable nano::mutex mutex;
		std::unordered_map<nano::transport::traffic_type, std::queue<entry>> queues;
	};

	write_queue send_queue;

protected:
	boost::asio::strand<boost::asio::io_context::executor_type> strand;
	boost::asio::ip::tcp::socket tcp_socket;
	nano::node & node;

	/** The other end of the connection */
	boost::asio::ip::tcp::endpoint remote;

	/** number of seconds of inactivity that causes a socket timeout
	 *  activity is any successful connect, send or receive event
	 */
	std::atomic<uint64_t> timeout;

	/** the timestamp (in seconds since epoch) of the last time there was successful activity on the socket
	 *  activity is any successful connect, send or receive event
	 */
	std::atomic<uint64_t> last_completion_time_or_init;

	/** the timestamp (in seconds since epoch) of the last time there was successful receive on the socket
	 *  successful receive includes graceful closing of the socket by the peer (the read succeeds but returns 0 bytes)
	 */
	std::atomic<nano::seconds_t> last_receive_time_or_init;

	/** Flag that is set when cleanup decides to close the socket due to timeout.
	 *  NOTE: Currently used by tcp_server::timeout() but I suspect that this and tcp_server::timeout() are not needed.
	 */
	std::atomic<bool> timed_out{ false };

	/** the timeout value to use when calling set_default_timeout() */
	std::atomic<std::chrono::seconds> default_timeout;

	/** used in real time server sockets, number of seconds of no receive traffic that will cause the socket to timeout */
	std::chrono::seconds silent_connection_tolerance_time;

	/** Set by close() - completion handlers must check this. This is more reliable than checking
	 error codes as the OS may have already completed the async operation. */
	std::atomic<bool> closed{ false };

	/** Updated only from strand, but stored as atomic so it can be read from outside */
	std::atomic<bool> write_in_progress{ false };

	void close_internal ();
	void write_queued_messages ();
	void set_default_timeout ();
	void set_last_completion ();
	void set_last_receive_time ();
<<<<<<< HEAD
	void ongoing_checkup ();
	void read_impl (std::shared_ptr<std::vector<uint8_t>> const & data_a, size_t size_a, std::function<void (boost::system::error_code const &, std::size_t)> callback_a);
=======
	void checkup ();
	void read_impl (std::shared_ptr<std::vector<uint8_t>> const & data_a, std::size_t size_a, std::function<void (boost::system::error_code const &, std::size_t)> callback_a);
>>>>>>> 168367ac

private:
	type_t type_m{ type_t::undefined };
	endpoint_type_t endpoint_type_m;

public:
	std::size_t const max_queue_size;
};

std::string socket_type_to_string (socket::type_t type);

using address_socket_mmap = std::multimap<boost::asio::ip::address, std::weak_ptr<socket>>;

namespace socket_functions
{
	boost::asio::ip::network_v6 get_ipv6_subnet_address (boost::asio::ip::address_v6 const &, std::size_t);
	boost::asio::ip::address first_ipv6_subnet_address (boost::asio::ip::address_v6 const &, std::size_t);
	boost::asio::ip::address last_ipv6_subnet_address (boost::asio::ip::address_v6 const &, std::size_t);
	std::size_t count_subnetwork_connections (nano::transport::address_socket_mmap const &, boost::asio::ip::address_v6 const &, std::size_t);
}

/** Socket class for TCP servers */
class server_socket final : public socket
{
public:
	/**
	 * Constructor
	 * @param node_a Owning node
	 * @param local_a Address and port to listen on
	 * @param max_connections_a Maximum number of concurrent connections
	 */
	explicit server_socket (nano::node & node_a, boost::asio::ip::tcp::endpoint local_a, std::size_t max_connections_a);
	/**Start accepting new connections */
	void start (boost::system::error_code &);
	/** Stop accepting new connections */
	void close () override;
	/** Register callback for new connections. The callback must return true to keep accepting new connections. */
	void on_connection (std::function<bool (std::shared_ptr<nano::transport::socket> const & new_connection, boost::system::error_code const &)>);
	uint16_t listening_port ()
	{
		return acceptor.local_endpoint ().port ();
	}

private:
	nano::transport::address_socket_mmap connections_per_address;
	boost::asio::ip::tcp::acceptor acceptor;
	boost::asio::ip::tcp::endpoint local;
	std::size_t max_inbound_connections;
	void evict_dead_connections ();
	void on_connection_requeue_delayed (std::function<bool (std::shared_ptr<nano::transport::socket> const & new_connection, boost::system::error_code const &)>);
	/** Checks whether the maximum number of connections per IP was reached. If so, it returns true. */
	bool limit_reached_for_incoming_ip_connections (std::shared_ptr<nano::transport::socket> const & new_connection);
	bool limit_reached_for_incoming_subnetwork_connections (std::shared_ptr<nano::transport::socket> const & new_connection);
};

/** Socket class for TCP clients */
class client_socket final : public socket
{
public:
	/**
	 * Constructor
	 * @param node_a Owning node
	 */
	explicit client_socket (nano::node & node_a, std::size_t max_queue_size = default_max_queue_size) :
		socket{ node_a, endpoint_type_t::client, max_queue_size }
	{
	}
};
}<|MERGE_RESOLUTION|>--- conflicted
+++ resolved
@@ -198,13 +198,8 @@
 	void set_default_timeout ();
 	void set_last_completion ();
 	void set_last_receive_time ();
-<<<<<<< HEAD
 	void ongoing_checkup ();
-	void read_impl (std::shared_ptr<std::vector<uint8_t>> const & data_a, size_t size_a, std::function<void (boost::system::error_code const &, std::size_t)> callback_a);
-=======
-	void checkup ();
 	void read_impl (std::shared_ptr<std::vector<uint8_t>> const & data_a, std::size_t size_a, std::function<void (boost::system::error_code const &, std::size_t)> callback_a);
->>>>>>> 168367ac
 
 private:
 	type_t type_m{ type_t::undefined };
