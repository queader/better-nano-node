--- conflicted
+++ resolved
@@ -2,10 +2,6 @@
 
 #include <nano/node/common.hpp>
 #include <nano/node/messages.hpp>
-<<<<<<< HEAD
-#include <nano/node/transport/socket.hpp>
-=======
->>>>>>> 97abf643
 
 #include <memory>
 #include <vector>
@@ -56,17 +52,10 @@
 		 * If message is received successfully, error code won't be set and message will be non-null. `status` field will be set to `success`.
 		 * Should not be called until the previous invocation finishes and calls the callback.
 		 */
-<<<<<<< HEAD
-		void read (std::shared_ptr<nano::transport::socket> socket, callback_type const && callback);
-
-	private:
-		void received_header (std::shared_ptr<nano::transport::socket> socket, callback_type const && callback);
-=======
 		void read (callback_type const && callback);
 
 	private:
 		void received_header (callback_type const && callback);
->>>>>>> 97abf643
 		void received_message (nano::message_header header, std::size_t payload_size, callback_type const && callback);
 
 		/*
