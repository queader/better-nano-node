#pragma once

#include <nano/node/common.hpp>
#include <nano/node/messages.hpp>
#include <nano/node/transport/socket.hpp>

#include <atomic>

namespace nano
{
class message;
}

namespace nano::transport
{
class message_deserializer;
class tcp_server;

/**
 * Server side portion of bootstrap sessions. Listens for new socket connections and spawns tcp_server objects when connected.
 */
class tcp_listener final
{
public:
	tcp_listener (uint16_t, nano::node &);
	void start ();
	void stop ();
	void accept_action (boost::system::error_code const &, std::shared_ptr<nano::transport::socket> const &);
	std::size_t connection_count ();

	nano::mutex mutex;
	std::unordered_map<nano::transport::tcp_server *, std::weak_ptr<nano::transport::tcp_server>> connections;
	nano::tcp_endpoint endpoint ();
	nano::node & node;
	std::shared_ptr<nano::transport::server_socket> listening_socket;
	bool on{ false };
	std::atomic<std::size_t> bootstrap_count{ 0 };
	std::atomic<std::size_t> realtime_count{ 0 };
	uint16_t port;
};

std::unique_ptr<container_info_component> collect_container_info (tcp_listener & bootstrap_listener, std::string const & name);

class tcp_server final : public std::enable_shared_from_this<tcp_server>
{
public:
	tcp_server (std::shared_ptr<nano::transport::socket>, std::shared_ptr<nano::node>, bool allow_bootstrap = true);
	~tcp_server ();

	void start ();
	void stop ();

	void timeout ();

<<<<<<< HEAD
	std::shared_ptr<nano::socket> const socket;
=======
	void send_handshake_response (nano::uint256_union query);

	std::shared_ptr<nano::transport::socket> const socket;
>>>>>>> ce97409b
	std::shared_ptr<nano::node> const node;
	nano::mutex mutex;
	std::atomic<bool> stopped{ false };
	std::atomic<bool> handshake_query_received{ false };
	// Remote enpoint used to remove response channel even after socket closing
	nano::tcp_endpoint remote_endpoint{ boost::asio::ip::address_v6::any (), 0 };
	nano::account remote_node_id{};
	std::chrono::steady_clock::time_point last_telemetry_req{};

private:
	void send_handshake_response (nano::node_id_handshake::query_payload const & query);

	void receive_message ();
	void received_message (std::unique_ptr<nano::message> message);
	bool process_message (std::unique_ptr<nano::message> message);

	void queue_realtime (std::unique_ptr<nano::message> message);

	bool to_bootstrap_connection ();
	bool to_realtime_connection (nano::account const & node_id);
	bool is_undefined_connection () const;
	bool is_bootstrap_connection () const;
	bool is_realtime_connection () const;

	std::shared_ptr<nano::transport::message_deserializer> message_deserializer;

	bool allow_bootstrap;

private:
	class handshake_message_visitor : public nano::message_visitor
	{
	public:
		bool process{ false };
		bool bootstrap{ false };

		explicit handshake_message_visitor (std::shared_ptr<tcp_server>);

		void node_id_handshake (nano::node_id_handshake const &) override;
		void bulk_pull (nano::bulk_pull const &) override;
		void bulk_pull_account (nano::bulk_pull_account const &) override;
		void bulk_push (nano::bulk_push const &) override;
		void frontier_req (nano::frontier_req const &) override;

	private:
		std::shared_ptr<tcp_server> server;
	};

	class realtime_message_visitor : public nano::message_visitor
	{
	public:
		bool process{ false };

		explicit realtime_message_visitor (tcp_server &);

		void keepalive (nano::keepalive const &) override;
		void publish (nano::publish const &) override;
		void confirm_req (nano::confirm_req const &) override;
		void confirm_ack (nano::confirm_ack const &) override;
		void frontier_req (nano::frontier_req const &) override;
		void telemetry_req (nano::telemetry_req const &) override;
		void telemetry_ack (nano::telemetry_ack const &) override;
		void asc_pull_req (nano::asc_pull_req const &) override;
		void asc_pull_ack (nano::asc_pull_ack const &) override;

	private:
		tcp_server & server;
	};

	class bootstrap_message_visitor : public nano::message_visitor
	{
	public:
		bool processed{ false };

		explicit bootstrap_message_visitor (std::shared_ptr<tcp_server>);

		void bulk_pull (nano::bulk_pull const &) override;
		void bulk_pull_account (nano::bulk_pull_account const &) override;
		void bulk_push (nano::bulk_push const &) override;
		void frontier_req (nano::frontier_req const &) override;

	private:
		std::shared_ptr<tcp_server> server;
	};
};
}<|MERGE_RESOLUTION|>--- conflicted
+++ resolved
@@ -52,13 +52,7 @@
 
 	void timeout ();
 
-<<<<<<< HEAD
-	std::shared_ptr<nano::socket> const socket;
-=======
-	void send_handshake_response (nano::uint256_union query);
-
 	std::shared_ptr<nano::transport::socket> const socket;
->>>>>>> ce97409b
 	std::shared_ptr<nano::node> const node;
 	nano::mutex mutex;
 	std::atomic<bool> stopped{ false };
