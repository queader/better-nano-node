--- conflicted
+++ resolved
@@ -196,36 +196,11 @@
 			const uint64_t limit = node.config.active_elections_hinted_limit_percentage * node.config.active_elections_size / 100;
 			return static_cast<int64_t> (limit);
 		}
-<<<<<<< HEAD
 		case nano::election_behavior::optimistic:
 		{
 			const uint64_t limit = node.config.active_elections_optimistic_limit_percentage * node.config.active_elections_size / 100;
 			return static_cast<int64_t> (limit);
 		}
-	}
-
-	debug_assert (false, "unknown election behavior");
-	return 0;
-}
-
-int64_t nano::active_transactions::vacancy (nano::election_behavior behavior) const
-{
-	nano::lock_guard<nano::mutex> guard{ mutex };
-	switch (behavior)
-	{
-		case nano::election_behavior::normal:
-		{
-			return limit () - static_cast<int64_t> (roots.size ());
-		}
-		case nano::election_behavior::hinted:
-		case nano::election_behavior::optimistic:
-		{
-			return limit (behavior) - count_by_behavior[behavior];
-		}
-	}
-
-	debug_assert (false, "unknown election behavior");
-=======
 	}
 
 	debug_assert (false, "unknown election behavior");
@@ -240,11 +215,10 @@
 		case nano::election_behavior::normal:
 			return limit () - static_cast<int64_t> (roots.size ());
 		case nano::election_behavior::hinted:
+		case nano::election_behavior::optimistic:
 			return limit (nano::election_behavior::hinted) - count_by_behavior[nano::election_behavior::hinted];
-			;
 	}
 	debug_assert (false); // Unknown enum
->>>>>>> b0d9ca8a
 	return 0;
 }
 
@@ -277,14 +251,6 @@
 
 		if (election_l->transition_time (solicitor))
 		{
-<<<<<<< HEAD
-			// Locks active mutex, cleans up the election and erases it from the main container
-			if (!confirmed_l)
-			{
-				node.stats.inc (nano::stat::type::active, nano::stat::detail::election_drop_expired);
-			}
-=======
->>>>>>> b0d9ca8a
 			erase (election_l->qualified_root);
 		}
 	}
@@ -303,12 +269,7 @@
 	debug_assert (!mutex.try_lock ());
 	debug_assert (lock_a.owns_lock ());
 
-<<<<<<< HEAD
-	node.stats.inc (election->confirmed () ? nano::stat::type::active_confirmed : nano::stat::type::active_dropped, nano::to_stat_detail (election->behavior ()));
-
-=======
 	node.stats.inc (completion_type (*election), nano::to_stat_detail (election->behavior ()));
->>>>>>> b0d9ca8a
 	// Keep track of election count by election type
 	debug_assert (count_by_behavior[election->behavior ()] > 0);
 	count_by_behavior[election->behavior ()]--;
@@ -342,10 +303,6 @@
 		}
 	}
 
-<<<<<<< HEAD
-	node.stats.inc (nano::stat::type::active, election->confirmed () ? nano::stat::detail::election_confirmed : nano::stat::detail::election_not_confirmed);
-=======
->>>>>>> b0d9ca8a
 	if (node.config.logging.election_result_logging ())
 	{
 		node.logger.try_log (boost::str (boost::format ("Election erased for root %1%, confirmed: %2$b") % election->qualified_root.to_string () % election->confirmed ()));
@@ -414,13 +371,6 @@
 	nano::unique_lock<nano::mutex> lock{ mutex };
 
 	auto result = insert_impl (lock, block, behavior);
-<<<<<<< HEAD
-	if (result.inserted)
-	{
-		node.stats.inc (nano::stat::type::active_started, nano::to_stat_detail (behavior));
-	}
-=======
->>>>>>> b0d9ca8a
 	return result;
 }
 
@@ -449,10 +399,6 @@
 				election_behavior_a);
 				roots.get<tag_root> ().emplace (nano::active_transactions::conflict_info{ root, result.election });
 				blocks.emplace (hash, result.election);
-<<<<<<< HEAD
-
-=======
->>>>>>> b0d9ca8a
 				// Keep track of election count by election type
 				debug_assert (count_by_behavior[result.election->behavior ()] >= 0);
 				count_by_behavior[result.election->behavior ()]++;
@@ -465,10 +411,6 @@
 				}
 				node.stats.inc (nano::stat::type::active_started, nano::to_stat_detail (election_behavior_a));
 				node.observers.active_started.notify (hash);
-<<<<<<< HEAD
-				node.stats.inc (nano::stat::type::active, nano::stat::detail::election_start);
-=======
->>>>>>> b0d9ca8a
 				vacancy_update ();
 			}
 		}
@@ -627,10 +569,6 @@
 	nano::unique_lock<nano::mutex> lock{ mutex };
 	if (!roots.empty ())
 	{
-<<<<<<< HEAD
-		node.stats.inc (nano::stat::type::active, nano::stat::detail::election_drop_overflow);
-=======
->>>>>>> b0d9ca8a
 		auto item = roots.get<tag_sequenced> ().front ();
 		cleanup_election (lock, item.election);
 	}
@@ -747,10 +685,7 @@
 	composite->add_component (std::make_unique<container_info_leaf> (container_info{ "election_winner_details", active_transactions.election_winner_details_size (), sizeof (decltype (active_transactions.election_winner_details)::value_type) }));
 	composite->add_component (std::make_unique<container_info_leaf> (container_info{ "normal", static_cast<std::size_t> (active_transactions.count_by_behavior[nano::election_behavior::normal]), 0 }));
 	composite->add_component (std::make_unique<container_info_leaf> (container_info{ "hinted", static_cast<std::size_t> (active_transactions.count_by_behavior[nano::election_behavior::hinted]), 0 }));
-<<<<<<< HEAD
 	composite->add_component (std::make_unique<container_info_leaf> (container_info{ "optimistic", static_cast<std::size_t> (active_transactions.count_by_behavior[nano::election_behavior::optimistic]), 0 }));
-=======
->>>>>>> b0d9ca8a
 
 	composite->add_component (active_transactions.recently_confirmed.collect_container_info ("recently_confirmed"));
 	composite->add_component (active_transactions.recently_cemented.collect_container_info ("recently_cemented"));
