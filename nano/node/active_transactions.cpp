--- conflicted
+++ resolved
@@ -286,11 +286,7 @@
 		}
 	}
 
-<<<<<<< HEAD
-	switch (election->behavior)
-=======
-	if (election->behavior () == election_behavior::hinted)
->>>>>>> dad02b1d
+	switch (election->behavior ())
 	{
 		case election_behavior::hinted:
 			debug_assert (hinted_count > 0);
@@ -406,7 +402,7 @@
 				blocks.emplace (hash, result.election);
 
 				// Increase election counters while still holding lock
-				switch (result.election->behavior)
+				switch (result.election->behavior ())
 				{
 					case election_behavior::hinted:
 						++hinted_count;
