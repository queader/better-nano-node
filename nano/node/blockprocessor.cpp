#include <nano/lib/threading.hpp>
#include <nano/lib/timer.hpp>
#include <nano/node/blockprocessor.hpp>
#include <nano/node/election.hpp>
#include <nano/node/node.hpp>
#include <nano/node/websocket.hpp>
#include <nano/secure/store.hpp>

#include <boost/format.hpp>

std::chrono::milliseconds constexpr nano::block_processor::confirmation_request_delay;

nano::block_post_events::block_post_events (std::function<nano::read_transaction ()> && get_transaction_a) :
	get_transaction (std::move (get_transaction_a))
{
}

nano::block_post_events::~block_post_events ()
{
	debug_assert (get_transaction != nullptr);
	auto transaction (get_transaction ());
	for (auto const & i : events)
	{
		i (transaction);
	}
}

nano::block_processor::block_processor (nano::node & node_a, nano::write_database_queue & write_database_queue_a) :
	next_log (std::chrono::steady_clock::now ()),
	node (node_a),
	write_database_queue (write_database_queue_a),
	state_block_signature_verification (node.checker, node.ledger.constants.epochs, node.config, node.logger, node.flags.block_processor_verification_size)
{
	state_block_signature_verification.blocks_verified_callback = [this] (std::deque<nano::state_block_signature_verification::value_type> & items, std::vector<int> const & verifications, std::vector<nano::block_hash> const & hashes, std::vector<nano::signature> const & blocks_signatures) {
		this->process_verified_state_blocks (items, verifications, hashes, blocks_signatures);
	};
	state_block_signature_verification.transition_inactive_callback = [this] () {
		if (this->flushing)
		{
			{
				// Prevent a race with condition.wait in block_processor::flush
				nano::lock_guard<nano::mutex> guard (this->mutex);
			}
			this->condition.notify_all ();
		}
	};
	processing_thread = std::thread ([this] () {
		nano::thread_role::set (nano::thread_role::name::block_processing);
		this->process_blocks ();
	});
}

nano::block_processor::~block_processor ()
{
	stop ();
	if (processing_thread.joinable ())
	{
		processing_thread.join ();
	}
}

void nano::block_processor::stop ()
{
	{
		nano::lock_guard<nano::mutex> lock (mutex);
		stopped = true;
	}
	condition.notify_all ();
	state_block_signature_verification.stop ();
}

void nano::block_processor::flush ()
{
	node.checker.flush ();
	flushing = true;
	nano::unique_lock<nano::mutex> lock (mutex);
	while (!stopped && (have_blocks () || active || state_block_signature_verification.is_active ()))
	{
		condition.wait (lock);
	}
	flushing = false;
}

std::size_t nano::block_processor::size ()
{
	nano::unique_lock<nano::mutex> lock (mutex);
	return (blocks.size () + state_block_signature_verification.size () + forced.size ());
}

bool nano::block_processor::full ()
{
	return size () >= node.flags.block_processor_full_size;
}

bool nano::block_processor::half_full ()
{
	return size () >= node.flags.block_processor_full_size / 2;
}

void nano::block_processor::add (std::shared_ptr<nano::block> const & block_a)
{
	nano::unchecked_info info (block_a);
	add (info);
}

void nano::block_processor::add (nano::unchecked_info const & info_a)
{
	auto const & block = info_a.block;
<<<<<<< HEAD
	auto const & account = info_a.account;
	auto const & verified = info_a.verified;
	//	debug_assert (!node.network_params.work.validate_entry (*block));

	// Do not allow new blocks when full
	if (full ())
	{
		return;
	}

	if (verified == nano::signature_verification::unknown && (block->type () == nano::block_type::state || block->type () == nano::block_type::open || !account.is_zero ()))
=======
	debug_assert (!node.network_params.work.validate_entry (*block));
	if (block->type () == nano::block_type::state || block->type () == nano::block_type::open)
>>>>>>> a5d9aeb9
	{
		state_block_signature_verification.add ({ block });
	}
	else
	{
		{
			nano::lock_guard<nano::mutex> guard (mutex);
			blocks.emplace_back (info_a);
		}
		condition.notify_all ();
	}
}

void nano::block_processor::add_local (nano::unchecked_info const & info_a)
{
	debug_assert (!node.network_params.work.validate_entry (*info_a.block));
	state_block_signature_verification.add ({ info_a.block });
}

void nano::block_processor::force (std::shared_ptr<nano::block> const & block_a)
{
	{
		nano::lock_guard<nano::mutex> lock (mutex);
		forced.push_back (block_a);
	}
	condition.notify_all ();
}

void nano::block_processor::wait_write ()
{
	nano::lock_guard<nano::mutex> lock (mutex);
	awaiting_write = true;
}

void nano::block_processor::process_blocks ()
{
	nano::unique_lock<nano::mutex> lock (mutex);
	while (!stopped)
	{
		if (have_blocks_ready ())
		{
			active = true;
			lock.unlock ();
			auto processed = process_batch (lock);
			batch_processed.notify (processed);
			lock.lock ();
			active = false;
		}
		else
		{
			condition.notify_one ();
			condition.wait (lock);
		}
	}
}

bool nano::block_processor::should_log ()
{
	auto result (false);
	auto now (std::chrono::steady_clock::now ());
	if (next_log < now)
	{
		next_log = now + (node.config.logging.timing_logging () ? std::chrono::seconds (2) : std::chrono::seconds (15));
		result = true;
	}
	return result;
}

bool nano::block_processor::have_blocks_ready ()
{
	debug_assert (!mutex.try_lock ());
	return !blocks.empty () || !forced.empty ();
}

bool nano::block_processor::have_blocks ()
{
	debug_assert (!mutex.try_lock ());
	return have_blocks_ready () || state_block_signature_verification.size () != 0;
}

void nano::block_processor::process_verified_state_blocks (std::deque<nano::state_block_signature_verification::value_type> & items, std::vector<int> const & verifications, std::vector<nano::block_hash> const & hashes, std::vector<nano::signature> const & blocks_signatures)
{
	{
		nano::unique_lock<nano::mutex> lk (mutex);
		for (auto i (0); i < verifications.size (); ++i)
		{
			debug_assert (verifications[i] == 1 || verifications[i] == 0);
			auto & item = items.front ();
			auto & [block] = item;
			if (!block->link ().is_zero () && node.ledger.is_epoch_link (block->link ()))
			{
				// Epoch blocks
				if (verifications[i] == 1)
				{
					blocks.emplace_back (block);
				}
				else
				{
					// Possible regular state blocks with epoch link (send subtype)
					blocks.emplace_back (block);
				}
			}
			else if (verifications[i] == 1)
			{
				// Non epoch blocks
				blocks.emplace_back (block);
			}
			else
			{
				requeue_invalid (hashes[i], { block });
			}
			items.pop_front ();
		}
	}
	condition.notify_all ();
}

std::deque<nano::block_processor::processed_t> nano::block_processor::process_batch (nano::unique_lock<nano::mutex> & lock_a)
{
	std::deque<processed_t> processed;

	auto scoped_write_guard = write_database_queue.wait (nano::writer::process_batch);
	block_post_events post_events ([&store = node.store] { return store.tx_begin_read (); });
	auto transaction (node.store.tx_begin_write ({ tables::accounts, tables::blocks, tables::frontiers, tables::pending, tables::unchecked }));
	nano::timer<std::chrono::milliseconds> timer_l;
	lock_a.lock ();
	timer_l.start ();
	// Processing blocks
	unsigned number_of_blocks_processed (0), number_of_forced_processed (0);
	auto deadline_reached = [&timer_l, deadline = node.config.block_processor_batch_max_time] { return timer_l.after_deadline (deadline); };
	auto processor_batch_reached = [&number_of_blocks_processed, max = node.flags.block_processor_batch_size] { return number_of_blocks_processed >= max; };
	auto store_batch_reached = [&number_of_blocks_processed, max = node.store.max_block_write_batch_num ()] { return number_of_blocks_processed >= max; };
	while (have_blocks_ready () && (!deadline_reached () || !processor_batch_reached ()) && !awaiting_write && !store_batch_reached ())
	{
		if ((blocks.size () + state_block_signature_verification.size () + forced.size () > 64) && should_log ())
		{
			node.logger.always_log (boost::str (boost::format ("%1% blocks (+ %2% state blocks) (+ %3% forced) in processing queue") % blocks.size () % state_block_signature_verification.size () % forced.size ()));
		}
		nano::unchecked_info info;
		nano::block_hash hash (0);
		bool force (false);
		if (forced.empty ())
		{
			info = blocks.front ();
			blocks.pop_front ();
			hash = info.block->hash ();
		}
		else
		{
			info = nano::unchecked_info (forced.front ());
			forced.pop_front ();
			hash = info.block->hash ();
			force = true;
			number_of_forced_processed++;
		}
		lock_a.unlock ();
		if (force)
		{
			auto successor (node.ledger.successor (transaction, info.block->qualified_root ()));
			if (successor != nullptr && successor->hash () != hash)
			{
				// Replace our block with the winner and roll back any dependent blocks
				if (node.config.logging.ledger_rollback_logging ())
				{
					node.logger.always_log (boost::str (boost::format ("Rolling back %1% and replacing with %2%") % successor->hash ().to_string () % hash.to_string ()));
				}
				std::vector<std::shared_ptr<nano::block>> rollback_list;
				if (node.ledger.rollback (transaction, successor->hash (), rollback_list))
				{
					node.stats.inc (nano::stat::type::ledger, nano::stat::detail::rollback_failed);
					node.logger.always_log (nano::severity_level::error, boost::str (boost::format ("Failed to roll back %1% because it or a successor was confirmed") % successor->hash ().to_string ()));
				}
				else if (node.config.logging.ledger_rollback_logging ())
				{
					node.logger.always_log (boost::str (boost::format ("%1% blocks rolled back") % rollback_list.size ()));
				}
				// Deleting from votes cache, stop active transaction
				for (auto & i : rollback_list)
				{
					node.history.erase (i->root ());
					// Stop all rolled back active transactions except initial
					if (i->hash () != successor->hash ())
					{
						node.active.erase (*i);
					}
				}
			}
		}
		number_of_blocks_processed++;

		auto result = process_one (transaction, post_events, info, force);
		processed.emplace_back (result, info.block);

		lock_a.lock ();
	}
	awaiting_write = false;
	lock_a.unlock ();

	if (node.config.logging.timing_logging () && number_of_blocks_processed != 0 && timer_l.stop () > std::chrono::milliseconds (100))
	{
		node.logger.always_log (boost::str (boost::format ("Processed %1% blocks (%2% blocks were forced) in %3% %4%") % number_of_blocks_processed % number_of_forced_processed % timer_l.value ().count () % timer_l.unit ()));
	}

	return processed;
}

void nano::block_processor::process_live (nano::transaction const & transaction_a, nano::block_hash const & hash_a, std::shared_ptr<nano::block> const & block_a, nano::process_return const & process_return_a, nano::block_origin const origin_a)
{
	// Start collecting quorum on block
	if (node.ledger.dependents_confirmed (transaction_a, *block_a))
	{
		auto account = block_a->account ().is_zero () ? block_a->sideband ().account : block_a->account ();
		node.scheduler.activate (account, transaction_a);
	}

	// Notify inactive vote cache about a new live block
	node.inactive_vote_cache.trigger (block_a->hash ());

	// Announce block contents to the network
	if (origin_a == nano::block_origin::local)
	{
		node.network.flood_block_initial (block_a);
	}
	else if (!node.flags.disable_block_processor_republishing && node.block_arrival.recent (hash_a))
	{
		node.network.flood_block (block_a, nano::buffer_drop_policy::limiter);
	}

	if (node.websocket_server && node.websocket_server->any_subscriber (nano::websocket::topic::new_unconfirmed_block))
	{
		node.websocket_server->broadcast (nano::websocket::message_builder ().new_block_arrived (*block_a));
	}
}

nano::process_return nano::block_processor::process_one (nano::write_transaction const & transaction_a, block_post_events & events_a, nano::unchecked_info info_a, bool const forced_a, nano::block_origin const origin_a)
{
	nano::process_return result;
	auto block (info_a.block);
	auto hash (block->hash ());
	result = node.ledger.process (transaction_a, *block);
	events_a.events.emplace_back ([this, result, block = info_a.block] (nano::transaction const & tx) {
		processed.notify (tx, result, *block);
	});
	switch (result.code)
	{
		case nano::process_result::progress:
		{
			if (node.config.logging.ledger_logging ())
			{
				std::string block_string;
				block->serialize_json (block_string, node.config.logging.single_line_record ());
				node.logger.try_log (boost::str (boost::format ("Processing block %1%: %2%") % hash.to_string () % block_string));
			}
			events_a.events.emplace_back ([this, hash, block = info_a.block, result, origin_a] (nano::transaction const & post_event_transaction_a) {
				process_live (post_event_transaction_a, hash, block, result, origin_a);
			});
			queue_unchecked (transaction_a, hash);
			/* For send blocks check epoch open unchecked (gap pending).
			For state blocks check only send subtype and only if block epoch is not last epoch.
			If epoch is last, then pending entry shouldn't trigger same epoch open block for destination account. */
			if (block->type () == nano::block_type::send || (block->type () == nano::block_type::state && block->sideband ().details.is_send && std::underlying_type_t<nano::epoch> (block->sideband ().details.epoch) < std::underlying_type_t<nano::epoch> (nano::epoch::max)))
			{
				/* block->destination () for legacy send blocks
				block->link () for state blocks (send subtype) */
				queue_unchecked (transaction_a, block->destination ().is_zero () ? block->link () : block->destination ());
			}
			break;
		}
		case nano::process_result::gap_previous:
		{
			if (node.config.logging.ledger_logging ())
			{
				node.logger.try_log (boost::str (boost::format ("Gap previous for: %1%") % hash.to_string ()));
			}

			debug_assert (info_a.modified () != 0);
			node.unchecked.put (block->previous (), info_a);

			events_a.events.emplace_back ([this, hash] (nano::transaction const & /* unused */) { this->node.gap_cache.add (hash); });
			node.stats.inc (nano::stat::type::ledger, nano::stat::detail::gap_previous);
			break;
		}
		case nano::process_result::gap_source:
		{
			if (node.config.logging.ledger_logging ())
			{
				node.logger.try_log (boost::str (boost::format ("Gap source for: %1%") % hash.to_string ()));
			}

			debug_assert (info_a.modified () != 0);
			node.unchecked.put (node.ledger.block_source (transaction_a, *(block)), info_a);

			events_a.events.emplace_back ([this, hash] (nano::transaction const & /* unused */) { this->node.gap_cache.add (hash); });
			node.stats.inc (nano::stat::type::ledger, nano::stat::detail::gap_source);
			break;
		}
		case nano::process_result::gap_epoch_open_pending:
		{
			if (node.config.logging.ledger_logging ())
			{
				node.logger.try_log (boost::str (boost::format ("Gap pending entries for epoch open: %1%") % hash.to_string ()));
			}

			debug_assert (info_a.modified () != 0);
			node.unchecked.put (block->account (), info_a); // Specific unchecked key starting with epoch open block account public key

			node.stats.inc (nano::stat::type::ledger, nano::stat::detail::gap_source);
			break;
		}
		case nano::process_result::old:
		{
			if (node.config.logging.ledger_duplicate_logging ())
			{
				node.logger.try_log (boost::str (boost::format ("Old for: %1%") % hash.to_string ()));
			}
			node.stats.inc (nano::stat::type::ledger, nano::stat::detail::old);
			break;
		}
		case nano::process_result::bad_signature:
		{
			if (node.config.logging.ledger_logging ())
			{
				node.logger.try_log (boost::str (boost::format ("Bad signature for: %1%") % hash.to_string ()));
			}
			events_a.events.emplace_back ([this, hash, info_a] (nano::transaction const & /* unused */) { requeue_invalid (hash, info_a); });
			break;
		}
		case nano::process_result::negative_spend:
		{
			if (node.config.logging.ledger_logging ())
			{
				node.logger.try_log (boost::str (boost::format ("Negative spend for: %1%") % hash.to_string ()));
			}
			break;
		}
		case nano::process_result::unreceivable:
		{
			if (node.config.logging.ledger_logging ())
			{
				node.logger.try_log (boost::str (boost::format ("Unreceivable for: %1%") % hash.to_string ()));
			}
			break;
		}
		case nano::process_result::fork:
		{
			node.stats.inc (nano::stat::type::ledger, nano::stat::detail::fork);
			events_a.events.emplace_back ([this, block] (nano::transaction const &) { this->node.active.publish (block); });
			if (node.config.logging.ledger_logging ())
			{
				node.logger.try_log (boost::str (boost::format ("Fork for: %1% root: %2%") % hash.to_string () % block->root ().to_string ()));
			}
			break;
		}
		case nano::process_result::opened_burn_account:
		{
			if (node.config.logging.ledger_logging ())
			{
				node.logger.try_log (boost::str (boost::format ("Rejecting open block for burn account: %1%") % hash.to_string ()));
			}
			break;
		}
		case nano::process_result::balance_mismatch:
		{
			if (node.config.logging.ledger_logging ())
			{
				node.logger.try_log (boost::str (boost::format ("Balance mismatch for: %1%") % hash.to_string ()));
			}
			break;
		}
		case nano::process_result::representative_mismatch:
		{
			if (node.config.logging.ledger_logging ())
			{
				node.logger.try_log (boost::str (boost::format ("Representative mismatch for: %1%") % hash.to_string ()));
			}
			break;
		}
		case nano::process_result::block_position:
		{
			if (node.config.logging.ledger_logging ())
			{
				node.logger.try_log (boost::str (boost::format ("Block %1% cannot follow predecessor %2%") % hash.to_string () % block->previous ().to_string ()));
			}
			break;
		}
		case nano::process_result::insufficient_work:
		{
			if (node.config.logging.ledger_logging ())
			{
				node.logger.try_log (boost::str (boost::format ("Insufficient work for %1% : %2% (difficulty %3%)") % hash.to_string () % nano::to_string_hex (block->block_work ()) % nano::to_string_hex (node.network_params.work.difficulty (*block))));
			}
			break;
		}
	}

	node.stats.inc (nano::stat::type::blockprocessor, nano::to_stat_detail (result.code));

	return result;
}

nano::process_return nano::block_processor::process_one (nano::write_transaction const & transaction_a, block_post_events & events_a, std::shared_ptr<nano::block> const & block_a)
{
	nano::unchecked_info info (block_a);
	auto result (process_one (transaction_a, events_a, info));
	return result;
}

void nano::block_processor::queue_unchecked (nano::write_transaction const & transaction_a, nano::hash_or_account const & hash_or_account_a)
{
	node.unchecked.trigger (hash_or_account_a);
	node.gap_cache.erase (hash_or_account_a.hash);
}

void nano::block_processor::requeue_invalid (nano::block_hash const & hash_a, nano::unchecked_info const & info_a)
{
	debug_assert (hash_a == info_a.block->hash ());
	node.bootstrap_initiator.lazy_requeue (hash_a, info_a.block->previous ());
}

std::unique_ptr<nano::container_info_component> nano::collect_container_info (block_processor & block_processor, std::string const & name)
{
	std::size_t blocks_count;
	std::size_t forced_count;

	{
		nano::lock_guard<nano::mutex> guard (block_processor.mutex);
		blocks_count = block_processor.blocks.size ();
		forced_count = block_processor.forced.size ();
	}

	auto composite = std::make_unique<container_info_composite> (name);
	composite->add_component (collect_container_info (block_processor.state_block_signature_verification, "state_block_signature_verification"));
	composite->add_component (std::make_unique<container_info_leaf> (container_info{ "blocks", blocks_count, sizeof (decltype (block_processor.blocks)::value_type) }));
	composite->add_component (std::make_unique<container_info_leaf> (container_info{ "forced", forced_count, sizeof (decltype (block_processor.forced)::value_type) }));
	return composite;
}<|MERGE_RESOLUTION|>--- conflicted
+++ resolved
@@ -105,23 +105,14 @@
 
 void nano::block_processor::add (nano::unchecked_info const & info_a)
 {
-	auto const & block = info_a.block;
-<<<<<<< HEAD
-	auto const & account = info_a.account;
-	auto const & verified = info_a.verified;
-	//	debug_assert (!node.network_params.work.validate_entry (*block));
-
 	// Do not allow new blocks when full
 	if (full ())
 	{
 		return;
 	}
-
-	if (verified == nano::signature_verification::unknown && (block->type () == nano::block_type::state || block->type () == nano::block_type::open || !account.is_zero ()))
-=======
+	auto const & block = info_a.block;
 	debug_assert (!node.network_params.work.validate_entry (*block));
 	if (block->type () == nano::block_type::state || block->type () == nano::block_type::open)
->>>>>>> a5d9aeb9
 	{
 		state_block_signature_verification.add ({ block });
 	}
