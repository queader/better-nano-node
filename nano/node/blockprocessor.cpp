#include <nano/lib/blocks.hpp>
#include <nano/lib/enum_util.hpp>
#include <nano/lib/threading.hpp>
#include <nano/lib/timer.hpp>
#include <nano/node/active_elections.hpp>
#include <nano/node/blockprocessor.hpp>
#include <nano/node/local_vote_history.hpp>
#include <nano/node/node.hpp>
#include <nano/node/unchecked_map.hpp>
#include <nano/secure/ledger.hpp>
#include <nano/secure/ledger_set_any.hpp>
#include <nano/store/component.hpp>

#include <utility>

/*
 * block_processor::context
 */

nano::block_processor::context::context (std::shared_ptr<nano::block> block, nano::block_source source_a, callback_t callback_a) :
	block{ std::move (block) },
	source{ source_a },
	callback{ std::move (callback_a) }
{
	debug_assert (source != nano::block_source::unknown);
}

auto nano::block_processor::context::get_future () -> std::future<result_t>
{
	return promise.get_future ();
}

void nano::block_processor::context::set_result (result_t const & result)
{
	promise.set_value (result);
}

/*
 * block_processor
 */

<<<<<<< HEAD
nano::block_processor::block_processor (nano::node_config const & node_config, nano::ledger & ledger_a, nano::unchecked_map & unchecked_a, nano::stats & stats_a, nano::logger & logger_a) :
	config{ node_config.block_processor },
	network_params{ node_config.network_params },
	ledger{ ledger_a },
	unchecked{ unchecked_a },
	stats{ stats_a },
	logger{ logger_a }
=======
nano::block_processor::block_processor (nano::node & node_a) :
	config{ node_a.config.block_processor },
	node (node_a),
	next_log (std::chrono::steady_clock::now ()),
	workers{ 1, nano::thread_role::name::block_processing_notifications }
>>>>>>> 8fb8dc2b
{
	batch_processed.add ([this] (auto const & items) {
		// For every batch item: notify the 'processed' observer.
		for (auto const & [result, context] : items)
		{
			block_processed.notify (result, context);
		}
	});

	queue.max_size_query = [this] (auto const & origin) {
		switch (origin.source)
		{
			case nano::block_source::live:
			case nano::block_source::live_originator:
				return config.max_peer_queue;
			default:
				return config.max_system_queue;
		}
	};

	queue.priority_query = [this] (auto const & origin) -> size_t {
		switch (origin.source)
		{
			case nano::block_source::live:
			case nano::block_source::live_originator:
				return config.priority_live;
			case nano::block_source::bootstrap:
			case nano::block_source::bootstrap_legacy:
			case nano::block_source::unchecked:
				return config.priority_bootstrap;
			case nano::block_source::local:
				return config.priority_local;
			default:
				return 1;
		}
	};

	// Requeue blocks that could not be immediately processed
	unchecked.satisfied.add ([this] (nano::unchecked_info const & info) {
		add (info.block, nano::block_source::unchecked);
	});
}

nano::block_processor::~block_processor ()
{
	// Thread must be stopped before destruction
	debug_assert (!thread.joinable ());
	debug_assert (!workers.alive ());
}

void nano::block_processor::start ()
{
	debug_assert (!thread.joinable ());

	workers.start ();

	thread = std::thread ([this] () {
		nano::thread_role::set (nano::thread_role::name::block_processing);
		run ();
	});
}

void nano::block_processor::stop ()
{
	{
		nano::lock_guard<nano::mutex> lock{ mutex };
		stopped = true;
	}
	condition.notify_all ();
	if (thread.joinable ())
	{
		thread.join ();
	}
	workers.stop ();
}

// TODO: Remove and replace all checks with calls to size (block_source)
std::size_t nano::block_processor::size () const
{
	nano::unique_lock<nano::mutex> lock{ mutex };
	return queue.size ();
}

std::size_t nano::block_processor::size (nano::block_source source) const
{
	nano::unique_lock<nano::mutex> lock{ mutex };
	return queue.size ({ source });
}

bool nano::block_processor::add (std::shared_ptr<nano::block> const & block, block_source const source, std::shared_ptr<nano::transport::channel> const & channel, std::function<void (nano::block_status)> callback)
{
	if (network_params.work.validate_entry (*block)) // true => error
	{
		stats.inc (nano::stat::type::blockprocessor, nano::stat::detail::insufficient_work);
		return false; // Not added
	}

	stats.inc (nano::stat::type::blockprocessor, nano::stat::detail::process);
	logger.debug (nano::log::type::blockprocessor, "Processing block (async): {} (source: {} {})",
	block->hash ().to_string (),
	to_string (source),
	channel ? channel->to_string () : "<unknown>"); // TODO: Lazy eval

	return add_impl (context{ block, source, std::move (callback) }, channel);
}

std::optional<nano::block_status> nano::block_processor::add_blocking (std::shared_ptr<nano::block> const & block, block_source const source)
{
	stats.inc (nano::stat::type::blockprocessor, nano::stat::detail::process_blocking);
	logger.debug (nano::log::type::blockprocessor, "Processing block (blocking): {} (source: {})", block->hash ().to_string (), to_string (source));

	context ctx{ block, source };
	auto future = ctx.get_future ();
	add_impl (std::move (ctx));

	try
	{
		future.wait ();
		return future.get ();
	}
	catch (std::future_error const &)
	{
		stats.inc (nano::stat::type::blockprocessor, nano::stat::detail::process_blocking_timeout);
		logger.error (nano::log::type::blockprocessor, "Block dropped when processing: {}", block->hash ().to_string ());
	}

	return std::nullopt;
}

void nano::block_processor::force (std::shared_ptr<nano::block> const & block_a)
{
	stats.inc (nano::stat::type::blockprocessor, nano::stat::detail::force);
	logger.debug (nano::log::type::blockprocessor, "Forcing block: {}", block_a->hash ().to_string ());

	add_impl (context{ block_a, block_source::forced });
}

bool nano::block_processor::add_impl (context ctx, std::shared_ptr<nano::transport::channel> const & channel)
{
	auto const source = ctx.source;
	bool added = false;
	{
		nano::lock_guard<nano::mutex> guard{ mutex };
		added = queue.push (std::move (ctx), { source, channel });
	}
	if (added)
	{
		condition.notify_all ();
	}
	else
	{
		stats.inc (nano::stat::type::blockprocessor, nano::stat::detail::overfill);
		stats.inc (nano::stat::type::blockprocessor_overfill, to_stat_detail (source));
	}
	return added;
}

void nano::block_processor::rollback_competitor (secure::write_transaction const & transaction, nano::block const & fork_block)
{
	auto const hash = fork_block.hash ();
	auto const successor_hash = ledger.any.block_successor (transaction, fork_block.qualified_root ());
	auto const successor = successor_hash ? ledger.any.block_get (transaction, successor_hash.value ()) : nullptr;
	if (successor != nullptr && successor->hash () != hash)
	{
		// Replace our block with the winner and roll back any dependent blocks
		logger.debug (nano::log::type::blockprocessor, "Rolling back: {} and replacing with: {}", successor->hash ().to_string (), hash.to_string ());

		std::vector<std::shared_ptr<nano::block>> rollback_list;
		if (ledger.rollback (transaction, successor->hash (), rollback_list))
		{
			stats.inc (nano::stat::type::ledger, nano::stat::detail::rollback_failed);
			logger.error (nano::log::type::blockprocessor, "Failed to roll back: {} because it or a successor was confirmed", successor->hash ().to_string ());
		}
		else
		{
			stats.inc (nano::stat::type::ledger, nano::stat::detail::rollback);
			logger.debug (nano::log::type::blockprocessor, "Blocks rolled back: {}", rollback_list.size ());
		}

		// Notify observers of the rolled back blocks
		for (auto const & block : rollback_list)
		{
			rolled_back.notify (block, fork_block.qualified_root ());
		}
	}
}

void nano::block_processor::run ()
{
	nano::unique_lock<nano::mutex> lock{ mutex };
	while (!stopped)
	{
		if (!queue.empty ())
		{
			// TODO: Cleaner periodical logging
			if (should_log ())
			{
				logger.info (nano::log::type::blockprocessor, "{} blocks (+ {} forced) in processing queue",
				queue.size (),
				queue.size ({ nano::block_source::forced }));
			}

			auto processed = process_batch (lock);
			debug_assert (!lock.owns_lock ());
			lock.lock ();

			// It's possible that ledger processing happens faster than the notifications can be processed by other components, cooldown here
			while (workers.queued_tasks () >= config.max_queued_notifications)
			{
				node.stats.inc (nano::stat::type::blockprocessor, nano::stat::detail::cooldown);
				condition.wait_for (lock, 100ms, [this] { return stopped; });
				if (stopped)
				{
					return;
				}
			}

			// Queue notifications to be dispatched in the background
			workers.post ([this, processed = std::move (processed)] () mutable {
				node.stats.inc (nano::stat::type::blockprocessor, nano::stat::detail::notify);
				// Set results for futures when not holding the lock
				for (auto & [result, context] : processed)
				{
					if (context.callback)
					{
						context.callback (result);
					}
					context.set_result (result);
				}
				batch_processed.notify (processed);
			});
		}
		else
		{
			condition.notify_one ();
			condition.wait (lock);
		}
	}
}

bool nano::block_processor::should_log ()
{
	auto result (false);
	auto now (std::chrono::steady_clock::now ());
	if (next_log < now)
	{
		next_log = now + std::chrono::seconds (15);
		result = true;
	}
	return result;
}

auto nano::block_processor::next () -> context
{
	debug_assert (!mutex.try_lock ());
	debug_assert (!queue.empty ()); // This should be checked before calling next

	if (!queue.empty ())
	{
		auto [request, origin] = queue.next ();
		release_assert (origin.source != nano::block_source::forced || request.source == nano::block_source::forced);
		return std::move (request);
	}

	release_assert (false, "next() called when no blocks are ready");
}

auto nano::block_processor::next_batch (size_t max_count) -> std::deque<context>
{
	debug_assert (!mutex.try_lock ());
	debug_assert (!queue.empty ());

	queue.periodic_update ();

	std::deque<context> results;
	while (!queue.empty () && results.size () < max_count)
	{
		results.push_back (next ());
	}
	return results;
}

auto nano::block_processor::process_batch (nano::unique_lock<nano::mutex> & lock) -> processed_batch_t
{
	debug_assert (lock.owns_lock ());
	debug_assert (!mutex.try_lock ());
	debug_assert (!queue.empty ());

	auto batch = next_batch (config.batch_size);

	lock.unlock ();

	auto transaction = ledger.tx_begin_write (nano::store::writer::blockprocessor);

	nano::timer<std::chrono::milliseconds> timer;
	timer.start ();

	// Processing blocks
	size_t number_of_blocks_processed = 0;
	size_t number_of_forced_processed = 0;

	processed_batch_t processed;
	for (auto & ctx : batch)
	{
		auto const hash = ctx.block->hash ();
		bool const force = ctx.source == nano::block_source::forced;

		transaction.refresh_if_needed ();

		if (force)
		{
			number_of_forced_processed++;
			rollback_competitor (transaction, *ctx.block);
		}

		number_of_blocks_processed++;

		auto result = process_one (transaction, ctx, force);
		processed.emplace_back (result, std::move (ctx));
	}

	if (number_of_blocks_processed != 0 && timer.stop () > std::chrono::milliseconds (100))
	{
		logger.debug (nano::log::type::blockprocessor, "Processed {} blocks ({} forced) in {} {}", number_of_blocks_processed, number_of_forced_processed, timer.value ().count (), timer.unit ());
	}

	return processed;
}

nano::block_status nano::block_processor::process_one (secure::write_transaction const & transaction_a, context const & context, bool const forced_a)
{
	auto block = context.block;
	auto const hash = block->hash ();
	nano::block_status result = ledger.process (transaction_a, block);

	stats.inc (nano::stat::type::blockprocessor_result, to_stat_detail (result));
	stats.inc (nano::stat::type::blockprocessor_source, to_stat_detail (context.source));

	logger.trace (nano::log::type::blockprocessor, nano::log::detail::block_processed,
	nano::log::arg{ "result", result },
	nano::log::arg{ "source", context.source },
	nano::log::arg{ "arrival", nano::log::microseconds (context.arrival) },
	nano::log::arg{ "forced", forced_a },
	nano::log::arg{ "block", block });

	switch (result)
	{
		case nano::block_status::progress:
		{
			unchecked.trigger (hash);

			/*
			 * For send blocks check epoch open unchecked (gap pending).
			 * For state blocks check only send subtype and only if block epoch is not last epoch.
			 * If epoch is last, then pending entry shouldn't trigger same epoch open block for destination account.
			 */
			if (block->type () == nano::block_type::send || (block->type () == nano::block_type::state && block->is_send () && std::underlying_type_t<nano::epoch> (block->sideband ().details.epoch) < std::underlying_type_t<nano::epoch> (nano::epoch::max)))
			{
				unchecked.trigger (block->destination ());
			}
			break;
		}
		case nano::block_status::gap_previous:
		{
			unchecked.put (block->previous (), block);
			stats.inc (nano::stat::type::ledger, nano::stat::detail::gap_previous);
			break;
		}
		case nano::block_status::gap_source:
		{
			release_assert (block->source_field () || block->link_field ());
			unchecked.put (block->source_field ().value_or (block->link_field ().value_or (0).as_block_hash ()), block);
			stats.inc (nano::stat::type::ledger, nano::stat::detail::gap_source);
			break;
		}
		case nano::block_status::gap_epoch_open_pending:
		{
			unchecked.put (block->account_field ().value_or (0), block); // Specific unchecked key starting with epoch open block account public key
			stats.inc (nano::stat::type::ledger, nano::stat::detail::gap_source);
			break;
		}
		case nano::block_status::old:
		{
			stats.inc (nano::stat::type::ledger, nano::stat::detail::old);
			break;
		}
		case nano::block_status::bad_signature:
		{
			break;
		}
		case nano::block_status::negative_spend:
		{
			break;
		}
		case nano::block_status::unreceivable:
		{
			break;
		}
		case nano::block_status::fork:
		{
			stats.inc (nano::stat::type::ledger, nano::stat::detail::fork);
			break;
		}
		case nano::block_status::opened_burn_account:
		{
			break;
		}
		case nano::block_status::balance_mismatch:
		{
			break;
		}
		case nano::block_status::representative_mismatch:
		{
			break;
		}
		case nano::block_status::block_position:
		{
			break;
		}
		case nano::block_status::insufficient_work:
		{
			break;
		}
	}
	return result;
}

nano::container_info nano::block_processor::container_info () const
{
	nano::lock_guard<nano::mutex> guard{ mutex };

	nano::container_info info;
	info.put ("blocks", queue.size ());
	info.put ("forced", queue.size ({ nano::block_source::forced }));
	info.put ("notifications", workers.queued_tasks ());
	info.add ("queue", queue.container_info ());
	info.add ("workers", workers.container_info ());
	return info;
}

/*
 * block_processor_config
 */

nano::block_processor_config::block_processor_config (const nano::network_constants & network_constants)
{
}

nano::error nano::block_processor_config::serialize (nano::tomlconfig & toml) const
{
	toml.put ("max_peer_queue", max_peer_queue, "Maximum number of blocks to queue from network peers. \ntype:uint64");
	toml.put ("max_system_queue", max_system_queue, "Maximum number of blocks to queue from system components (local RPC, bootstrap). \ntype:uint64");
	toml.put ("priority_live", priority_live, "Priority for live network blocks. Higher priority gets processed more frequently. \ntype:uint64");
	toml.put ("priority_bootstrap", priority_bootstrap, "Priority for bootstrap blocks. Higher priority gets processed more frequently. \ntype:uint64");
	toml.put ("priority_local", priority_local, "Priority for local RPC blocks. Higher priority gets processed more frequently. \ntype:uint64");

	return toml.get_error ();
}

nano::error nano::block_processor_config::deserialize (nano::tomlconfig & toml)
{
	toml.get ("max_peer_queue", max_peer_queue);
	toml.get ("max_system_queue", max_system_queue);
	toml.get ("priority_live", priority_live);
	toml.get ("priority_bootstrap", priority_bootstrap);
	toml.get ("priority_local", priority_local);

	return toml.get_error ();
}

/*
 *
 */

std::string_view nano::to_string (nano::block_source source)
{
	return nano::enum_util::name (source);
}

nano::stat::detail nano::to_stat_detail (nano::block_source type)
{
	return nano::enum_util::cast<nano::stat::detail> (type);
}<|MERGE_RESOLUTION|>--- conflicted
+++ resolved
@@ -39,21 +39,14 @@
  * block_processor
  */
 
-<<<<<<< HEAD
 nano::block_processor::block_processor (nano::node_config const & node_config, nano::ledger & ledger_a, nano::unchecked_map & unchecked_a, nano::stats & stats_a, nano::logger & logger_a) :
 	config{ node_config.block_processor },
 	network_params{ node_config.network_params },
 	ledger{ ledger_a },
 	unchecked{ unchecked_a },
 	stats{ stats_a },
-	logger{ logger_a }
-=======
-nano::block_processor::block_processor (nano::node & node_a) :
-	config{ node_a.config.block_processor },
-	node (node_a),
-	next_log (std::chrono::steady_clock::now ()),
+	logger{ logger_a },
 	workers{ 1, nano::thread_role::name::block_processing_notifications }
->>>>>>> 8fb8dc2b
 {
 	batch_processed.add ([this] (auto const & items) {
 		// For every batch item: notify the 'processed' observer.
@@ -263,7 +256,7 @@
 			// It's possible that ledger processing happens faster than the notifications can be processed by other components, cooldown here
 			while (workers.queued_tasks () >= config.max_queued_notifications)
 			{
-				node.stats.inc (nano::stat::type::blockprocessor, nano::stat::detail::cooldown);
+				stats.inc (nano::stat::type::blockprocessor, nano::stat::detail::cooldown);
 				condition.wait_for (lock, 100ms, [this] { return stopped; });
 				if (stopped)
 				{
@@ -273,7 +266,7 @@
 
 			// Queue notifications to be dispatched in the background
 			workers.post ([this, processed = std::move (processed)] () mutable {
-				node.stats.inc (nano::stat::type::blockprocessor, nano::stat::detail::notify);
+				stats.inc (nano::stat::type::blockprocessor, nano::stat::detail::notify);
 				// Set results for futures when not holding the lock
 				for (auto & [result, context] : processed)
 				{
