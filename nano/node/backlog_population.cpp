#include <nano/lib/threading.hpp>
#include <nano/node/backlog_population.hpp>
#include <nano/node/election_scheduler.hpp>
#include <nano/node/nodeconfig.hpp>
#include <nano/secure/store.hpp>

<<<<<<< HEAD
nano::backlog_population::backlog_population (const config & config_a, nano::store & store_a, nano::election_scheduler & scheduler_a, nano::stat & stats_a) :
	config_m{ config_a },
	store{ store_a },
	scheduler{ scheduler_a },
=======
nano::backlog_population::backlog_population (const config & config_a, nano::store & store_a, nano::stat & stats_a) :
	config_m{ config_a },
	store{ store_a },
>>>>>>> 02bffc2d
	stats{ stats_a }
{
}

nano::backlog_population::~backlog_population ()
{
	// Thread must be stopped before destruction
	debug_assert (!thread.joinable ());
}

void nano::backlog_population::start ()
{
	debug_assert (!thread.joinable ());

	thread = std::thread{ [this] () {
		nano::thread_role::set (nano::thread_role::name::backlog_population);
		run ();
	} };
}

void nano::backlog_population::stop ()
{
	stopped = true;
	notify ();
	nano::join_or_pass (thread);
}

void nano::backlog_population::trigger ()
{
	{
		nano::unique_lock<nano::mutex> lock{ mutex };
		triggered = true;
	}
	notify ();
}

void nano::backlog_population::notify ()
{
	condition.notify_all ();
}

bool nano::backlog_population::predicate () const
{
<<<<<<< HEAD
	return triggered || config_m.ongoing_backlog_population_enabled;
=======
	return triggered || config_m.enabled;
>>>>>>> 02bffc2d
}

void nano::backlog_population::run ()
{
	nano::unique_lock<nano::mutex> lock{ mutex };
	while (!stopped)
	{
		if (predicate ())
		{
			stats.inc (nano::stat::type::backlog, nano::stat::detail::loop);

			triggered = false;
			lock.unlock ();
			populate_backlog ();
			lock.lock ();
		}

		condition.wait (lock, [this] () {
			return stopped || predicate ();
		});
	}
}

void nano::backlog_population::populate_backlog ()
{
	debug_assert (config_m.frequency > 0);

	const auto chunk_size = config_m.batch_size / config_m.frequency;
	auto done = false;
	nano::account next = 0;
	uint64_t total = 0;
	while (!stopped && !done)
	{
		{
			auto transaction = store.tx_begin_read ();

			auto count = 0;
			auto i = store.account.begin (transaction, next);
			const auto end = store.account.end ();
			for (; !stopped && i != end && count < chunk_size; ++i, ++count, ++total)
			{
				stats.inc (nano::stat::type::backlog, nano::stat::detail::total);

				auto const & account = i->first;
<<<<<<< HEAD
				bool activated = scheduler.activate (account, transaction);
				if (activated)
				{
					stats.inc (nano::stat::type::backlog, nano::stat::detail::activated);
				}

=======
				activate (transaction, account);
>>>>>>> 02bffc2d
				next = account.number () + 1;
			}
			done = store.account.begin (transaction, next) == end;
		}

		// Give the rest of the node time to progress without holding database lock
<<<<<<< HEAD
		//		std::this_thread::sleep_for (config_m.duty_to_sleep_time ());
		std::this_thread::sleep_for (std::chrono::milliseconds (100));
	}
}

std::chrono::duration<double> nano::backlog_population::config::duty_to_sleep_time () const
{
	debug_assert (duty_cycle >= 0);
	debug_assert (duty_cycle <= 100);

	if (duty_cycle == 0)
	{
		return {};
	}
	else
	{
		return std::chrono::duration<double>{ 1.0 - (duty_cycle / 100.0) };
=======
		std::this_thread::sleep_for (std::chrono::milliseconds (1000 / config_m.frequency));
	}
}

void nano::backlog_population::activate (nano::transaction const & transaction, nano::account const & account)
{
	debug_assert (!activate_callback.empty ());

	auto const maybe_account_info = store.account.get (transaction, account);
	if (!maybe_account_info)
	{
		return;
	}
	auto const account_info = *maybe_account_info;

	auto const maybe_conf_info = store.confirmation_height.get (transaction, account);
	auto const conf_info = maybe_conf_info.value_or (nano::confirmation_height_info{});

	// If conf info is empty then it means then it means nothing is confirmed yet
	if (conf_info.height < account_info.block_count)
	{
		stats.inc (nano::stat::type::backlog, nano::stat::detail::activated);

		activate_callback.notify (transaction, account, account_info, conf_info);
>>>>>>> 02bffc2d
	}
}<|MERGE_RESOLUTION|>--- conflicted
+++ resolved
@@ -4,16 +4,9 @@
 #include <nano/node/nodeconfig.hpp>
 #include <nano/secure/store.hpp>
 
-<<<<<<< HEAD
-nano::backlog_population::backlog_population (const config & config_a, nano::store & store_a, nano::election_scheduler & scheduler_a, nano::stat & stats_a) :
-	config_m{ config_a },
-	store{ store_a },
-	scheduler{ scheduler_a },
-=======
 nano::backlog_population::backlog_population (const config & config_a, nano::store & store_a, nano::stat & stats_a) :
 	config_m{ config_a },
 	store{ store_a },
->>>>>>> 02bffc2d
 	stats{ stats_a }
 {
 }
@@ -57,11 +50,7 @@
 
 bool nano::backlog_population::predicate () const
 {
-<<<<<<< HEAD
-	return triggered || config_m.ongoing_backlog_population_enabled;
-=======
 	return triggered || config_m.enabled;
->>>>>>> 02bffc2d
 }
 
 void nano::backlog_population::run ()
@@ -106,41 +95,13 @@
 				stats.inc (nano::stat::type::backlog, nano::stat::detail::total);
 
 				auto const & account = i->first;
-<<<<<<< HEAD
-				bool activated = scheduler.activate (account, transaction);
-				if (activated)
-				{
-					stats.inc (nano::stat::type::backlog, nano::stat::detail::activated);
-				}
-
-=======
 				activate (transaction, account);
->>>>>>> 02bffc2d
 				next = account.number () + 1;
 			}
 			done = store.account.begin (transaction, next) == end;
 		}
 
 		// Give the rest of the node time to progress without holding database lock
-<<<<<<< HEAD
-		//		std::this_thread::sleep_for (config_m.duty_to_sleep_time ());
-		std::this_thread::sleep_for (std::chrono::milliseconds (100));
-	}
-}
-
-std::chrono::duration<double> nano::backlog_population::config::duty_to_sleep_time () const
-{
-	debug_assert (duty_cycle >= 0);
-	debug_assert (duty_cycle <= 100);
-
-	if (duty_cycle == 0)
-	{
-		return {};
-	}
-	else
-	{
-		return std::chrono::duration<double>{ 1.0 - (duty_cycle / 100.0) };
-=======
 		std::this_thread::sleep_for (std::chrono::milliseconds (1000 / config_m.frequency));
 	}
 }
@@ -165,6 +126,5 @@
 		stats.inc (nano::stat::type::backlog, nano::stat::detail::activated);
 
 		activate_callback.notify (transaction, account, account_info, conf_info);
->>>>>>> 02bffc2d
 	}
 }