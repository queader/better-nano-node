--- conflicted
+++ resolved
@@ -36,14 +36,9 @@
 nano::backlog_population::config nano::backlog_population_config (const nano::node_config & config)
 {
 	nano::backlog_population::config cfg{};
-<<<<<<< HEAD
-	cfg.ongoing_backlog_population_enabled = config.frontiers_confirmation != nano::frontiers_confirmation_mode::disabled;
-	cfg.delay_between_runs_in_seconds = config.network_params.network.is_dev_network () ? 1u : 300u;
-=======
 	cfg.enabled = config.frontiers_confirmation != nano::frontiers_confirmation_mode::disabled;
 	cfg.frequency = config.backlog_scan_frequency;
 	cfg.batch_size = config.backlog_scan_batch_size;
->>>>>>> 02bffc2d
 	return cfg;
 }
 
@@ -782,11 +777,8 @@
 		// Cancels ongoing work generation tasks, which may be blocking other threads
 		// No tasks may wait for work generation in I/O threads, or termination signal capturing will be unable to call node::stop()
 		distributed_work.stop ();
-<<<<<<< HEAD
+		backlog.stop ();
 		telemetry.stop ();
-=======
-		backlog.stop ();
->>>>>>> 02bffc2d
 		unchecked.stop ();
 		block_processor.stop ();
 		aggregator.stop ();
