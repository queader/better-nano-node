#include <nano/lib/threading.hpp>
#include <nano/lib/tomlconfig.hpp>
#include <nano/lib/utility.hpp>
#include <nano/node/common.hpp>
#include <nano/node/daemonconfig.hpp>
#include <nano/node/node.hpp>
#include <nano/node/rocksdb/rocksdb.hpp>
#include <nano/node/telemetry.hpp>
#include <nano/node/websocket.hpp>
#include <nano/rpc/rpc.hpp>
#include <nano/secure/buffer.hpp>
#include <nano/test_common/system.hpp>

#include <boost/filesystem.hpp>
#include <boost/property_tree/json_parser.hpp>

#include <algorithm>
#include <cstdlib>
#include <fstream>
#include <future>
#include <sstream>

double constexpr nano::node::price_max;
double constexpr nano::node::free_cutoff;
std::size_t constexpr nano::block_arrival::arrival_size_min;
std::chrono::seconds constexpr nano::block_arrival::arrival_time_min;

namespace nano
{
extern unsigned char nano_bootstrap_weights_live[];
extern std::size_t nano_bootstrap_weights_live_size;
extern unsigned char nano_bootstrap_weights_beta[];
extern std::size_t nano_bootstrap_weights_beta_size;
}

void nano::node::keepalive (std::string const & address_a, uint16_t port_a)
{
	auto node_l (shared_from_this ());
	network.resolver.async_resolve (boost::asio::ip::udp::resolver::query (address_a, std::to_string (port_a)), [node_l, address_a, port_a] (boost::system::error_code const & ec, boost::asio::ip::udp::resolver::iterator i_a) {
		if (!ec)
		{
			for (auto i (i_a), n (boost::asio::ip::udp::resolver::iterator{}); i != n; ++i)
			{
				auto endpoint (nano::transport::map_endpoint_to_v6 (i->endpoint ()));
				std::weak_ptr<nano::node> node_w (node_l);
				auto channel (node_l->network.find_channel (endpoint));
				if (!channel)
				{
					node_l->network.tcp_channels.start_tcp (endpoint);
				}
				else
				{
					node_l->network.send_keepalive (channel);
				}
			}
		}
		else
		{
			node_l->logger.try_log (boost::str (boost::format ("Error resolving address: %1%:%2%: %3%") % address_a % port_a % ec.message ()));
		}
	});
}

std::unique_ptr<nano::container_info_component> nano::collect_container_info (rep_crawler & rep_crawler, std::string const & name)
{
	std::size_t count;
	{
		nano::lock_guard<nano::mutex> guard (rep_crawler.active_mutex);
		count = rep_crawler.active.size ();
	}

	auto const sizeof_element = sizeof (decltype (rep_crawler.active)::value_type);
	auto composite = std::make_unique<container_info_composite> (name);
	composite->add_component (std::make_unique<container_info_leaf> (container_info{ "active", count, sizeof_element }));
	return composite;
}

nano::keypair nano::load_or_create_node_id (boost::filesystem::path const & application_path, nano::logger_mt & logger)
{
	auto node_private_key_path = application_path / "node_id_private.key";
	std::ifstream ifs (node_private_key_path.c_str ());
	if (ifs.good ())
	{
		logger.always_log (boost::str (boost::format ("%1% exists, reading node id from it") % node_private_key_path.string ()));
		std::string node_private_key;
		ifs >> node_private_key;
		release_assert (node_private_key.size () == 64);
		nano::keypair kp = nano::keypair (node_private_key);
		return kp;
	}
	else
	{
		// no node_id found, generate new one
		logger.always_log (boost::str (boost::format ("%1% does not exist, creating a new node_id") % node_private_key_path.string ()));
		nano::keypair kp;
		std::ofstream ofs (node_private_key_path.c_str (), std::ofstream::out | std::ofstream::trunc);
		ofs << kp.prv.to_string () << std::endl
			<< std::flush;
		ofs.close ();
		release_assert (!ofs.fail ());
		return kp;
	}
}

nano::node::node (boost::asio::io_context & io_ctx_a, uint16_t peering_port_a, boost::filesystem::path const & application_path_a, nano::logging const & logging_a, nano::work_pool & work_a, nano::node_flags flags_a, unsigned seq) :
	node (io_ctx_a, application_path_a, nano::node_config (peering_port_a, logging_a), work_a, flags_a, seq)
{
}

nano::node::node (boost::asio::io_context & io_ctx_a, boost::filesystem::path const & application_path_a, nano::node_config const & config_a, nano::work_pool & work_a, nano::node_flags flags_a, unsigned seq) :
	write_database_queue (!flags_a.force_use_write_database_queue && (config_a.rocksdb_config.enable)),
	io_ctx (io_ctx_a),
	node_initialized_latch (1),
	config (config_a),
	network_params{ config.network_params },
	stats (config.stat_config),
	workers (std::max (3u, config.io_threads / 4), nano::thread_role::name::worker),
	flags (flags_a),
	work (work_a),
	distributed_work (*this),
	logger (config_a.logging.min_time_between_log_output),
	store_impl (nano::make_store (logger, application_path_a, network_params.ledger, flags.read_only, true, config_a.rocksdb_config, config_a.diagnostics_config.txn_tracking, config_a.block_processor_batch_max_time, config_a.lmdb_config, config_a.backup_before_upgrade)),
	store (*store_impl),
	unchecked{ store, flags.disable_block_processor_unchecked_deletion },
	wallets_store_impl (std::make_unique<nano::mdb_wallets_store> (application_path_a / "wallets.ldb", config_a.lmdb_config)),
	wallets_store (*wallets_store_impl),
	gap_cache (*this),
	ledger (store, stats, network_params.ledger, flags_a.generate_cache),
	checker (config.signature_checker_threads),
	// empty `config.peering_port` means the user made no port choice at all;
	// otherwise, any value is considered, with `0` having the special meaning of 'let the OS pick a port instead'
	//
	network (*this, config.peering_port.has_value () ? *config.peering_port : 0),
	telemetry (std::make_shared<nano::telemetry> (network, workers, observers.telemetry, stats, network_params, flags.disable_ongoing_telemetry_requests)),
	bootstrap_initiator (*this),
	// BEWARE: `bootstrap` takes `network.port` instead of `config.peering_port` because when the user doesn't specify
	//         a peering port and wants the OS to pick one, the picking happens when `network` gets initialized
	//         (if UDP is active, otherwise it happens when `bootstrap` gets initialized), so then for TCP traffic
	//         we want to tell `bootstrap` to use the already picked port instead of itself picking a different one.
	//         Thus, be very careful if you change the order: if `bootstrap` gets constructed before `network`,
	//         the latter would inherit the port from the former (if TCP is active, otherwise `network` picks first)
	//
	bootstrap (network.port, *this),
	application_path (application_path_a),
	port_mapping (*this),
	rep_crawler (*this),
	vote_processor (checker, active, observers, stats, config, flags, logger, online_reps, rep_crawler, ledger, network_params),
	warmed_up (0),
	block_processor (*this, write_database_queue),
	online_reps (ledger, config),
	history{ config.network_params.voting },
	vote_uniquer (block_uniquer),
	confirmation_height_processor (ledger, write_database_queue, config.conf_height_processor_batch_min_time, config.logging, logger, node_initialized_latch, flags.confirmation_height_processor_mode),
	inactive_vote_cache{ flags.inactive_votes_cache_size },
	active (*this, confirmation_height_processor),
	scheduler{ *this },
	election_hinting{ *this },
	aggregator (config, stats, active.generator, active.final_generator, history, ledger, wallets, active),
	wallets (wallets_store.init_error (), *this),
	startup_time (std::chrono::steady_clock::now ()),
	node_seq (seq)
{
	unchecked.use_memory = [this] () { return ledger.bootstrap_weight_reached (); };
	unchecked.satisfied = [this] (nano::unchecked_info const & info) {
		this->block_processor.add (info);
	};

	inactive_vote_cache.rep_weight_query = [this] (nano::account const & rep) {
		return ledger.weight (rep);
	};

	if (!init_error ())
	{
		telemetry->start ();

		active.vacancy_update = [this] () { scheduler.notify (); election_hinting.notify(); };

		if (config.websocket_config.enabled)
		{
			auto endpoint_l (nano::tcp_endpoint (boost::asio::ip::make_address_v6 (config.websocket_config.address), config.websocket_config.port));
			websocket_server = std::make_shared<nano::websocket::listener> (config.websocket_config.tls_config, logger, wallets, io_ctx, endpoint_l);
			this->websocket_server->run ();
		}

		wallets.observer = [this] (bool active) {
			observers.wallet.notify (active);
		};
		network.channel_observer = [this] (std::shared_ptr<nano::transport::channel> const & channel_a) {
			debug_assert (channel_a != nullptr);
			observers.endpoint.notify (channel_a);
		};
		network.disconnect_observer = [this] () {
			observers.disconnect.notify ();
		};
		if (!config.callback_address.empty ())
		{
			observers.blocks.add ([this] (nano::election_status const & status_a, std::vector<nano::vote_with_weight_info> const & votes_a, nano::account const & account_a, nano::amount const & amount_a, bool is_state_send_a, bool is_state_epoch_a) {
				auto block_a (status_a.winner);
				if ((status_a.type == nano::election_status_type::active_confirmed_quorum || status_a.type == nano::election_status_type::active_confirmation_height) && this->block_arrival.recent (block_a->hash ()))
				{
					auto node_l (shared_from_this ());
					background ([node_l, block_a, account_a, amount_a, is_state_send_a, is_state_epoch_a] () {
						boost::property_tree::ptree event;
						event.add ("account", account_a.to_account ());
						event.add ("hash", block_a->hash ().to_string ());
						std::string block_text;
						block_a->serialize_json (block_text);
						event.add ("block", block_text);
						event.add ("amount", amount_a.to_string_dec ());
						if (is_state_send_a)
						{
							event.add ("is_send", is_state_send_a);
							event.add ("subtype", "send");
						}
						// Subtype field
						else if (block_a->type () == nano::block_type::state)
						{
							if (block_a->link ().is_zero ())
							{
								event.add ("subtype", "change");
							}
							else if (is_state_epoch_a)
							{
								debug_assert (amount_a == 0 && node_l->ledger.is_epoch_link (block_a->link ()));
								event.add ("subtype", "epoch");
							}
							else
							{
								event.add ("subtype", "receive");
							}
						}
						std::stringstream ostream;
						boost::property_tree::write_json (ostream, event);
						ostream.flush ();
						auto body (std::make_shared<std::string> (ostream.str ()));
						auto address (node_l->config.callback_address);
						auto port (node_l->config.callback_port);
						auto target (std::make_shared<std::string> (node_l->config.callback_target));
						auto resolver (std::make_shared<boost::asio::ip::tcp::resolver> (node_l->io_ctx));
						resolver->async_resolve (boost::asio::ip::tcp::resolver::query (address, std::to_string (port)), [node_l, address, port, target, body, resolver] (boost::system::error_code const & ec, boost::asio::ip::tcp::resolver::iterator i_a) {
							if (!ec)
							{
								node_l->do_rpc_callback (i_a, address, port, target, body, resolver);
							}
							else
							{
								if (node_l->config.logging.callback_logging ())
								{
									node_l->logger.always_log (boost::str (boost::format ("Error resolving callback: %1%:%2%: %3%") % address % port % ec.message ()));
								}
								node_l->stats.inc (nano::stat::type::error, nano::stat::detail::http_callback, nano::stat::dir::out);
							}
						});
					});
				}
			});
		}
		if (websocket_server)
		{
			observers.blocks.add ([this] (nano::election_status const & status_a, std::vector<nano::vote_with_weight_info> const & votes_a, nano::account const & account_a, nano::amount const & amount_a, bool is_state_send_a, bool is_state_epoch_a) {
				debug_assert (status_a.type != nano::election_status_type::ongoing);

				if (this->websocket_server->any_subscriber (nano::websocket::topic::confirmation))
				{
					auto block_a (status_a.winner);
					std::string subtype;
					if (is_state_send_a)
					{
						subtype = "send";
					}
					else if (block_a->type () == nano::block_type::state)
					{
						if (block_a->link ().is_zero ())
						{
							subtype = "change";
						}
						else if (is_state_epoch_a)
						{
							debug_assert (amount_a == 0 && this->ledger.is_epoch_link (block_a->link ()));
							subtype = "epoch";
						}
						else
						{
							subtype = "receive";
						}
					}

					this->websocket_server->broadcast_confirmation (block_a, account_a, amount_a, subtype, status_a, votes_a);
				}
			});

			observers.active_started.add ([this] (nano::block_hash const & hash_a) {
				if (this->websocket_server->any_subscriber (nano::websocket::topic::started_election))
				{
					nano::websocket::message_builder builder;
					this->websocket_server->broadcast (builder.started_election (hash_a));
				}
			});

			observers.active_stopped.add ([this] (nano::block_hash const & hash_a) {
				if (this->websocket_server->any_subscriber (nano::websocket::topic::stopped_election))
				{
					nano::websocket::message_builder builder;
					this->websocket_server->broadcast (builder.stopped_election (hash_a));
				}
			});

			observers.telemetry.add ([this] (nano::telemetry_data const & telemetry_data, nano::endpoint const & endpoint) {
				if (this->websocket_server->any_subscriber (nano::websocket::topic::telemetry))
				{
					nano::websocket::message_builder builder;
					this->websocket_server->broadcast (builder.telemetry_received (telemetry_data, endpoint));
				}
			});
		}
		// Add block confirmation type stats regardless of http-callback and websocket subscriptions
		observers.blocks.add ([this] (nano::election_status const & status_a, std::vector<nano::vote_with_weight_info> const & votes_a, nano::account const & account_a, nano::amount const & amount_a, bool is_state_send_a, bool is_state_epoch_a) {
			debug_assert (status_a.type != nano::election_status_type::ongoing);
			switch (status_a.type)
			{
				case nano::election_status_type::active_confirmed_quorum:
					this->stats.inc (nano::stat::type::confirmation_observer, nano::stat::detail::active_quorum, nano::stat::dir::out);
					break;
				case nano::election_status_type::active_confirmation_height:
					this->stats.inc (nano::stat::type::confirmation_observer, nano::stat::detail::active_conf_height, nano::stat::dir::out);
					break;
				case nano::election_status_type::inactive_confirmation_height:
					this->stats.inc (nano::stat::type::confirmation_observer, nano::stat::detail::inactive_conf_height, nano::stat::dir::out);
					break;
				default:
					break;
			}
		});
		observers.endpoint.add ([this] (std::shared_ptr<nano::transport::channel> const & channel_a) {
			if (channel_a->get_type () == nano::transport::transport_type::udp)
			{
				this->network.send_keepalive (channel_a);
			}
			else
			{
				this->network.send_keepalive_self (channel_a);
			}
		});
		observers.vote.add ([this] (std::shared_ptr<nano::vote> vote_a, std::shared_ptr<nano::transport::channel> const & channel_a, nano::vote_code code_a) {
			debug_assert (code_a != nano::vote_code::invalid);
			// The vote_code::vote is handled inside the election
			if (code_a == nano::vote_code::indeterminate)
			{
				auto active_in_rep_crawler (!this->rep_crawler.response (channel_a, vote_a));
				if (active_in_rep_crawler)
				{
					// Representative is defined as online if replying to live votes or rep_crawler queries
					this->online_reps.observe (vote_a->account);
				}
				this->gap_cache.vote (vote_a);
			}
		});
		if (websocket_server)
		{
			observers.vote.add ([this] (std::shared_ptr<nano::vote> vote_a, std::shared_ptr<nano::transport::channel> const & channel_a, nano::vote_code code_a) {
				if (this->websocket_server->any_subscriber (nano::websocket::topic::vote))
				{
					nano::websocket::message_builder builder;
					auto msg (builder.vote_received (vote_a, code_a));
					this->websocket_server->broadcast (msg);
				}
			});
		}
		// Cancelling local work generation
		observers.work_cancel.add ([this] (nano::root const & root_a) {
			this->work.cancel (root_a);
			this->distributed_work.cancel (root_a);
		});

		logger.always_log ("Node starting, version: ", NANO_VERSION_STRING);
		logger.always_log ("Build information: ", BUILD_INFO);
		logger.always_log ("Database backend: ", store.vendor_get ());

		auto const network_label = network_params.network.get_current_network_as_string ();
		logger.always_log ("Active network: ", network_label);

		logger.always_log (boost::str (boost::format ("Work pool running %1% threads %2%") % work.threads.size () % (work.opencl ? "(1 for OpenCL)" : "")));
		logger.always_log (boost::str (boost::format ("%1% work peers configured") % config.work_peers.size ()));
		if (!work_generation_enabled ())
		{
			logger.always_log ("Work generation is disabled");
		}

		if (config.logging.node_lifetime_tracing ())
		{
			logger.always_log ("Constructing node");
		}

		logger.always_log (boost::str (boost::format ("Outbound Voting Bandwidth limited to %1% bytes per second, burst ratio %2%") % config.bandwidth_limit % config.bandwidth_limit_burst_ratio));

		// First do a pass with a read to see if any writing needs doing, this saves needing to open a write lock (and potentially blocking)
		auto is_initialized (false);
		{
			auto const transaction (store.tx_begin_read ());
			is_initialized = (store.account.begin (transaction) != store.account.end ());
		}

		if (!is_initialized && !flags.read_only)
		{
			auto const transaction (store.tx_begin_write ({ tables::accounts, tables::blocks, tables::confirmation_height, tables::frontiers }));
			// Store was empty meaning we just created it, add the genesis block
			store.initialize (transaction, ledger.cache, ledger.constants);
		}

		if (!ledger.block_or_pruned_exists (config.network_params.ledger.genesis->hash ()))
		{
			std::stringstream ss;
			ss << "Genesis block not found. This commonly indicates a configuration issue, check that the --network or --data_path command line arguments are correct, "
				  "and also the ledger backend node config option. If using a read-only CLI command a ledger must already exist, start the node with --daemon first.";
			if (network_params.network.is_beta_network ())
			{
				ss << " Beta network may have reset, try clearing database files";
			}
			auto const str = ss.str ();

			logger.always_log (str);
			std::cerr << str << std::endl;
			std::exit (1);
		}

		if (config.enable_voting)
		{
			std::ostringstream stream;
			stream << "Voting is enabled, more system resources will be used";
			auto voting (wallets.reps ().voting);
			if (voting > 0)
			{
				stream << ". " << voting << " representative(s) are configured";
				if (voting > 1)
				{
					stream << ". Voting with more than one representative can limit performance";
				}
			}
			logger.always_log (stream.str ());
		}

		node_id = nano::load_or_create_node_id (application_path, logger);
		logger.always_log ("Node ID: ", node_id.pub.to_node_id ());

		if ((network_params.network.is_live_network () || network_params.network.is_beta_network ()) && !flags.inactive_node)
		{
			auto const bootstrap_weights = get_bootstrap_weights ();
			// Use bootstrap weights if initial bootstrap is not completed
			const bool use_bootstrap_weight = ledger.cache.block_count < bootstrap_weights.first;
			if (use_bootstrap_weight)
			{
				ledger.bootstrap_weights = bootstrap_weights.second;
				for (auto const & rep : ledger.bootstrap_weights)
				{
					logger.always_log ("Using bootstrap rep weight: ", rep.first.to_account (), " -> ", nano::uint128_union (rep.second).format_balance (Mxrb_ratio, 0, true), " XRB");
				}
			}
			ledger.bootstrap_weight_max_blocks = bootstrap_weights.first;

			// Drop unchecked blocks if initial bootstrap is completed
			if (!flags.disable_unchecked_drop && !use_bootstrap_weight && !flags.read_only)
			{
				auto const transaction (store.tx_begin_write ({ tables::unchecked }));
				unchecked.clear (transaction);
				logger.always_log ("Dropping unchecked blocks");
			}
		}

		ledger.pruning = flags.enable_pruning || store.pruned.count (store.tx_begin_read ()) > 0;

		if (ledger.pruning)
		{
			if (config.enable_voting && !flags.inactive_node)
			{
				std::string str = "Incompatibility detected between config node.enable_voting and existing pruned blocks";
				logger.always_log (str);
				std::cerr << str << std::endl;
				std::exit (1);
			}
			else if (!flags.enable_pruning && !flags.inactive_node)
			{
				std::string str = "To start node with existing pruned blocks use launch flag --enable_pruning";
				logger.always_log (str);
				std::cerr << str << std::endl;
				std::exit (1);
			}
		}
	}
	node_initialized_latch.count_down ();
}

nano::node::~node ()
{
	if (config.logging.node_lifetime_tracing ())
	{
		logger.always_log ("Destructing node");
	}
	stop ();
}

void nano::node::do_rpc_callback (boost::asio::ip::tcp::resolver::iterator i_a, std::string const & address, uint16_t port, std::shared_ptr<std::string> const & target, std::shared_ptr<std::string> const & body, std::shared_ptr<boost::asio::ip::tcp::resolver> const & resolver)
{
	if (i_a != boost::asio::ip::tcp::resolver::iterator{})
	{
		auto node_l (shared_from_this ());
		auto sock (std::make_shared<boost::asio::ip::tcp::socket> (node_l->io_ctx));
		sock->async_connect (i_a->endpoint (), [node_l, target, body, sock, address, port, i_a, resolver] (boost::system::error_code const & ec) mutable {
			if (!ec)
			{
				auto req (std::make_shared<boost::beast::http::request<boost::beast::http::string_body>> ());
				req->method (boost::beast::http::verb::post);
				req->target (*target);
				req->version (11);
				req->insert (boost::beast::http::field::host, address);
				req->insert (boost::beast::http::field::content_type, "application/json");
				req->body () = *body;
				req->prepare_payload ();
				boost::beast::http::async_write (*sock, *req, [node_l, sock, address, port, req, i_a, target, body, resolver] (boost::system::error_code const & ec, std::size_t bytes_transferred) mutable {
					if (!ec)
					{
						auto sb (std::make_shared<boost::beast::flat_buffer> ());
						auto resp (std::make_shared<boost::beast::http::response<boost::beast::http::string_body>> ());
						boost::beast::http::async_read (*sock, *sb, *resp, [node_l, sb, resp, sock, address, port, i_a, target, body, resolver] (boost::system::error_code const & ec, std::size_t bytes_transferred) mutable {
							if (!ec)
							{
								if (boost::beast::http::to_status_class (resp->result ()) == boost::beast::http::status_class::successful)
								{
									node_l->stats.inc (nano::stat::type::http_callback, nano::stat::detail::initiate, nano::stat::dir::out);
								}
								else
								{
									if (node_l->config.logging.callback_logging ())
									{
										node_l->logger.try_log (boost::str (boost::format ("Callback to %1%:%2% failed with status: %3%") % address % port % resp->result ()));
									}
									node_l->stats.inc (nano::stat::type::error, nano::stat::detail::http_callback, nano::stat::dir::out);
								}
							}
							else
							{
								if (node_l->config.logging.callback_logging ())
								{
									node_l->logger.try_log (boost::str (boost::format ("Unable complete callback: %1%:%2%: %3%") % address % port % ec.message ()));
								}
								node_l->stats.inc (nano::stat::type::error, nano::stat::detail::http_callback, nano::stat::dir::out);
							};
						});
					}
					else
					{
						if (node_l->config.logging.callback_logging ())
						{
							node_l->logger.try_log (boost::str (boost::format ("Unable to send callback: %1%:%2%: %3%") % address % port % ec.message ()));
						}
						node_l->stats.inc (nano::stat::type::error, nano::stat::detail::http_callback, nano::stat::dir::out);
					}
				});
			}
			else
			{
				if (node_l->config.logging.callback_logging ())
				{
					node_l->logger.try_log (boost::str (boost::format ("Unable to connect to callback address: %1%:%2%: %3%") % address % port % ec.message ()));
				}
				node_l->stats.inc (nano::stat::type::error, nano::stat::detail::http_callback, nano::stat::dir::out);
				++i_a;
				node_l->do_rpc_callback (i_a, address, port, target, body, resolver);
			}
		});
	}
}

bool nano::node::copy_with_compaction (boost::filesystem::path const & destination)
{
	return store.copy_db (destination);
}

std::unique_ptr<nano::container_info_component> nano::collect_container_info (node & node, std::string const & name)
{
	auto composite = std::make_unique<container_info_composite> (name);
	composite->add_component (collect_container_info (node.work, "work"));
	composite->add_component (collect_container_info (node.gap_cache, "gap_cache"));
	composite->add_component (collect_container_info (node.ledger, "ledger"));
	composite->add_component (collect_container_info (node.active, "active"));
	composite->add_component (collect_container_info (node.bootstrap_initiator, "bootstrap_initiator"));
	composite->add_component (collect_container_info (node.bootstrap, "bootstrap"));
	composite->add_component (collect_container_info (node.network, "network"));
	if (node.telemetry)
	{
		composite->add_component (collect_container_info (*node.telemetry, "telemetry"));
	}
	composite->add_component (collect_container_info (node.workers, "workers"));
	composite->add_component (collect_container_info (node.observers, "observers"));
	composite->add_component (collect_container_info (node.wallets, "wallets"));
	composite->add_component (collect_container_info (node.vote_processor, "vote_processor"));
	composite->add_component (collect_container_info (node.rep_crawler, "rep_crawler"));
	composite->add_component (collect_container_info (node.block_processor, "block_processor"));
	composite->add_component (collect_container_info (node.block_arrival, "block_arrival"));
	composite->add_component (collect_container_info (node.online_reps, "online_reps"));
	composite->add_component (collect_container_info (node.history, "history"));
	composite->add_component (collect_container_info (node.block_uniquer, "block_uniquer"));
	composite->add_component (collect_container_info (node.vote_uniquer, "vote_uniquer"));
	composite->add_component (collect_container_info (node.confirmation_height_processor, "confirmation_height_processor"));
	composite->add_component (collect_container_info (node.distributed_work, "distributed_work"));
	composite->add_component (collect_container_info (node.aggregator, "request_aggregator"));
	composite->add_component (node.scheduler.collect_container_info ("election_scheduler"));
	return composite;
}

void nano::node::process_active (std::shared_ptr<nano::block> const & incoming)
{
	block_arrival.add (incoming->hash ());
	block_processor.add (incoming);
}

nano::process_return nano::node::process (nano::block & block_a)
{
	auto const transaction (store.tx_begin_write ({ tables::accounts, tables::blocks, tables::frontiers, tables::pending }));
	auto result (ledger.process (transaction, block_a));
	return result;
}

nano::process_return nano::node::process_local (std::shared_ptr<nano::block> const & block_a)
{
	// Add block hash as recently arrived to trigger automatic rebroadcast and election
	block_arrival.add (block_a->hash ());
	// Set current time to trigger automatic rebroadcast and election
	nano::unchecked_info info (block_a, block_a->account (), nano::signature_verification::unknown);
	// Notify block processor to release write lock
	block_processor.wait_write ();
	// Process block
	block_post_events post_events ([&store = store] { return store.tx_begin_read (); });
	auto const transaction (store.tx_begin_write ({ tables::accounts, tables::blocks, tables::frontiers, tables::pending }));
	return block_processor.process_one (transaction, post_events, info, false, nano::block_origin::local);
}

void nano::node::process_local_async (std::shared_ptr<nano::block> const & block_a)
{
	// Add block hash as recently arrived to trigger automatic rebroadcast and election
	block_arrival.add (block_a->hash ());
	// Set current time to trigger automatic rebroadcast and election
	nano::unchecked_info info (block_a, block_a->account (), nano::signature_verification::unknown);
	block_processor.add_local (info);
}

void nano::node::start ()
{
	long_inactivity_cleanup ();
	network.start ();
	add_initial_peers ();
	if (!flags.disable_legacy_bootstrap && !flags.disable_ongoing_bootstrap)
	{
		ongoing_bootstrap ();
	}
	if (!flags.disable_unchecked_cleanup)
	{
		auto this_l (shared ());
		workers.push_task ([this_l] () {
			this_l->ongoing_unchecked_cleanup ();
		});
	}
	if (flags.enable_pruning)
	{
		auto this_l (shared ());
		workers.push_task ([this_l] () {
			this_l->ongoing_ledger_pruning ();
		});
	}
	if (!flags.disable_rep_crawler)
	{
		rep_crawler.start ();
	}
	ongoing_rep_calculation ();
	ongoing_peer_store ();
	ongoing_online_weight_calculation_queue ();
	bool tcp_enabled (false);
	if (config.tcp_incoming_connections_max > 0 && !(flags.disable_bootstrap_listener && flags.disable_tcp_realtime))
	{
		bootstrap.start ();
		tcp_enabled = true;

		if (flags.disable_udp && network.port != bootstrap.port)
		{
			network.port = bootstrap.port;
		}

		logger.always_log (boost::str (boost::format ("Node started with peering port `%1%`.") % network.port));
	}

	if (!flags.disable_backup)
	{
		backup_wallet ();
	}
	if (!flags.disable_search_pending)
	{
		search_receivable_all ();
	}
	if (!flags.disable_wallet_bootstrap)
	{
		// Delay to start wallet lazy bootstrap
		auto this_l (shared ());
		workers.add_timed_task (std::chrono::steady_clock::now () + std::chrono::minutes (1), [this_l] () {
			this_l->bootstrap_wallet ();
		});
	}
	// Start port mapping if external address is not defined and TCP or UDP ports are enabled
	if (config.external_address == boost::asio::ip::address_v6{}.any ().to_string () && (tcp_enabled || !flags.disable_udp))
	{
		port_mapping.start ();
	}
	wallets.start ();
	if (config.frontiers_confirmation != nano::frontiers_confirmation_mode::disabled)
	{
		workers.push_task ([this_l = shared ()] () {
			this_l->ongoing_backlog_population ();
		});
	}
}

void nano::node::stop ()
{
	if (!stopped.exchange (true))
	{
		logger.always_log ("Node stopping");
		// Cancels ongoing work generation tasks, which may be blocking other threads
		// No tasks may wait for work generation in I/O threads, or termination signal capturing will be unable to call node::stop()
		distributed_work.stop ();
		unchecked.stop ();
		block_processor.stop ();
		aggregator.stop ();
		vote_processor.stop ();
		scheduler.stop ();
		election_hinting.stop ();
		active.stop ();
		confirmation_height_processor.stop ();
		network.stop ();
		telemetry->stop ();
		if (websocket_server)
		{
			websocket_server->stop ();
		}
		bootstrap_initiator.stop ();
		bootstrap.stop ();
		port_mapping.stop ();
		checker.stop ();
		wallets.stop ();
		stats.stop ();
		auto epoch_upgrade = epoch_upgrading.lock ();
		if (epoch_upgrade->valid ())
		{
			epoch_upgrade->wait ();
		}
		workers.stop ();
		// work pool is not stopped on purpose due to testing setup
	}
}

void nano::node::keepalive_preconfigured (std::vector<std::string> const & peers_a)
{
	for (auto i (peers_a.begin ()), n (peers_a.end ()); i != n; ++i)
	{
		// can't use `network.port` here because preconfigured peers are referenced
		// just by their address, so we rely on them listening on the default port
		//
		keepalive (*i, network_params.network.default_node_port);
	}
}

nano::block_hash nano::node::latest (nano::account const & account_a)
{
	auto const transaction (store.tx_begin_read ());
	return ledger.latest (transaction, account_a);
}

nano::uint128_t nano::node::balance (nano::account const & account_a)
{
	auto const transaction (store.tx_begin_read ());
	return ledger.account_balance (transaction, account_a);
}

std::shared_ptr<nano::block> nano::node::block (nano::block_hash const & hash_a)
{
	auto const transaction (store.tx_begin_read ());
	return store.block.get (transaction, hash_a);
}

std::pair<nano::uint128_t, nano::uint128_t> nano::node::balance_pending (nano::account const & account_a, bool only_confirmed_a)
{
	std::pair<nano::uint128_t, nano::uint128_t> result;
	auto const transaction (store.tx_begin_read ());
	result.first = ledger.account_balance (transaction, account_a, only_confirmed_a);
	result.second = ledger.account_receivable (transaction, account_a, only_confirmed_a);
	return result;
}

nano::uint128_t nano::node::weight (nano::account const & account_a)
{
	return ledger.weight (account_a);
}

nano::block_hash nano::node::rep_block (nano::account const & account_a)
{
	auto const transaction (store.tx_begin_read ());
	nano::account_info info;
	nano::block_hash result (0);
	if (!store.account.get (transaction, account_a, info))
	{
		result = ledger.representative (transaction, info.head);
	}
	return result;
}

nano::uint128_t nano::node::minimum_principal_weight ()
{
	return minimum_principal_weight (online_reps.trended ());
}

nano::uint128_t nano::node::minimum_principal_weight (nano::uint128_t const & online_stake)
{
	return online_stake / network_params.network.principal_weight_factor;
}

void nano::node::long_inactivity_cleanup ()
{
	bool perform_cleanup = false;
	auto const transaction (store.tx_begin_write ({ tables::online_weight, tables::peers }));
	if (store.online_weight.count (transaction) > 0)
	{
		auto sample (store.online_weight.rbegin (transaction));
		auto n (store.online_weight.end ());
		debug_assert (sample != n);
		auto const one_week_ago = static_cast<std::size_t> ((std::chrono::system_clock::now () - std::chrono::hours (7 * 24)).time_since_epoch ().count ());
		perform_cleanup = sample->first < one_week_ago;
	}
	if (perform_cleanup)
	{
		store.online_weight.clear (transaction);
		store.peer.clear (transaction);
		logger.always_log ("Removed records of peers and online weight after a long period of inactivity");
	}
}

void nano::node::ongoing_rep_calculation ()
{
	auto now (std::chrono::steady_clock::now ());
	vote_processor.calculate_weights ();
	std::weak_ptr<nano::node> node_w (shared_from_this ());
	workers.add_timed_task (now + std::chrono::minutes (10), [node_w] () {
		if (auto node_l = node_w.lock ())
		{
			node_l->ongoing_rep_calculation ();
		}
	});
}

void nano::node::ongoing_bootstrap ()
{
	auto next_wakeup = network_params.network.bootstrap_interval;
	if (warmed_up < 3)
	{
		// Re-attempt bootstrapping more aggressively on startup
		next_wakeup = std::chrono::seconds (5);
		if (!bootstrap_initiator.in_progress () && !network.empty ())
		{
			++warmed_up;
		}
	}
	if (network_params.network.is_dev_network () && flags.bootstrap_interval != 0)
	{
		// For test purposes allow faster automatic bootstraps
		next_wakeup = std::chrono::seconds (flags.bootstrap_interval);
		++warmed_up;
	}
	// Differential bootstrap with max age (75% of all legacy attempts)
	uint32_t frontiers_age (std::numeric_limits<uint32_t>::max ());
	auto bootstrap_weight_reached (ledger.cache.block_count >= ledger.bootstrap_weight_max_blocks);
	auto previous_bootstrap_count (stats.count (nano::stat::type::bootstrap, nano::stat::detail::initiate, nano::stat::dir::out) + stats.count (nano::stat::type::bootstrap, nano::stat::detail::initiate_legacy_age, nano::stat::dir::out));
	/*
	- Maximum value for 25% of attempts or if block count is below preconfigured value (initial bootstrap not finished)
	- Node shutdown time minus 1 hour for start attempts (warm up)
	- Default age value otherwise (1 day for live network, 1 hour for beta)
	*/
	if (bootstrap_weight_reached)
	{
		if (warmed_up < 3)
		{
			// Find last online weight sample (last active time for node)
			uint64_t last_sample_time (0);
			auto last_record = store.online_weight.rbegin (store.tx_begin_read ());
			if (last_record != store.online_weight.end ())
			{
				last_sample_time = last_record->first;
			}
			uint64_t time_since_last_sample = std::chrono::duration_cast<std::chrono::seconds> (std::chrono::system_clock::now ().time_since_epoch ()).count () - last_sample_time / std::pow (10, 9); // Nanoseconds to seconds
			if (time_since_last_sample + 60 * 60 < std::numeric_limits<uint32_t>::max ())
			{
				frontiers_age = std::max<uint32_t> (time_since_last_sample + 60 * 60, network_params.bootstrap.default_frontiers_age_seconds);
			}
		}
		else if (previous_bootstrap_count % 4 != 0)
		{
			frontiers_age = network_params.bootstrap.default_frontiers_age_seconds;
		}
	}
	// Bootstrap and schedule for next attempt
	bootstrap_initiator.bootstrap (false, boost::str (boost::format ("auto_bootstrap_%1%") % previous_bootstrap_count), frontiers_age);
	std::weak_ptr<nano::node> node_w (shared_from_this ());
	workers.add_timed_task (std::chrono::steady_clock::now () + next_wakeup, [node_w] () {
		if (auto node_l = node_w.lock ())
		{
			node_l->ongoing_bootstrap ();
		}
	});
}

void nano::node::ongoing_peer_store ()
{
	const bool stored (network.tcp_channels.store_all (true));
	network.udp_channels.store_all (!stored);
	std::weak_ptr<nano::node> node_w (shared_from_this ());
	workers.add_timed_task (std::chrono::steady_clock::now () + network_params.network.peer_dump_interval, [node_w] () {
		if (auto node_l = node_w.lock ())
		{
			node_l->ongoing_peer_store ();
		}
	});
}

void nano::node::backup_wallet ()
{
	auto transaction (wallets.tx_begin_read ());
	for (auto i (wallets.items.begin ()), n (wallets.items.end ()); i != n; ++i)
	{
		boost::system::error_code error_chmod;
		auto backup_path (application_path / "backup");

		boost::filesystem::create_directories (backup_path);
		nano::set_secure_perm_directory (backup_path, error_chmod);
		i->second->store.write_backup (transaction, backup_path / (i->first.to_string () + ".json"));
	}
	auto this_l (shared ());
	workers.add_timed_task (std::chrono::steady_clock::now () + network_params.node.backup_interval, [this_l] () {
		this_l->backup_wallet ();
	});
}

void nano::node::search_receivable_all ()
{
	// Reload wallets from disk
	wallets.reload ();
	// Search pending
	wallets.search_receivable_all ();
	auto this_l (shared ());
	workers.add_timed_task (std::chrono::steady_clock::now () + network_params.node.search_pending_interval, [this_l] () {
		this_l->search_receivable_all ();
	});
}

void nano::node::bootstrap_wallet ()
{
	std::deque<nano::account> accounts;
	{
		nano::lock_guard<nano::mutex> lock (wallets.mutex);
		auto const transaction (wallets.tx_begin_read ());
		for (auto i (wallets.items.begin ()), n (wallets.items.end ()); i != n && accounts.size () < 128; ++i)
		{
			auto & wallet (*i->second);
			nano::lock_guard<std::recursive_mutex> wallet_lock (wallet.store.mutex);
			for (auto j (wallet.store.begin (transaction)), m (wallet.store.end ()); j != m && accounts.size () < 128; ++j)
			{
				nano::account account (j->first);
				accounts.push_back (account);
			}
		}
	}
	if (!accounts.empty ())
	{
		bootstrap_initiator.bootstrap_wallet (accounts);
	}
}

void nano::node::unchecked_cleanup ()
{
	std::vector<nano::uint128_t> digests;
	std::deque<nano::unchecked_key> cleaning_list;
	auto const attempt (bootstrap_initiator.current_attempt ());
	const bool long_attempt (attempt != nullptr && std::chrono::duration_cast<std::chrono::seconds> (std::chrono::steady_clock::now () - attempt->attempt_start).count () > config.unchecked_cutoff_time.count ());
	// Collect old unchecked keys
	if (ledger.cache.block_count >= ledger.bootstrap_weight_max_blocks && !long_attempt)
	{
		auto const now (nano::seconds_since_epoch ());
		auto const transaction (store.tx_begin_read ());
		// Max 1M records to clean, max 2 minutes reading to prevent slow i/o systems issues
		unchecked.for_each (
		transaction, [this, &digests, &cleaning_list, &now] (nano::unchecked_key const & key, nano::unchecked_info const & info) {
			if ((now - info.modified ()) > static_cast<uint64_t> (config.unchecked_cutoff_time.count ()))
			{
				digests.push_back (network.publish_filter.hash (info.block));
				cleaning_list.push_back (key);
			} }, [iterations = 0, count = 1024 * 1024] () mutable { return iterations++ < count; });
	}
	if (!cleaning_list.empty ())
	{
		logger.always_log (boost::str (boost::format ("Deleting %1% old unchecked blocks") % cleaning_list.size ()));
	}
	// Delete old unchecked keys in batches
	while (!cleaning_list.empty ())
	{
		std::size_t deleted_count (0);
		auto const transaction (store.tx_begin_write ({ tables::unchecked }));
		while (deleted_count++ < 2 * 1024 && !cleaning_list.empty ())
		{
			auto key (cleaning_list.front ());
			cleaning_list.pop_front ();
			if (unchecked.exists (transaction, key))
			{
				unchecked.del (transaction, key);
			}
		}
	}
	// Delete from the duplicate filter
	network.publish_filter.clear (digests);
}

void nano::node::ongoing_unchecked_cleanup ()
{
	unchecked_cleanup ();
	workers.add_timed_task (std::chrono::steady_clock::now () + network_params.node.unchecked_cleaning_interval, [this_l = shared ()] () {
		this_l->ongoing_unchecked_cleanup ();
	});
}

void nano::node::ongoing_backlog_population ()
{
	populate_backlog ();
	auto delay = config.network_params.network.is_dev_network () ? std::chrono::seconds{ 1 } : std::chrono::duration_cast<std::chrono::seconds> (std::chrono::minutes{ 5 });
	workers.add_timed_task (std::chrono::steady_clock::now () + delay, [this_l = shared ()] () {
		this_l->ongoing_backlog_population ();
	});
}

bool nano::node::collect_ledger_pruning_targets (std::deque<nano::block_hash> & pruning_targets_a, nano::account & last_account_a, uint64_t const batch_read_size_a, uint64_t const max_depth_a, uint64_t const cutoff_time_a)
{
	uint64_t read_operations (0);
	bool finish_transaction (false);
	auto const transaction (store.tx_begin_read ());
	for (auto i (store.confirmation_height.begin (transaction, last_account_a)), n (store.confirmation_height.end ()); i != n && !finish_transaction;)
	{
		++read_operations;
		auto const & account (i->first);
		nano::block_hash hash (i->second.frontier);
		uint64_t depth (0);
		while (!hash.is_zero () && depth < max_depth_a)
		{
			auto block (store.block.get (transaction, hash));
			if (block != nullptr)
			{
				if (block->sideband ().timestamp > cutoff_time_a || depth == 0)
				{
					hash = block->previous ();
				}
				else
				{
					break;
				}
			}
			else
			{
				release_assert (depth != 0);
				hash = 0;
			}
			if (++depth % batch_read_size_a == 0)
			{
				transaction.refresh ();
			}
		}
		if (!hash.is_zero ())
		{
			pruning_targets_a.push_back (hash);
		}
		read_operations += depth;
		if (read_operations >= batch_read_size_a)
		{
			last_account_a = account.number () + 1;
			finish_transaction = true;
		}
		else
		{
			++i;
		}
	}
	return !finish_transaction || last_account_a.is_zero ();
}

void nano::node::ledger_pruning (uint64_t const batch_size_a, bool bootstrap_weight_reached_a, bool log_to_cout_a)
{
	uint64_t const max_depth (config.max_pruning_depth != 0 ? config.max_pruning_depth : std::numeric_limits<uint64_t>::max ());
	uint64_t const cutoff_time (bootstrap_weight_reached_a ? nano::seconds_since_epoch () - config.max_pruning_age.count () : std::numeric_limits<uint64_t>::max ());
	uint64_t pruned_count (0);
	uint64_t transaction_write_count (0);
	nano::account last_account (1); // 0 Burn account is never opened. So it can be used to break loop
	std::deque<nano::block_hash> pruning_targets;
	bool target_finished (false);
	while ((transaction_write_count != 0 || !target_finished) && !stopped)
	{
		// Search pruning targets
		while (pruning_targets.size () < batch_size_a && !target_finished && !stopped)
		{
			target_finished = collect_ledger_pruning_targets (pruning_targets, last_account, batch_size_a * 2, max_depth, cutoff_time);
		}
		// Pruning write operation
		transaction_write_count = 0;
		if (!pruning_targets.empty () && !stopped)
		{
			auto scoped_write_guard = write_database_queue.wait (nano::writer::pruning);
			auto write_transaction (store.tx_begin_write ({ tables::blocks, tables::pruned }));
			while (!pruning_targets.empty () && transaction_write_count < batch_size_a && !stopped)
			{
				auto const & pruning_hash (pruning_targets.front ());
				auto account_pruned_count (ledger.pruning_action (write_transaction, pruning_hash, batch_size_a));
				transaction_write_count += account_pruned_count;
				pruning_targets.pop_front ();
			}
			pruned_count += transaction_write_count;
			auto log_message (boost::str (boost::format ("%1% blocks pruned") % pruned_count));
			if (!log_to_cout_a)
			{
				logger.try_log (log_message);
			}
			else
			{
				std::cout << log_message << std::endl;
			}
		}
	}
	auto const log_message (boost::str (boost::format ("Total recently pruned block count: %1%") % pruned_count));
	if (!log_to_cout_a)
	{
		logger.always_log (log_message);
	}
	else
	{
		std::cout << log_message << std::endl;
	}
}

void nano::node::ongoing_ledger_pruning ()
{
	auto bootstrap_weight_reached (ledger.cache.block_count >= ledger.bootstrap_weight_max_blocks);
	ledger_pruning (flags.block_processor_batch_size != 0 ? flags.block_processor_batch_size : 2 * 1024, bootstrap_weight_reached, false);
	auto const ledger_pruning_interval (bootstrap_weight_reached ? config.max_pruning_age : std::min (config.max_pruning_age, std::chrono::seconds (15 * 60)));
	auto this_l (shared ());
	workers.add_timed_task (std::chrono::steady_clock::now () + ledger_pruning_interval, [this_l] () {
		this_l->workers.push_task ([this_l] () {
			this_l->ongoing_ledger_pruning ();
		});
	});
}

int nano::node::price (nano::uint128_t const & balance_a, int amount_a)
{
	debug_assert (balance_a >= amount_a * nano::Gxrb_ratio);
	auto balance_l (balance_a);
	double result (0.0);
	for (auto i (0); i < amount_a; ++i)
	{
		balance_l -= nano::Gxrb_ratio;
		auto balance_scaled ((balance_l / nano::Mxrb_ratio).convert_to<double> ());
		auto units (balance_scaled / 1000.0);
		auto unit_price (((free_cutoff - units) / free_cutoff) * price_max);
		result += std::min (std::max (0.0, unit_price), price_max);
	}
	return static_cast<int> (result * 100.0);
}

uint64_t nano::node::default_difficulty (nano::work_version const version_a) const
{
	uint64_t result{ std::numeric_limits<uint64_t>::max () };
	switch (version_a)
	{
		case nano::work_version::work_1:
			result = network_params.work.threshold_base (version_a);
			break;
		default:
			debug_assert (false && "Invalid version specified to default_difficulty");
	}
	return result;
}

uint64_t nano::node::default_receive_difficulty (nano::work_version const version_a) const
{
	uint64_t result{ std::numeric_limits<uint64_t>::max () };
	switch (version_a)
	{
		case nano::work_version::work_1:
			result = network_params.work.epoch_2_receive;
			break;
		default:
			debug_assert (false && "Invalid version specified to default_receive_difficulty");
	}
	return result;
}

uint64_t nano::node::max_work_generate_difficulty (nano::work_version const version_a) const
{
	return nano::difficulty::from_multiplier (config.max_work_generate_multiplier, default_difficulty (version_a));
}

bool nano::node::local_work_generation_enabled () const
{
	return config.work_threads > 0 || work.opencl;
}

bool nano::node::work_generation_enabled () const
{
	return work_generation_enabled (config.work_peers);
}

bool nano::node::work_generation_enabled (std::vector<std::pair<std::string, uint16_t>> const & peers_a) const
{
	return !peers_a.empty () || local_work_generation_enabled ();
}

boost::optional<uint64_t> nano::node::work_generate_blocking (nano::block & block_a, uint64_t difficulty_a)
{
	auto opt_work_l (work_generate_blocking (block_a.work_version (), block_a.root (), difficulty_a, block_a.account ()));
	if (opt_work_l.is_initialized ())
	{
		block_a.block_work_set (*opt_work_l);
	}
	return opt_work_l;
}

void nano::node::work_generate (nano::work_version const version_a, nano::root const & root_a, uint64_t difficulty_a, std::function<void (boost::optional<uint64_t>)> callback_a, boost::optional<nano::account> const & account_a, bool secondary_work_peers_a)
{
	auto const & peers_l (secondary_work_peers_a ? config.secondary_work_peers : config.work_peers);
	if (distributed_work.make (version_a, root_a, peers_l, difficulty_a, callback_a, account_a))
	{
		// Error in creating the job (either stopped or work generation is not possible)
		callback_a (boost::none);
	}
}

boost::optional<uint64_t> nano::node::work_generate_blocking (nano::work_version const version_a, nano::root const & root_a, uint64_t difficulty_a, boost::optional<nano::account> const & account_a)
{
	std::promise<boost::optional<uint64_t>> promise;
	work_generate (
	version_a, root_a, difficulty_a, [&promise] (boost::optional<uint64_t> opt_work_a) {
		promise.set_value (opt_work_a);
	},
	account_a);
	return promise.get_future ().get ();
}

boost::optional<uint64_t> nano::node::work_generate_blocking (nano::block & block_a)
{
	debug_assert (network_params.network.is_dev_network ());
	return work_generate_blocking (block_a, default_difficulty (nano::work_version::work_1));
}

boost::optional<uint64_t> nano::node::work_generate_blocking (nano::root const & root_a)
{
	debug_assert (network_params.network.is_dev_network ());
	return work_generate_blocking (root_a, default_difficulty (nano::work_version::work_1));
}

boost::optional<uint64_t> nano::node::work_generate_blocking (nano::root const & root_a, uint64_t difficulty_a)
{
	debug_assert (network_params.network.is_dev_network ());
	return work_generate_blocking (nano::work_version::work_1, root_a, difficulty_a);
}

void nano::node::add_initial_peers ()
{
	if (flags.disable_add_initial_peers)
	{
		logger.always_log ("Skipping add_initial_peers because disable_add_initial_peers is set");
		return;
	}

	auto transaction (store.tx_begin_read ());
	for (auto i (store.peer.begin (transaction)), n (store.peer.end ()); i != n; ++i)
	{
		nano::endpoint endpoint (boost::asio::ip::address_v6 (i->first.address_bytes ()), i->first.port ());
		if (!network.reachout (endpoint, config.allow_local_peers))
		{
			network.tcp_channels.start_tcp (endpoint);
		}
	}
}

void nano::node::block_confirm (std::shared_ptr<nano::block> const & block_a)
{
	scheduler.manual (block_a);
	scheduler.flush ();
	auto election = active.election (block_a->qualified_root ());
	if (election != nullptr)
	{
		election->transition_active ();
	}
}

bool nano::node::block_confirmed (nano::block_hash const & hash_a)
{
	auto transaction (store.tx_begin_read ());
	return ledger.block_confirmed (transaction, hash_a);
}

bool nano::node::block_confirmed_or_being_confirmed (nano::transaction const & transaction_a, nano::block_hash const & hash_a)
{
	return confirmation_height_processor.is_processing_block (hash_a) || ledger.block_confirmed (transaction_a, hash_a);
}

void nano::node::ongoing_online_weight_calculation_queue ()
{
	std::weak_ptr<nano::node> node_w (shared_from_this ());
	workers.add_timed_task (std::chrono::steady_clock::now () + (std::chrono::seconds (network_params.node.weight_period)), [node_w] () {
		if (auto node_l = node_w.lock ())
		{
			node_l->ongoing_online_weight_calculation ();
		}
	});
}

bool nano::node::online () const
{
	return rep_crawler.total_weight () > online_reps.delta ();
}

void nano::node::ongoing_online_weight_calculation ()
{
	online_reps.sample ();
	ongoing_online_weight_calculation_queue ();
}

void nano::node::receive_confirmed (nano::transaction const & block_transaction_a, nano::block_hash const & hash_a, nano::account const & destination_a)
{
	nano::unique_lock<nano::mutex> lk (wallets.mutex);
	auto wallets_l = wallets.get_wallets ();
	auto wallet_transaction = wallets.tx_begin_read ();
	lk.unlock ();
	for ([[maybe_unused]] auto const & [id, wallet] : wallets_l)
	{
		if (wallet->store.exists (wallet_transaction, destination_a))
		{
			nano::account representative;
			nano::pending_info pending;
			representative = wallet->store.representative (wallet_transaction);
			auto error (store.pending.get (block_transaction_a, nano::pending_key (destination_a, hash_a), pending));
			if (!error)
			{
				auto amount (pending.amount.number ());
				wallet->receive_async (hash_a, representative, amount, destination_a, [] (std::shared_ptr<nano::block> const &) {});
			}
			else
			{
				if (!ledger.block_or_pruned_exists (block_transaction_a, hash_a))
				{
					logger.try_log (boost::str (boost::format ("Confirmed block is missing:  %1%") % hash_a.to_string ()));
					debug_assert (false && "Confirmed block is missing");
				}
				else
				{
					logger.try_log (boost::str (boost::format ("Block %1% has already been received") % hash_a.to_string ()));
				}
			}
		}
	}
}

void nano::node::process_confirmed_data (nano::transaction const & transaction_a, std::shared_ptr<nano::block> const & block_a, nano::block_hash const & hash_a, nano::account & account_a, nano::uint128_t & amount_a, bool & is_state_send_a, bool & is_state_epoch_a, nano::account & pending_account_a)
{
	// Faster account calculation
	account_a = block_a->account ();
	if (account_a.is_zero ())
	{
		account_a = block_a->sideband ().account;
	}
	// Faster amount calculation
	auto previous (block_a->previous ());
	bool error (false);
	auto previous_balance (ledger.balance_safe (transaction_a, previous, error));
	auto block_balance (store.block.balance_calculated (block_a));
	if (hash_a != ledger.constants.genesis->account ())
	{
		if (!error)
		{
			amount_a = block_balance > previous_balance ? block_balance - previous_balance : previous_balance - block_balance;
		}
		else
		{
			amount_a = 0;
		}
	}
	else
	{
		amount_a = nano::dev::constants.genesis_amount;
	}
	if (auto state = dynamic_cast<nano::state_block *> (block_a.get ()))
	{
		if (state->hashables.balance < previous_balance)
		{
			is_state_send_a = true;
		}
		if (amount_a == 0 && network_params.ledger.epochs.is_epoch_link (state->link ()))
		{
			is_state_epoch_a = true;
		}
		pending_account_a = state->hashables.link.as_account ();
	}
	if (auto send = dynamic_cast<nano::send_block *> (block_a.get ()))
	{
		pending_account_a = send->hashables.destination;
	}
}

void nano::node::process_confirmed (nano::election_status const & status_a, uint64_t iteration_a)
{
	auto hash (status_a.winner->hash ());
	auto const num_iters = (config.block_processor_batch_max_time / network_params.node.process_confirmed_interval) * 4;
	if (auto block_l = ledger.store.block.get (ledger.store.tx_begin_read (), hash))
	{
		active.add_recently_confirmed (block_l->qualified_root (), hash);
		confirmation_height_processor.add (block_l);
	}
	else if (iteration_a < num_iters)
	{
		iteration_a++;
		std::weak_ptr<nano::node> node_w (shared ());
		workers.add_timed_task (std::chrono::steady_clock::now () + network_params.node.process_confirmed_interval, [node_w, status_a, iteration_a] () {
			if (auto node_l = node_w.lock ())
			{
				node_l->process_confirmed (status_a, iteration_a);
			}
		});
	}
	else
	{
		// Do some cleanup due to this block never being processed by confirmation height processor
		active.remove_election_winner_details (hash);
	}
}

bool nano::block_arrival::add (nano::block_hash const & hash_a)
{
	nano::lock_guard<nano::mutex> lock (mutex);
	auto now (std::chrono::steady_clock::now ());
	auto inserted (arrival.get<tag_sequence> ().emplace_back (nano::block_arrival_info{ now, hash_a }));
	auto result (!inserted.second);
	return result;
}

bool nano::block_arrival::recent (nano::block_hash const & hash_a)
{
	nano::lock_guard<nano::mutex> lock (mutex);
	auto now (std::chrono::steady_clock::now ());
	while (arrival.size () > arrival_size_min && arrival.get<tag_sequence> ().front ().arrival + arrival_time_min < now)
	{
		arrival.get<tag_sequence> ().pop_front ();
	}
	return arrival.get<tag_hash> ().find (hash_a) != arrival.get<tag_hash> ().end ();
}

std::unique_ptr<nano::container_info_component> nano::collect_container_info (block_arrival & block_arrival, std::string const & name)
{
	std::size_t count = 0;
	{
		nano::lock_guard<nano::mutex> guard (block_arrival.mutex);
		count = block_arrival.arrival.size ();
	}

	auto sizeof_element = sizeof (decltype (block_arrival.arrival)::value_type);
	auto composite = std::make_unique<container_info_composite> (name);
	composite->add_component (std::make_unique<container_info_leaf> (container_info{ "arrival", count, sizeof_element }));
	return composite;
}

std::shared_ptr<nano::node> nano::node::shared ()
{
	return shared_from_this ();
}

int nano::node::store_version ()
{
	auto transaction (store.tx_begin_read ());
	return store.version.get (transaction);
}

bool nano::node::init_error () const
{
	return store.init_error () || wallets_store.init_error ();
}

bool nano::node::epoch_upgrader (nano::raw_key const & prv_a, nano::epoch epoch_a, uint64_t count_limit, uint64_t threads)
{
	bool error = stopped.load ();
	if (!error)
	{
		auto epoch_upgrade = epoch_upgrading.lock ();
		error = epoch_upgrade->valid () && epoch_upgrade->wait_for (std::chrono::seconds (0)) == std::future_status::timeout;
		if (!error)
		{
			*epoch_upgrade = std::async (std::launch::async, &nano::node::epoch_upgrader_impl, this, prv_a, epoch_a, count_limit, threads);
		}
	}
	return error;
}

void nano::node::set_bandwidth_params (std::size_t limit, double ratio)
{
	config.bandwidth_limit_burst_ratio = ratio;
	config.bandwidth_limit = limit;
	network.set_bandwidth_params (limit, ratio);
	logger.always_log (boost::str (boost::format ("set_bandwidth_params(%1%, %2%)") % limit % ratio));
}

void nano::node::epoch_upgrader_impl (nano::raw_key const & prv_a, nano::epoch epoch_a, uint64_t count_limit, uint64_t threads)
{
	nano::thread_role::set (nano::thread_role::name::epoch_upgrader);
	auto upgrader_process = [] (nano::node & node_a, std::atomic<uint64_t> & counter, std::shared_ptr<nano::block> const & epoch, uint64_t difficulty, nano::public_key const & signer_a, nano::root const & root_a, nano::account const & account_a) {
		epoch->block_work_set (node_a.work_generate_blocking (nano::work_version::work_1, root_a, difficulty).value_or (0));
		bool valid_signature (!nano::validate_message (signer_a, epoch->hash (), epoch->block_signature ()));
		bool valid_work (node_a.network_params.work.difficulty (*epoch) >= difficulty);
		nano::process_result result (nano::process_result::old);
		if (valid_signature && valid_work)
		{
			result = node_a.process_local (epoch).code;
		}
		if (result == nano::process_result::progress)
		{
			++counter;
		}
		else
		{
			bool fork (result == nano::process_result::fork);
			node_a.logger.always_log (boost::str (boost::format ("Failed to upgrade account %1%. Valid signature: %2%. Valid work: %3%. Block processor fork: %4%") % account_a.to_account () % valid_signature % valid_work % fork));
		}
	};

	uint64_t const upgrade_batch_size = 1000;
	nano::block_builder builder;
	auto link (ledger.epoch_link (epoch_a));
	nano::raw_key raw_key;
	raw_key = prv_a;
	auto signer (nano::pub_key (prv_a));
	debug_assert (signer == ledger.epoch_signer (link));

	nano::mutex upgrader_mutex;
	nano::condition_variable upgrader_condition;

	class account_upgrade_item final
	{
	public:
		nano::account account{};
		uint64_t modified{ 0 };
	};
	class account_tag
	{
	};
	class modified_tag
	{
	};
	// clang-format off
	boost::multi_index_container<account_upgrade_item,
	boost::multi_index::indexed_by<
		boost::multi_index::ordered_non_unique<boost::multi_index::tag<modified_tag>,
			boost::multi_index::member<account_upgrade_item, uint64_t, &account_upgrade_item::modified>,
			std::greater<uint64_t>>,
		boost::multi_index::hashed_unique<boost::multi_index::tag<account_tag>,
			boost::multi_index::member<account_upgrade_item, nano::account, &account_upgrade_item::account>>>>
	accounts_list;
	// clang-format on

	bool finished_upgrade (false);

	while (!finished_upgrade && !stopped)
	{
		bool finished_accounts (false);
		uint64_t total_upgraded_accounts (0);
		while (!finished_accounts && count_limit != 0 && !stopped)
		{
			{
				auto transaction (store.tx_begin_read ());
				// Collect accounts to upgrade
				for (auto i (store.account.begin (transaction)), n (store.account.end ()); i != n && accounts_list.size () < count_limit; ++i)
				{
					nano::account const & account (i->first);
					nano::account_info const & info (i->second);
					if (info.epoch () < epoch_a)
					{
						release_assert (nano::epochs::is_sequential (info.epoch (), epoch_a));
						accounts_list.emplace (account_upgrade_item{ account, info.modified });
					}
				}
			}

			/* Upgrade accounts
			Repeat until accounts with previous epoch exist in latest table */
			std::atomic<uint64_t> upgraded_accounts (0);
			uint64_t workers (0);
			uint64_t attempts (0);
			for (auto i (accounts_list.get<modified_tag> ().begin ()), n (accounts_list.get<modified_tag> ().end ()); i != n && attempts < upgrade_batch_size && attempts < count_limit && !stopped; ++i)
			{
				auto transaction (store.tx_begin_read ());
				nano::account_info info;
				nano::account const & account (i->account);
				if (!store.account.get (transaction, account, info) && info.epoch () < epoch_a)
				{
					++attempts;
					auto difficulty (network_params.work.threshold (nano::work_version::work_1, nano::block_details (epoch_a, false, false, true)));
					nano::root const & root (info.head);
					std::shared_ptr<nano::block> epoch = builder.state ()
														 .account (account)
														 .previous (info.head)
														 .representative (info.representative)
														 .balance (info.balance)
														 .link (link)
														 .sign (raw_key, signer)
														 .work (0)
														 .build ();
					if (threads != 0)
					{
						{
							nano::unique_lock<nano::mutex> lock (upgrader_mutex);
							++workers;
							while (workers > threads)
							{
								upgrader_condition.wait (lock);
							}
						}
						this->workers.push_task ([node_l = shared_from_this (), &upgrader_process, &upgrader_mutex, &upgrader_condition, &upgraded_accounts, &workers, epoch, difficulty, signer, root, account] () {
							upgrader_process (*node_l, upgraded_accounts, epoch, difficulty, signer, root, account);
							{
								nano::lock_guard<nano::mutex> lock (upgrader_mutex);
								--workers;
							}
							upgrader_condition.notify_all ();
						});
					}
					else
					{
						upgrader_process (*this, upgraded_accounts, epoch, difficulty, signer, root, account);
					}
				}
			}
			{
				nano::unique_lock<nano::mutex> lock (upgrader_mutex);
				while (workers > 0)
				{
					upgrader_condition.wait (lock);
				}
			}
			total_upgraded_accounts += upgraded_accounts;
			count_limit -= upgraded_accounts;

			if (!accounts_list.empty ())
			{
				logger.always_log (boost::str (boost::format ("%1% accounts were upgraded to new epoch, %2% remain...") % total_upgraded_accounts % (accounts_list.size () - upgraded_accounts)));
				accounts_list.clear ();
			}
			else
			{
				logger.always_log (boost::str (boost::format ("%1% total accounts were upgraded to new epoch") % total_upgraded_accounts));
				finished_accounts = true;
			}
		}

		// Pending blocks upgrade
		bool finished_pending (false);
		uint64_t total_upgraded_pending (0);
		while (!finished_pending && count_limit != 0 && !stopped)
		{
			std::atomic<uint64_t> upgraded_pending (0);
			uint64_t workers (0);
			uint64_t attempts (0);
			auto transaction (store.tx_begin_read ());
			for (auto i (store.pending.begin (transaction, nano::pending_key (1, 0))), n (store.pending.end ()); i != n && attempts < upgrade_batch_size && attempts < count_limit && !stopped;)
			{
				bool to_next_account (false);
				nano::pending_key const & key (i->first);
				if (!store.account.exists (transaction, key.account))
				{
					nano::pending_info const & info (i->second);
					if (info.epoch < epoch_a)
					{
						++attempts;
						release_assert (nano::epochs::is_sequential (info.epoch, epoch_a));
						auto difficulty (network_params.work.threshold (nano::work_version::work_1, nano::block_details (epoch_a, false, false, true)));
						nano::root const & root (key.account);
						nano::account const & account (key.account);
						std::shared_ptr<nano::block> epoch = builder.state ()
															 .account (key.account)
															 .previous (0)
															 .representative (0)
															 .balance (0)
															 .link (link)
															 .sign (raw_key, signer)
															 .work (0)
															 .build ();
						if (threads != 0)
						{
							{
								nano::unique_lock<nano::mutex> lock (upgrader_mutex);
								++workers;
								while (workers > threads)
								{
									upgrader_condition.wait (lock);
								}
							}
							this->workers.push_task ([node_l = shared_from_this (), &upgrader_process, &upgrader_mutex, &upgrader_condition, &upgraded_pending, &workers, epoch, difficulty, signer, root, account] () {
								upgrader_process (*node_l, upgraded_pending, epoch, difficulty, signer, root, account);
								{
									nano::lock_guard<nano::mutex> lock (upgrader_mutex);
									--workers;
								}
								upgrader_condition.notify_all ();
							});
						}
						else
						{
							upgrader_process (*this, upgraded_pending, epoch, difficulty, signer, root, account);
						}
					}
				}
				else
				{
					to_next_account = true;
				}
				if (to_next_account)
				{
					// Move to next account if pending account exists or was upgraded
					if (key.account.number () == std::numeric_limits<nano::uint256_t>::max ())
					{
						break;
					}
					else
					{
						i = store.pending.begin (transaction, nano::pending_key (key.account.number () + 1, 0));
					}
				}
				else
				{
					// Move to next pending item
					++i;
				}
			}
			{
				nano::unique_lock<nano::mutex> lock (upgrader_mutex);
				while (workers > 0)
				{
					upgrader_condition.wait (lock);
				}
			}

			total_upgraded_pending += upgraded_pending;
			count_limit -= upgraded_pending;

			// Repeat if some pending accounts were upgraded
			if (upgraded_pending != 0)
			{
				logger.always_log (boost::str (boost::format ("%1% unopened accounts with pending blocks were upgraded to new epoch...") % total_upgraded_pending));
			}
			else
			{
				logger.always_log (boost::str (boost::format ("%1% total unopened accounts with pending blocks were upgraded to new epoch") % total_upgraded_pending));
				finished_pending = true;
			}
		}

		finished_upgrade = (total_upgraded_accounts == 0) && (total_upgraded_pending == 0);
	}

	logger.always_log ("Epoch upgrade is completed");
}

std::pair<uint64_t, decltype (nano::ledger::bootstrap_weights)> nano::node::get_bootstrap_weights () const
{
	std::unordered_map<nano::account, nano::uint128_t> weights;
	uint8_t const * weight_buffer = network_params.network.is_live_network () ? nano_bootstrap_weights_live : nano_bootstrap_weights_beta;
	std::size_t weight_size = network_params.network.is_live_network () ? nano_bootstrap_weights_live_size : nano_bootstrap_weights_beta_size;
	nano::bufferstream weight_stream ((uint8_t const *)weight_buffer, weight_size);
	nano::uint128_union block_height;
	uint64_t max_blocks = 0;
	if (!nano::try_read (weight_stream, block_height))
	{
		max_blocks = nano::narrow_cast<uint64_t> (block_height.number ());
		while (true)
		{
			nano::account account;
			if (nano::try_read (weight_stream, account.bytes))
			{
				break;
			}
			nano::amount weight;
			if (nano::try_read (weight_stream, weight.bytes))
			{
				break;
			}
			weights[account] = weight.number ();
		}
	}
	return { max_blocks, weights };
}

void nano::node::populate_backlog ()
{
	auto done = false;
	uint64_t const chunk_size = 65536;
	nano::account next = 0;
	uint64_t total = 0;
	while (!stopped && !done)
	{
		auto transaction = store.tx_begin_read ();
		auto count = 0;
		for (auto i = store.account.begin (transaction, next), n = store.account.end (); !stopped && i != n && count < chunk_size; ++i, ++count, ++total)
		{
			auto const & account = i->first;
			scheduler.activate (account, transaction);
			next = account.number () + 1;
		}
		done = store.account.begin (transaction, next) == store.account.end ();
	}
}

/** Convenience function to easily return the confirmation height of an account. */
uint64_t nano::node::get_confirmation_height (nano::transaction const & transaction_a, nano::account & account_a)
{
	nano::confirmation_height_info info;
	store.confirmation_height.get (transaction_a, account_a, info);
	return info.height;
}

<<<<<<< HEAD
nano::account nano::node::get_node_id () const
{
	return node_id.pub;
=======
void nano::node::bootstrap_block (nano::transaction const & transaction, const nano::block_hash & hash)
{
	if (!ledger.pruning || !store.pruned.exists (transaction, hash))
	{
		// We don't have the block, try to bootstrap it
		gap_cache.bootstrap_start (hash);
	}
>>>>>>> 9e353d07
};

nano::node_wrapper::node_wrapper (boost::filesystem::path const & path_a, boost::filesystem::path const & config_path_a, nano::node_flags const & node_flags_a) :
	network_params{ nano::network_constants::active_network },
	io_context (std::make_shared<boost::asio::io_context> ()),
	work{ network_params.network, 1 }
{
	boost::system::error_code error_chmod;

	/*
	 * @warning May throw a filesystem exception
	 */
	boost::filesystem::create_directories (path_a);
	nano::set_secure_perm_directory (path_a, error_chmod);
	nano::daemon_config daemon_config{ path_a, network_params };
	auto error = nano::read_node_config_toml (config_path_a, daemon_config, node_flags_a.config_overrides);
	if (error)
	{
		std::cerr << "Error deserializing config file";
		if (!node_flags_a.config_overrides.empty ())
		{
			std::cerr << " or --config option";
		}
		std::cerr << "\n"
				  << error.get_message () << std::endl;
		std::exit (1);
	}

	auto & node_config = daemon_config.node;
	node_config.peering_port = 24000;
	node_config.logging.max_size = std::numeric_limits<std::uintmax_t>::max ();
	node_config.logging.init (path_a);

	node = std::make_shared<nano::node> (*io_context, path_a, node_config, work, node_flags_a);
}

nano::node_wrapper::~node_wrapper ()
{
	node->stop ();
}

nano::inactive_node::inactive_node (boost::filesystem::path const & path_a, boost::filesystem::path const & config_path_a, nano::node_flags const & node_flags_a) :
	node_wrapper (path_a, config_path_a, node_flags_a),
	node (node_wrapper.node)
{
	node_wrapper.node->active.stop ();
}

nano::inactive_node::inactive_node (boost::filesystem::path const & path_a, nano::node_flags const & node_flags_a) :
	inactive_node (path_a, path_a, node_flags_a)
{
}

nano::node_flags const & nano::inactive_node_flag_defaults ()
{
	static nano::node_flags node_flags;
	node_flags.inactive_node = true;
	node_flags.read_only = true;
	node_flags.generate_cache.reps = false;
	node_flags.generate_cache.cemented_count = false;
	node_flags.generate_cache.unchecked_count = false;
	node_flags.generate_cache.account_count = false;
	node_flags.disable_bootstrap_listener = true;
	node_flags.disable_tcp_realtime = true;
	return node_flags;
}

std::unique_ptr<nano::store> nano::make_store (nano::logger_mt & logger, boost::filesystem::path const & path, nano::ledger_constants & constants, bool read_only, bool add_db_postfix, nano::rocksdb_config const & rocksdb_config, nano::txn_tracking_config const & txn_tracking_config_a, std::chrono::milliseconds block_processor_batch_max_time_a, nano::lmdb_config const & lmdb_config_a, bool backup_before_upgrade)
{
	if (rocksdb_config.enable)
	{
		return std::make_unique<nano::rocksdb::store> (logger, add_db_postfix ? path / "rocksdb" : path, constants, rocksdb_config, read_only);
	}

	return std::make_unique<nano::lmdb::store> (logger, add_db_postfix ? path / "data.ldb" : path, constants, txn_tracking_config_a, block_processor_batch_max_time_a, lmdb_config_a, backup_before_upgrade);
}<|MERGE_RESOLUTION|>--- conflicted
+++ resolved
@@ -1830,11 +1830,6 @@
 	return info.height;
 }
 
-<<<<<<< HEAD
-nano::account nano::node::get_node_id () const
-{
-	return node_id.pub;
-=======
 void nano::node::bootstrap_block (nano::transaction const & transaction, const nano::block_hash & hash)
 {
 	if (!ledger.pruning || !store.pruned.exists (transaction, hash))
@@ -1842,7 +1837,11 @@
 		// We don't have the block, try to bootstrap it
 		gap_cache.bootstrap_start (hash);
 	}
->>>>>>> 9e353d07
+}
+
+nano::account nano::node::get_node_id () const
+{
+	return node_id.pub;
 };
 
 nano::node_wrapper::node_wrapper (boost::filesystem::path const & path_a, boost::filesystem::path const & config_path_a, nano::node_flags const & node_flags_a) :
