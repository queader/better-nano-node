--- conflicted
+++ resolved
@@ -195,12 +195,8 @@
 	generator{ config, ledger, wallets, vote_processor, history, network, stats, /* non-final */ false },
 	final_generator{ config, ledger, wallets, vote_processor, history, network, stats, /* final */ true },
 	active (*this, confirmation_height_processor),
-<<<<<<< HEAD
 	optimistic{ config.optimistic_scheduler, *this, ledger, active, network_params.network, stats },
-	scheduler{ *this },
-=======
 	scheduler{ *this, stats },
->>>>>>> b0d9ca8a
 	hinting{ nano::nodeconfig_to_hinted_scheduler_config (config), *this, inactive_vote_cache, active, online_reps, stats },
 	aggregator (config, stats, generator, final_generator, history, ledger, wallets, active),
 	wallets (wallets_store.init_error (), *this),
