#include <nano/lib/threading.hpp>
#include <nano/lib/tomlconfig.hpp>
#include <nano/lib/utility.hpp>
#include <nano/node/common.hpp>
#include <nano/node/daemonconfig.hpp>
#include <nano/node/node.hpp>
#include <nano/node/rocksdb/rocksdb.hpp>
#include <nano/node/telemetry.hpp>
#include <nano/node/websocket.hpp>
#include <nano/secure/buffer.hpp>

#include <boost/filesystem.hpp>
#include <boost/property_tree/json_parser.hpp>

#include <algorithm>
#include <cstdlib>
#include <fstream>
#include <future>
#include <sstream>

double constexpr nano::node::price_max;
double constexpr nano::node::free_cutoff;

namespace nano
{
extern unsigned char nano_bootstrap_weights_live[];
extern std::size_t nano_bootstrap_weights_live_size;
extern unsigned char nano_bootstrap_weights_beta[];
extern std::size_t nano_bootstrap_weights_beta_size;
}

/*
 * configs
 */

nano::backlog_population::config nano::backlog_population_config (const nano::node_config & config)
{
	nano::backlog_population::config cfg{};
	cfg.enabled = config.frontiers_confirmation != nano::frontiers_confirmation_mode::disabled;
	cfg.frequency = config.backlog_scan_frequency;
	cfg.batch_size = config.backlog_scan_batch_size;
	return cfg;
}

nano::vote_cache::config nano::nodeconfig_to_vote_cache_config (node_config const & config, node_flags const & flags)
{
	vote_cache::config cfg{};
	cfg.max_size = flags.inactive_votes_cache_size;
	return cfg;
}

nano::hinted_scheduler::config nano::nodeconfig_to_hinted_scheduler_config (const nano::node_config & config)
{
	hinted_scheduler::config cfg{};
	cfg.vote_cache_check_interval_ms = config.network_params.network.is_dev_network () ? 100u : 1000u;
	return cfg;
}

nano::outbound_bandwidth_limiter::config nano::outbound_bandwidth_limiter_config (const nano::node_config & config)
{
	outbound_bandwidth_limiter::config cfg{};
	cfg.standard_limit = config.bandwidth_limit;
	cfg.standard_burst_ratio = config.bandwidth_limit_burst_ratio;
	cfg.bootstrap_limit = config.bootstrap_bandwidth_limit;
	cfg.bootstrap_burst_ratio = config.bootstrap_bandwidth_burst_ratio;
	return cfg;
}

nano::optimistic_scheduler::config nano::optimistic_scheduler_config (const nano::node_config & config)
{
	nano::optimistic_scheduler::config cfg;
	// TODO: Use node configuration
	cfg.optimistic_gap_threshold = 32;
	return cfg;
}

/*
 * node
 */

void nano::node::keepalive (std::string const & address_a, uint16_t port_a)
{
	auto node_l (shared_from_this ());
	network.resolver.async_resolve (boost::asio::ip::udp::resolver::query (address_a, std::to_string (port_a)), [node_l, address_a, port_a] (boost::system::error_code const & ec, boost::asio::ip::udp::resolver::iterator i_a) {
		if (!ec)
		{
			for (auto i (i_a), n (boost::asio::ip::udp::resolver::iterator{}); i != n; ++i)
			{
				auto endpoint (nano::transport::map_endpoint_to_v6 (i->endpoint ()));
				std::weak_ptr<nano::node> node_w (node_l);
				auto channel (node_l->network.find_channel (endpoint));
				if (!channel)
				{
					node_l->network.tcp_channels.start_tcp (endpoint);
				}
				else
				{
					node_l->network.send_keepalive (channel);
				}
			}
		}
		else
		{
			node_l->logger.try_log (boost::str (boost::format ("Error resolving address: %1%:%2%: %3%") % address_a % port_a % ec.message ()));
		}
	});
}

std::unique_ptr<nano::container_info_component> nano::collect_container_info (rep_crawler & rep_crawler, std::string const & name)
{
	std::size_t count;
	{
		nano::lock_guard<nano::mutex> guard{ rep_crawler.active_mutex };
		count = rep_crawler.active.size ();
	}

	auto const sizeof_element = sizeof (decltype (rep_crawler.active)::value_type);
	auto composite = std::make_unique<container_info_composite> (name);
	composite->add_component (std::make_unique<container_info_leaf> (container_info{ "active", count, sizeof_element }));
	return composite;
}

nano::keypair nano::load_or_create_node_id (boost::filesystem::path const & application_path, nano::logger_mt & logger)
{
	auto node_private_key_path = application_path / "node_id_private.key";
	std::ifstream ifs (node_private_key_path.c_str ());
	if (ifs.good ())
	{
		logger.always_log (boost::str (boost::format ("%1% exists, reading node id from it") % node_private_key_path.string ()));
		std::string node_private_key;
		ifs >> node_private_key;
		release_assert (node_private_key.size () == 64);
		nano::keypair kp = nano::keypair (node_private_key);
		return kp;
	}
	else
	{
		// no node_id found, generate new one
		logger.always_log (boost::str (boost::format ("%1% does not exist, creating a new node_id") % node_private_key_path.string ()));
		nano::keypair kp;
		std::ofstream ofs (node_private_key_path.c_str (), std::ofstream::out | std::ofstream::trunc);
		ofs << kp.prv.to_string () << std::endl
			<< std::flush;
		ofs.close ();
		release_assert (!ofs.fail ());
		return kp;
	}
}

nano::node::node (boost::asio::io_context & io_ctx_a, uint16_t peering_port_a, boost::filesystem::path const & application_path_a, nano::logging const & logging_a, nano::work_pool & work_a, nano::node_flags flags_a, unsigned seq) :
	node (io_ctx_a, application_path_a, nano::node_config (peering_port_a, logging_a), work_a, flags_a, seq)
{
}

nano::node::node (boost::asio::io_context & io_ctx_a, boost::filesystem::path const & application_path_a, nano::node_config const & config_a, nano::work_pool & work_a, nano::node_flags flags_a, unsigned seq) :
	write_database_queue (!flags_a.force_use_write_database_queue && (config_a.rocksdb_config.enable)),
	io_ctx (io_ctx_a),
	node_initialized_latch (1),
	config (config_a),
	network_params{ config.network_params },
	stats (config.stats_config),
	workers (std::max (3u, config.io_threads / 4), nano::thread_role::name::worker),
	bootstrap_workers{ config.bootstrap_serving_threads, nano::thread_role::name::bootstrap_worker },
	flags (flags_a),
	work (work_a),
	distributed_work (*this),
	logger (config_a.logging.min_time_between_log_output),
	store_impl (nano::make_store (logger, application_path_a, network_params.ledger, flags.read_only, true, config_a.rocksdb_config, config_a.diagnostics_config.txn_tracking, config_a.block_processor_batch_max_time, config_a.lmdb_config, config_a.backup_before_upgrade)),
	store (*store_impl),
	unchecked{ store, stats, flags.disable_block_processor_unchecked_deletion },
	wallets_store_impl (std::make_unique<nano::mdb_wallets_store> (application_path_a / "wallets.ldb", config_a.lmdb_config)),
	wallets_store (*wallets_store_impl),
	gap_cache (*this),
	ledger (store, stats, network_params.ledger, flags_a.generate_cache),
	checker (config.signature_checker_threads),
	outbound_limiter{ outbound_bandwidth_limiter_config (config) },
	// empty `config.peering_port` means the user made no port choice at all;
	// otherwise, any value is considered, with `0` having the special meaning of 'let the OS pick a port instead'
	//
	network (*this, config.peering_port.has_value () ? *config.peering_port : 0),
	telemetry{ nano::telemetry::config{ config, flags }, *this, network, observers, network_params, stats },
	bootstrap_initiator (*this),
	bootstrap_server{ store, ledger, network_params.network, stats },
	// BEWARE: `bootstrap` takes `network.port` instead of `config.peering_port` because when the user doesn't specify
	//         a peering port and wants the OS to pick one, the picking happens when `network` gets initialized
	//         (if UDP is active, otherwise it happens when `bootstrap` gets initialized), so then for TCP traffic
	//         we want to tell `bootstrap` to use the already picked port instead of itself picking a different one.
	//         Thus, be very careful if you change the order: if `bootstrap` gets constructed before `network`,
	//         the latter would inherit the port from the former (if TCP is active, otherwise `network` picks first)
	//
	tcp_listener (network.port, *this),
	application_path (application_path_a),
	port_mapping (*this),
	rep_crawler (*this),
	vote_processor (checker, active, observers, stats, config, flags, logger, online_reps, rep_crawler, ledger, network_params),
	warmed_up (0),
	block_processor (*this, write_database_queue),
	online_reps (ledger, config),
	history{ config.network_params.voting },
	vote_uniquer (block_uniquer),
	confirmation_height_processor (ledger, write_database_queue, config.conf_height_processor_batch_min_time, config.logging, logger, node_initialized_latch, flags.confirmation_height_processor_mode),
	inactive_vote_cache{ nano::nodeconfig_to_vote_cache_config (config, flags) },
	generator{ config, ledger, wallets, vote_processor, history, network, stats, /* non-final */ false },
	final_generator{ config, ledger, wallets, vote_processor, history, network, stats, /* final */ true },
	active (*this, confirmation_height_processor),
<<<<<<< HEAD
	optimistic{ nano::optimistic_scheduler_config (config), *this, active, stats },
	scheduler{ *this, optimistic },
=======
	optimistic{ config.optimistic_scheduler, *this, ledger, active, network_params.network, stats },
	scheduler{ *this, stats },
>>>>>>> e1c893b7
	hinting{ nano::nodeconfig_to_hinted_scheduler_config (config), *this, inactive_vote_cache, active, online_reps, stats },
	aggregator (config, stats, generator, final_generator, history, ledger, wallets, active),
	wallets (wallets_store.init_error (), *this),
	backlog{ nano::backlog_population_config (config), store, stats },
	ascendboot{ *this, store, block_processor, ledger, network, stats },
	websocket{ config.websocket_config, observers, wallets, ledger, io_ctx, logger },
	epoch_upgrader{ *this, ledger, store, network_params, logger },
	startup_time (std::chrono::steady_clock::now ()),
	node_seq (seq)
{
	unchecked.satisfied.add ([this] (nano::unchecked_info const & info) {
		block_processor.add (info);
	});

	inactive_vote_cache.rep_weight_query = [this] (nano::account const & rep) {
		return ledger.weight (rep);
	};

	backlog.activate_callback.add ([this] (nano::transaction const & transaction, nano::account const & account, nano::account_info const & account_info, nano::confirmation_height_info const & conf_info) {
		scheduler.activate (account, transaction);
		optimistic.activate (account, account_info, conf_info);
	});

	if (!init_error ())
	{
		// Notify election schedulers when AEC frees election slot
		active.vacancy_update = [this] () {
			scheduler.notify ();
			hinting.notify ();
			optimistic.notify ();
		};

		wallets.observer = [this] (bool active) {
			observers.wallet.notify (active);
		};
		network.channel_observer = [this] (std::shared_ptr<nano::transport::channel> const & channel_a) {
			debug_assert (channel_a != nullptr);
			observers.endpoint.notify (channel_a);
		};
		network.disconnect_observer = [this] () {
			observers.disconnect.notify ();
		};
		if (!config.callback_address.empty ())
		{
			observers.blocks.add ([this] (nano::election_status const & status_a, std::vector<nano::vote_with_weight_info> const & votes_a, nano::account const & account_a, nano::amount const & amount_a, bool is_state_send_a, bool is_state_epoch_a) {
				auto block_a (status_a.winner);
				if ((status_a.type == nano::election_status_type::active_confirmed_quorum || status_a.type == nano::election_status_type::active_confirmation_height) && this->block_arrival.recent (block_a->hash ()))
				{
					auto node_l (shared_from_this ());
					background ([node_l, block_a, account_a, amount_a, is_state_send_a, is_state_epoch_a] () {
						boost::property_tree::ptree event;
						event.add ("account", account_a.to_account ());
						event.add ("hash", block_a->hash ().to_string ());
						std::string block_text;
						block_a->serialize_json (block_text);
						event.add ("block", block_text);
						event.add ("amount", amount_a.to_string_dec ());
						if (is_state_send_a)
						{
							event.add ("is_send", is_state_send_a);
							event.add ("subtype", "send");
						}
						// Subtype field
						else if (block_a->type () == nano::block_type::state)
						{
							if (block_a->link ().is_zero ())
							{
								event.add ("subtype", "change");
							}
							else if (is_state_epoch_a)
							{
								debug_assert (amount_a == 0 && node_l->ledger.is_epoch_link (block_a->link ()));
								event.add ("subtype", "epoch");
							}
							else
							{
								event.add ("subtype", "receive");
							}
						}
						std::stringstream ostream;
						boost::property_tree::write_json (ostream, event);
						ostream.flush ();
						auto body (std::make_shared<std::string> (ostream.str ()));
						auto address (node_l->config.callback_address);
						auto port (node_l->config.callback_port);
						auto target (std::make_shared<std::string> (node_l->config.callback_target));
						auto resolver (std::make_shared<boost::asio::ip::tcp::resolver> (node_l->io_ctx));
						resolver->async_resolve (boost::asio::ip::tcp::resolver::query (address, std::to_string (port)), [node_l, address, port, target, body, resolver] (boost::system::error_code const & ec, boost::asio::ip::tcp::resolver::iterator i_a) {
							if (!ec)
							{
								node_l->do_rpc_callback (i_a, address, port, target, body, resolver);
							}
							else
							{
								if (node_l->config.logging.callback_logging ())
								{
									node_l->logger.always_log (boost::str (boost::format ("Error resolving callback: %1%:%2%: %3%") % address % port % ec.message ()));
								}
								node_l->stats.inc (nano::stat::type::error, nano::stat::detail::http_callback, nano::stat::dir::out);
							}
						});
					});
				}
			});
		}

		// Add block confirmation type stats regardless of http-callback and websocket subscriptions
		observers.blocks.add ([this] (nano::election_status const & status_a, std::vector<nano::vote_with_weight_info> const & votes_a, nano::account const & account_a, nano::amount const & amount_a, bool is_state_send_a, bool is_state_epoch_a) {
			debug_assert (status_a.type != nano::election_status_type::ongoing);
			switch (status_a.type)
			{
				case nano::election_status_type::active_confirmed_quorum:
					this->stats.inc (nano::stat::type::confirmation_observer, nano::stat::detail::active_quorum, nano::stat::dir::out);
					break;
				case nano::election_status_type::active_confirmation_height:
					this->stats.inc (nano::stat::type::confirmation_observer, nano::stat::detail::active_conf_height, nano::stat::dir::out);
					break;
				case nano::election_status_type::inactive_confirmation_height:
					this->stats.inc (nano::stat::type::confirmation_observer, nano::stat::detail::inactive_conf_height, nano::stat::dir::out);
					break;
				default:
					break;
			}
		});
		observers.endpoint.add ([this] (std::shared_ptr<nano::transport::channel> const & channel_a) {
			this->network.send_keepalive_self (channel_a);
		});
		observers.vote.add ([this] (std::shared_ptr<nano::vote> vote_a, std::shared_ptr<nano::transport::channel> const & channel_a, nano::vote_code code_a) {
			debug_assert (code_a != nano::vote_code::invalid);
			// The vote_code::vote is handled inside the election
			if (code_a == nano::vote_code::indeterminate)
			{
				auto active_in_rep_crawler (!this->rep_crawler.response (channel_a, vote_a));
				if (active_in_rep_crawler)
				{
					// Representative is defined as online if replying to live votes or rep_crawler queries
					this->online_reps.observe (vote_a->account);
				}
				this->gap_cache.vote (vote_a);
			}
		});

		// Cancelling local work generation
		observers.work_cancel.add ([this] (nano::root const & root_a) {
			this->work.cancel (root_a);
			this->distributed_work.cancel (root_a);
		});

		logger.always_log ("Node starting, version: ", NANO_VERSION_STRING);
		logger.always_log ("Build information: ", BUILD_INFO);
		logger.always_log ("Database backend: ", store.vendor_get ());

		auto const network_label = network_params.network.get_current_network_as_string ();
		logger.always_log ("Active network: ", network_label);

		logger.always_log (boost::str (boost::format ("Work pool running %1% threads %2%") % work.threads.size () % (work.opencl ? "(1 for OpenCL)" : "")));
		logger.always_log (boost::str (boost::format ("%1% work peers configured") % config.work_peers.size ()));
		if (!work_generation_enabled ())
		{
			logger.always_log ("Work generation is disabled");
		}

		if (config.logging.node_lifetime_tracing ())
		{
			logger.always_log ("Constructing node");
		}

		logger.always_log (boost::str (boost::format ("Outbound Voting Bandwidth limited to %1% bytes per second, burst ratio %2%") % config.bandwidth_limit % config.bandwidth_limit_burst_ratio));

		// First do a pass with a read to see if any writing needs doing, this saves needing to open a write lock (and potentially blocking)
		auto is_initialized (false);
		{
			auto const transaction (store.tx_begin_read ());
			is_initialized = (store.account.begin (transaction) != store.account.end ());
		}

		if (!is_initialized && !flags.read_only)
		{
			auto const transaction (store.tx_begin_write ({ tables::accounts, tables::blocks, tables::confirmation_height, tables::frontiers }));
			// Store was empty meaning we just created it, add the genesis block
			store.initialize (transaction, ledger.cache, ledger.constants);
		}

		if (!ledger.block_or_pruned_exists (config.network_params.ledger.genesis->hash ()))
		{
			std::stringstream ss;
			ss << "Genesis block not found. This commonly indicates a configuration issue, check that the --network or --data_path command line arguments are correct, "
				  "and also the ledger backend node config option. If using a read-only CLI command a ledger must already exist, start the node with --daemon first.";
			if (network_params.network.is_beta_network ())
			{
				ss << " Beta network may have reset, try clearing database files";
			}
			auto const str = ss.str ();

			logger.always_log (str);
			std::cerr << str << std::endl;
			std::exit (1);
		}

		if (config.enable_voting)
		{
			std::ostringstream stream;
			stream << "Voting is enabled, more system resources will be used";
			auto voting (wallets.reps ().voting);
			if (voting > 0)
			{
				stream << ". " << voting << " representative(s) are configured";
				if (voting > 1)
				{
					stream << ". Voting with more than one representative can limit performance";
				}
			}
			logger.always_log (stream.str ());
		}

		node_id = nano::load_or_create_node_id (application_path, logger);
		logger.always_log ("Node ID: ", node_id.pub.to_node_id ());

		if ((network_params.network.is_live_network () || network_params.network.is_beta_network ()) && !flags.inactive_node)
		{
			auto const bootstrap_weights = get_bootstrap_weights ();
			// Use bootstrap weights if initial bootstrap is not completed
			const bool use_bootstrap_weight = ledger.cache.block_count < bootstrap_weights.first;
			if (use_bootstrap_weight)
			{
				ledger.bootstrap_weights = bootstrap_weights.second;
				for (auto const & rep : ledger.bootstrap_weights)
				{
					logger.always_log ("Using bootstrap rep weight: ", rep.first.to_account (), " -> ", nano::uint128_union (rep.second).format_balance (Mxrb_ratio, 0, true), " XRB");
				}
			}
			ledger.bootstrap_weight_max_blocks = bootstrap_weights.first;

			// Drop unchecked blocks if initial bootstrap is completed
			if (!flags.disable_unchecked_drop && !use_bootstrap_weight && !flags.read_only)
			{
				auto const transaction (store.tx_begin_write ({ tables::unchecked }));
				unchecked.clear ();
				logger.always_log ("Dropping unchecked blocks");
			}
		}

		ledger.pruning = flags.enable_pruning || store.pruned.count (store.tx_begin_read ()) > 0;

		if (ledger.pruning)
		{
			if (config.enable_voting && !flags.inactive_node)
			{
				std::string str = "Incompatibility detected between config node.enable_voting and existing pruned blocks";
				logger.always_log (str);
				std::cerr << str << std::endl;
				std::exit (1);
			}
			else if (!flags.enable_pruning && !flags.inactive_node)
			{
				std::string str = "To start node with existing pruned blocks use launch flag --enable_pruning";
				logger.always_log (str);
				std::cerr << str << std::endl;
				std::exit (1);
			}
		}
	}
	node_initialized_latch.count_down ();
}

nano::node::~node ()
{
	if (config.logging.node_lifetime_tracing ())
	{
		logger.always_log ("Destructing node");
	}
	stop ();
}

void nano::node::do_rpc_callback (boost::asio::ip::tcp::resolver::iterator i_a, std::string const & address, uint16_t port, std::shared_ptr<std::string> const & target, std::shared_ptr<std::string> const & body, std::shared_ptr<boost::asio::ip::tcp::resolver> const & resolver)
{
	if (i_a != boost::asio::ip::tcp::resolver::iterator{})
	{
		auto node_l (shared_from_this ());
		auto sock (std::make_shared<boost::asio::ip::tcp::socket> (node_l->io_ctx));
		sock->async_connect (i_a->endpoint (), [node_l, target, body, sock, address, port, i_a, resolver] (boost::system::error_code const & ec) mutable {
			if (!ec)
			{
				auto req (std::make_shared<boost::beast::http::request<boost::beast::http::string_body>> ());
				req->method (boost::beast::http::verb::post);
				req->target (*target);
				req->version (11);
				req->insert (boost::beast::http::field::host, address);
				req->insert (boost::beast::http::field::content_type, "application/json");
				req->body () = *body;
				req->prepare_payload ();
				boost::beast::http::async_write (*sock, *req, [node_l, sock, address, port, req, i_a, target, body, resolver] (boost::system::error_code const & ec, std::size_t bytes_transferred) mutable {
					if (!ec)
					{
						auto sb (std::make_shared<boost::beast::flat_buffer> ());
						auto resp (std::make_shared<boost::beast::http::response<boost::beast::http::string_body>> ());
						boost::beast::http::async_read (*sock, *sb, *resp, [node_l, sb, resp, sock, address, port, i_a, target, body, resolver] (boost::system::error_code const & ec, std::size_t bytes_transferred) mutable {
							if (!ec)
							{
								if (boost::beast::http::to_status_class (resp->result ()) == boost::beast::http::status_class::successful)
								{
									node_l->stats.inc (nano::stat::type::http_callback, nano::stat::detail::initiate, nano::stat::dir::out);
								}
								else
								{
									if (node_l->config.logging.callback_logging ())
									{
										node_l->logger.try_log (boost::str (boost::format ("Callback to %1%:%2% failed with status: %3%") % address % port % resp->result ()));
									}
									node_l->stats.inc (nano::stat::type::error, nano::stat::detail::http_callback, nano::stat::dir::out);
								}
							}
							else
							{
								if (node_l->config.logging.callback_logging ())
								{
									node_l->logger.try_log (boost::str (boost::format ("Unable complete callback: %1%:%2%: %3%") % address % port % ec.message ()));
								}
								node_l->stats.inc (nano::stat::type::error, nano::stat::detail::http_callback, nano::stat::dir::out);
							};
						});
					}
					else
					{
						if (node_l->config.logging.callback_logging ())
						{
							node_l->logger.try_log (boost::str (boost::format ("Unable to send callback: %1%:%2%: %3%") % address % port % ec.message ()));
						}
						node_l->stats.inc (nano::stat::type::error, nano::stat::detail::http_callback, nano::stat::dir::out);
					}
				});
			}
			else
			{
				if (node_l->config.logging.callback_logging ())
				{
					node_l->logger.try_log (boost::str (boost::format ("Unable to connect to callback address: %1%:%2%: %3%") % address % port % ec.message ()));
				}
				node_l->stats.inc (nano::stat::type::error, nano::stat::detail::http_callback, nano::stat::dir::out);
				++i_a;
				node_l->do_rpc_callback (i_a, address, port, target, body, resolver);
			}
		});
	}
}

bool nano::node::copy_with_compaction (boost::filesystem::path const & destination)
{
	return store.copy_db (destination);
}

std::unique_ptr<nano::container_info_component> nano::collect_container_info (node & node, std::string const & name)
{
	auto composite = std::make_unique<container_info_composite> (name);
	composite->add_component (collect_container_info (node.work, "work"));
	composite->add_component (collect_container_info (node.gap_cache, "gap_cache"));
	composite->add_component (collect_container_info (node.ledger, "ledger"));
	composite->add_component (collect_container_info (node.active, "active"));
	composite->add_component (collect_container_info (node.bootstrap_initiator, "bootstrap_initiator"));
	composite->add_component (collect_container_info (node.tcp_listener, "tcp_listener"));
	composite->add_component (collect_container_info (node.network, "network"));
	composite->add_component (node.telemetry.collect_container_info ("telemetry"));
	composite->add_component (collect_container_info (node.workers, "workers"));
	composite->add_component (collect_container_info (node.observers, "observers"));
	composite->add_component (collect_container_info (node.wallets, "wallets"));
	composite->add_component (collect_container_info (node.vote_processor, "vote_processor"));
	composite->add_component (collect_container_info (node.rep_crawler, "rep_crawler"));
	composite->add_component (collect_container_info (node.block_processor, "block_processor"));
	composite->add_component (collect_container_info (node.block_arrival, "block_arrival"));
	composite->add_component (collect_container_info (node.online_reps, "online_reps"));
	composite->add_component (collect_container_info (node.history, "history"));
	composite->add_component (collect_container_info (node.block_uniquer, "block_uniquer"));
	composite->add_component (collect_container_info (node.vote_uniquer, "vote_uniquer"));
	composite->add_component (collect_container_info (node.confirmation_height_processor, "confirmation_height_processor"));
	composite->add_component (collect_container_info (node.distributed_work, "distributed_work"));
	composite->add_component (collect_container_info (node.aggregator, "request_aggregator"));
	composite->add_component (node.scheduler.collect_container_info ("election_scheduler"));
	composite->add_component (node.inactive_vote_cache.collect_container_info ("inactive_vote_cache"));
	composite->add_component (collect_container_info (node.generator, "vote_generator"));
	composite->add_component (collect_container_info (node.final_generator, "vote_generator_final"));
	composite->add_component (node.ascendboot.collect_container_info ("bootstrap_ascending"));
	composite->add_component (node.unchecked.collect_container_info ("unchecked"));
	return composite;
}

void nano::node::process_active (std::shared_ptr<nano::block> const & incoming)
{
	block_arrival.add (incoming->hash ());
	block_processor.add (incoming);
}

[[nodiscard]] nano::process_return nano::node::process (nano::write_transaction const & transaction, nano::block & block)
{
	return ledger.process (transaction, block);
}

nano::process_return nano::node::process (nano::block & block)
{
	auto const transaction = store.tx_begin_write ({ tables::accounts, tables::blocks, tables::frontiers, tables::pending });
	return process (transaction, block);
}

nano::process_return nano::node::process_local (std::shared_ptr<nano::block> const & block_a)
{
	// Add block hash as recently arrived to trigger automatic rebroadcast and election
	block_arrival.add (block_a->hash ());
	// Notify block processor to release write lock
	block_processor.wait_write ();
	// Process block
	block_post_events post_events ([&store = store] { return store.tx_begin_read (); });
	auto const transaction (store.tx_begin_write ({ tables::accounts, tables::blocks, tables::frontiers, tables::pending }));
	return block_processor.process_one (transaction, post_events, block_a, false, nano::block_origin::local);
}

void nano::node::process_local_async (std::shared_ptr<nano::block> const & block_a)
{
	// Add block hash as recently arrived to trigger automatic rebroadcast and election
	block_arrival.add (block_a->hash ());
	// Set current time to trigger automatic rebroadcast and election
	block_processor.add_local (block_a);
}

void nano::node::start ()
{
	long_inactivity_cleanup ();
	network.start ();
	add_initial_peers ();
	if (!flags.disable_legacy_bootstrap && !flags.disable_ongoing_bootstrap)
	{
		ongoing_bootstrap ();
	}
	if (!flags.disable_unchecked_cleanup)
	{
		auto this_l (shared ());
		workers.push_task ([this_l] () {
			this_l->ongoing_unchecked_cleanup ();
		});
	}
	if (flags.enable_pruning)
	{
		auto this_l (shared ());
		workers.push_task ([this_l] () {
			this_l->ongoing_ledger_pruning ();
		});
	}
	if (!flags.disable_rep_crawler)
	{
		rep_crawler.start ();
	}
	ongoing_rep_calculation ();
	ongoing_peer_store ();
	ongoing_online_weight_calculation_queue ();

	bool tcp_enabled = false;
	if (config.tcp_incoming_connections_max > 0 && !(flags.disable_bootstrap_listener && flags.disable_tcp_realtime))
	{
		tcp_listener.start ();
		tcp_enabled = true;

		if (network.port != tcp_listener.port)
		{
			network.port = tcp_listener.port;
		}

		logger.always_log (boost::str (boost::format ("Node started with peering port `%1%`.") % network.port));
	}

	if (!flags.disable_backup)
	{
		backup_wallet ();
	}
	if (!flags.disable_search_pending)
	{
		search_receivable_all ();
	}
	if (!flags.disable_wallet_bootstrap)
	{
		// Delay to start wallet lazy bootstrap
		auto this_l (shared ());
		workers.add_timed_task (std::chrono::steady_clock::now () + std::chrono::minutes (1), [this_l] () {
			this_l->bootstrap_wallet ();
		});
	}
	// Start port mapping if external address is not defined and TCP ports are enabled
	if (config.external_address == boost::asio::ip::address_v6::any ().to_string () && tcp_enabled)
	{
		port_mapping.start ();
	}
	wallets.start ();
	active.start ();
	generator.start ();
	final_generator.start ();
	optimistic.start ();
	scheduler.start ();
	backlog.start ();
	hinting.start ();
	bootstrap_server.start ();
	if (!flags.disable_ascending_bootstrap)
	{
		ascendboot.start ();
	}
	websocket.start ();
	telemetry.start ();
}

void nano::node::stop ()
{
	// Ensure stop can only be called once
	if (stopped.exchange (true))
	{
		return;
	}

	logger.always_log ("Node stopping");

	// Cancels ongoing work generation tasks, which may be blocking other threads
	// No tasks may wait for work generation in I/O threads, or termination signal capturing will be unable to call node::stop()
	distributed_work.stop ();
	backlog.stop ();
	unchecked.stop ();
	block_processor.stop ();
	aggregator.stop ();
	vote_processor.stop ();
	scheduler.stop ();
	optimistic.stop ();
	hinting.stop ();
	active.stop ();
	generator.stop ();
	final_generator.stop ();
	confirmation_height_processor.stop ();
	network.stop ();
	telemetry.stop ();
	websocket.stop ();
	bootstrap_server.stop ();
	bootstrap_initiator.stop ();
	tcp_listener.stop ();
	port_mapping.stop ();
	checker.stop ();
	wallets.stop ();
	stats.stop ();
	epoch_upgrader.stop ();
	workers.stop ();
	// work pool is not stopped on purpose due to testing setup
}

void nano::node::keepalive_preconfigured (std::vector<std::string> const & peers_a)
{
	for (auto i (peers_a.begin ()), n (peers_a.end ()); i != n; ++i)
	{
		// can't use `network.port` here because preconfigured peers are referenced
		// just by their address, so we rely on them listening on the default port
		//
		keepalive (*i, network_params.network.default_node_port);
	}
}

nano::block_hash nano::node::latest (nano::account const & account_a)
{
	auto const transaction (store.tx_begin_read ());
	return ledger.latest (transaction, account_a);
}

nano::uint128_t nano::node::balance (nano::account const & account_a)
{
	auto const transaction (store.tx_begin_read ());
	return ledger.account_balance (transaction, account_a);
}

std::shared_ptr<nano::block> nano::node::block (nano::block_hash const & hash_a)
{
	auto const transaction (store.tx_begin_read ());
	return store.block.get (transaction, hash_a);
}

std::shared_ptr<nano::block> nano::node::head_block (const nano::account & account)
{
	auto transaction = store.tx_begin_read ();
	auto info = store.account.get (transaction, account);
	if (info)
	{
		return store.block.get (transaction, info->head);
	}
	return nullptr;
}

std::pair<nano::uint128_t, nano::uint128_t> nano::node::balance_pending (nano::account const & account_a, bool only_confirmed_a)
{
	std::pair<nano::uint128_t, nano::uint128_t> result;
	auto const transaction (store.tx_begin_read ());
	result.first = ledger.account_balance (transaction, account_a, only_confirmed_a);
	result.second = ledger.account_receivable (transaction, account_a, only_confirmed_a);
	return result;
}

nano::uint128_t nano::node::weight (nano::account const & account_a)
{
	return ledger.weight (account_a);
}

nano::block_hash nano::node::rep_block (nano::account const & account_a)
{
	auto const transaction (store.tx_begin_read ());
	nano::block_hash result (0);
	auto info = ledger.account_info (transaction, account_a);
	if (info)
	{
		result = ledger.representative (transaction, info->head);
	}
	return result;
}

nano::uint128_t nano::node::minimum_principal_weight ()
{
	return online_reps.trended () / network_params.network.principal_weight_factor;
}

void nano::node::long_inactivity_cleanup ()
{
	bool perform_cleanup = false;
	auto const transaction (store.tx_begin_write ({ tables::online_weight, tables::peers }));
	if (store.online_weight.count (transaction) > 0)
	{
		auto sample (store.online_weight.rbegin (transaction));
		auto n (store.online_weight.end ());
		debug_assert (sample != n);
		auto const one_week_ago = static_cast<std::size_t> ((std::chrono::system_clock::now () - std::chrono::hours (7 * 24)).time_since_epoch ().count ());
		perform_cleanup = sample->first < one_week_ago;
	}
	if (perform_cleanup)
	{
		store.online_weight.clear (transaction);
		store.peer.clear (transaction);
		logger.always_log ("Removed records of peers and online weight after a long period of inactivity");
	}
}

void nano::node::ongoing_rep_calculation ()
{
	auto now (std::chrono::steady_clock::now ());
	vote_processor.calculate_weights ();
	std::weak_ptr<nano::node> node_w (shared_from_this ());
	workers.add_timed_task (now + std::chrono::minutes (10), [node_w] () {
		if (auto node_l = node_w.lock ())
		{
			node_l->ongoing_rep_calculation ();
		}
	});
}

void nano::node::ongoing_bootstrap ()
{
	auto next_wakeup = network_params.network.bootstrap_interval;
	if (warmed_up < 3)
	{
		// Re-attempt bootstrapping more aggressively on startup
		next_wakeup = std::chrono::seconds (5);
		if (!bootstrap_initiator.in_progress () && !network.empty ())
		{
			++warmed_up;
		}
	}
	if (network_params.network.is_dev_network () && flags.bootstrap_interval != 0)
	{
		// For test purposes allow faster automatic bootstraps
		next_wakeup = std::chrono::seconds (flags.bootstrap_interval);
		++warmed_up;
	}
	// Differential bootstrap with max age (75% of all legacy attempts)
	uint32_t frontiers_age (std::numeric_limits<uint32_t>::max ());
	auto bootstrap_weight_reached (ledger.cache.block_count >= ledger.bootstrap_weight_max_blocks);
	auto previous_bootstrap_count (stats.count (nano::stat::type::bootstrap, nano::stat::detail::initiate, nano::stat::dir::out) + stats.count (nano::stat::type::bootstrap, nano::stat::detail::initiate_legacy_age, nano::stat::dir::out));
	/*
	- Maximum value for 25% of attempts or if block count is below preconfigured value (initial bootstrap not finished)
	- Node shutdown time minus 1 hour for start attempts (warm up)
	- Default age value otherwise (1 day for live network, 1 hour for beta)
	*/
	if (bootstrap_weight_reached)
	{
		if (warmed_up < 3)
		{
			// Find last online weight sample (last active time for node)
			uint64_t last_sample_time (0);
			auto last_record = store.online_weight.rbegin (store.tx_begin_read ());
			if (last_record != store.online_weight.end ())
			{
				last_sample_time = last_record->first;
			}
			uint64_t time_since_last_sample = std::chrono::duration_cast<std::chrono::seconds> (std::chrono::system_clock::now ().time_since_epoch ()).count () - last_sample_time / std::pow (10, 9); // Nanoseconds to seconds
			if (time_since_last_sample + 60 * 60 < std::numeric_limits<uint32_t>::max ())
			{
				frontiers_age = std::max<uint32_t> (time_since_last_sample + 60 * 60, network_params.bootstrap.default_frontiers_age_seconds);
			}
		}
		else if (previous_bootstrap_count % 4 != 0)
		{
			frontiers_age = network_params.bootstrap.default_frontiers_age_seconds;
		}
	}
	// Bootstrap and schedule for next attempt
	bootstrap_initiator.bootstrap (false, boost::str (boost::format ("auto_bootstrap_%1%") % previous_bootstrap_count), frontiers_age);
	std::weak_ptr<nano::node> node_w (shared_from_this ());
	workers.add_timed_task (std::chrono::steady_clock::now () + next_wakeup, [node_w] () {
		if (auto node_l = node_w.lock ())
		{
			node_l->ongoing_bootstrap ();
		}
	});
}

void nano::node::ongoing_peer_store ()
{
	const bool stored{ network.tcp_channels.store_all (true) };
	std::weak_ptr<nano::node> node_w (shared_from_this ());
	workers.add_timed_task (std::chrono::steady_clock::now () + network_params.network.peer_dump_interval, [node_w] () {
		if (auto node_l = node_w.lock ())
		{
			node_l->ongoing_peer_store ();
		}
	});
}

void nano::node::backup_wallet ()
{
	auto transaction (wallets.tx_begin_read ());
	for (auto i (wallets.items.begin ()), n (wallets.items.end ()); i != n; ++i)
	{
		boost::system::error_code error_chmod;
		auto backup_path (application_path / "backup");

		boost::filesystem::create_directories (backup_path);
		nano::set_secure_perm_directory (backup_path, error_chmod);
		i->second->store.write_backup (transaction, backup_path / (i->first.to_string () + ".json"));
	}
	auto this_l (shared ());
	workers.add_timed_task (std::chrono::steady_clock::now () + network_params.node.backup_interval, [this_l] () {
		this_l->backup_wallet ();
	});
}

void nano::node::search_receivable_all ()
{
	// Reload wallets from disk
	wallets.reload ();
	// Search pending
	wallets.search_receivable_all ();
	auto this_l (shared ());
	workers.add_timed_task (std::chrono::steady_clock::now () + network_params.node.search_pending_interval, [this_l] () {
		this_l->search_receivable_all ();
	});
}

void nano::node::bootstrap_wallet ()
{
	std::deque<nano::account> accounts;
	{
		nano::lock_guard<nano::mutex> lock{ wallets.mutex };
		auto const transaction (wallets.tx_begin_read ());
		for (auto i (wallets.items.begin ()), n (wallets.items.end ()); i != n && accounts.size () < 128; ++i)
		{
			auto & wallet (*i->second);
			nano::lock_guard<std::recursive_mutex> wallet_lock{ wallet.store.mutex };
			for (auto j (wallet.store.begin (transaction)), m (wallet.store.end ()); j != m && accounts.size () < 128; ++j)
			{
				nano::account account (j->first);
				accounts.push_back (account);
			}
		}
	}
	if (!accounts.empty ())
	{
		bootstrap_initiator.bootstrap_wallet (accounts);
	}
}

void nano::node::unchecked_cleanup ()
{
	std::vector<nano::uint128_t> digests;
	std::deque<nano::unchecked_key> cleaning_list;
	auto const attempt (bootstrap_initiator.current_attempt ());
	const bool long_attempt (attempt != nullptr && std::chrono::duration_cast<std::chrono::seconds> (std::chrono::steady_clock::now () - attempt->attempt_start).count () > config.unchecked_cutoff_time.count ());
	// Collect old unchecked keys
	if (ledger.cache.block_count >= ledger.bootstrap_weight_max_blocks && !long_attempt)
	{
		auto const now (nano::seconds_since_epoch ());
		auto const transaction (store.tx_begin_read ());
		// Max 1M records to clean, max 2 minutes reading to prevent slow i/o systems issues
		unchecked.for_each (
		[this, &digests, &cleaning_list, &now] (nano::unchecked_key const & key, nano::unchecked_info const & info) {
			if ((now - info.modified ()) > static_cast<uint64_t> (config.unchecked_cutoff_time.count ()))
			{
				digests.push_back (network.publish_filter.hash (info.block));
				cleaning_list.push_back (key);
			} }, [iterations = 0, count = 1024 * 1024] () mutable { return iterations++ < count; });
	}
	if (!cleaning_list.empty ())
	{
		logger.always_log (boost::str (boost::format ("Deleting %1% old unchecked blocks") % cleaning_list.size ()));
	}
	// Delete old unchecked keys in batches
	while (!cleaning_list.empty ())
	{
		std::size_t deleted_count (0);
		auto const transaction (store.tx_begin_write ({ tables::unchecked }));
		while (deleted_count++ < 2 * 1024 && !cleaning_list.empty ())
		{
			auto key (cleaning_list.front ());
			cleaning_list.pop_front ();
			if (unchecked.exists (key))
			{
				unchecked.del (key);
			}
		}
	}
	// Delete from the duplicate filter
	network.publish_filter.clear (digests);
}

void nano::node::ongoing_unchecked_cleanup ()
{
	unchecked_cleanup ();
	workers.add_timed_task (std::chrono::steady_clock::now () + network_params.node.unchecked_cleaning_interval, [this_l = shared ()] () {
		this_l->ongoing_unchecked_cleanup ();
	});
}

bool nano::node::collect_ledger_pruning_targets (std::deque<nano::block_hash> & pruning_targets_a, nano::account & last_account_a, uint64_t const batch_read_size_a, uint64_t const max_depth_a, uint64_t const cutoff_time_a)
{
	uint64_t read_operations (0);
	bool finish_transaction (false);
	auto const transaction (store.tx_begin_read ());
	for (auto i (store.confirmation_height.begin (transaction, last_account_a)), n (store.confirmation_height.end ()); i != n && !finish_transaction;)
	{
		++read_operations;
		auto const & account (i->first);
		nano::block_hash hash (i->second.frontier);
		uint64_t depth (0);
		while (!hash.is_zero () && depth < max_depth_a)
		{
			auto block (store.block.get (transaction, hash));
			if (block != nullptr)
			{
				if (block->sideband ().timestamp > cutoff_time_a || depth == 0)
				{
					hash = block->previous ();
				}
				else
				{
					break;
				}
			}
			else
			{
				release_assert (depth != 0);
				hash = 0;
			}
			if (++depth % batch_read_size_a == 0)
			{
				transaction.refresh ();
			}
		}
		if (!hash.is_zero ())
		{
			pruning_targets_a.push_back (hash);
		}
		read_operations += depth;
		if (read_operations >= batch_read_size_a)
		{
			last_account_a = account.number () + 1;
			finish_transaction = true;
		}
		else
		{
			++i;
		}
	}
	return !finish_transaction || last_account_a.is_zero ();
}

void nano::node::ledger_pruning (uint64_t const batch_size_a, bool bootstrap_weight_reached_a, bool log_to_cout_a)
{
	uint64_t const max_depth (config.max_pruning_depth != 0 ? config.max_pruning_depth : std::numeric_limits<uint64_t>::max ());
	uint64_t const cutoff_time (bootstrap_weight_reached_a ? nano::seconds_since_epoch () - config.max_pruning_age.count () : std::numeric_limits<uint64_t>::max ());
	uint64_t pruned_count (0);
	uint64_t transaction_write_count (0);
	nano::account last_account (1); // 0 Burn account is never opened. So it can be used to break loop
	std::deque<nano::block_hash> pruning_targets;
	bool target_finished (false);
	while ((transaction_write_count != 0 || !target_finished) && !stopped)
	{
		// Search pruning targets
		while (pruning_targets.size () < batch_size_a && !target_finished && !stopped)
		{
			target_finished = collect_ledger_pruning_targets (pruning_targets, last_account, batch_size_a * 2, max_depth, cutoff_time);
		}
		// Pruning write operation
		transaction_write_count = 0;
		if (!pruning_targets.empty () && !stopped)
		{
			auto scoped_write_guard = write_database_queue.wait (nano::writer::pruning);
			auto write_transaction (store.tx_begin_write ({ tables::blocks, tables::pruned }));
			while (!pruning_targets.empty () && transaction_write_count < batch_size_a && !stopped)
			{
				auto const & pruning_hash (pruning_targets.front ());
				auto account_pruned_count (ledger.pruning_action (write_transaction, pruning_hash, batch_size_a));
				transaction_write_count += account_pruned_count;
				pruning_targets.pop_front ();
			}
			pruned_count += transaction_write_count;
			auto log_message (boost::str (boost::format ("%1% blocks pruned") % pruned_count));
			if (!log_to_cout_a)
			{
				logger.try_log (log_message);
			}
			else
			{
				std::cout << log_message << std::endl;
			}
		}
	}
	auto const log_message (boost::str (boost::format ("Total recently pruned block count: %1%") % pruned_count));
	if (!log_to_cout_a)
	{
		logger.always_log (log_message);
	}
	else
	{
		std::cout << log_message << std::endl;
	}
}

void nano::node::ongoing_ledger_pruning ()
{
	auto bootstrap_weight_reached (ledger.cache.block_count >= ledger.bootstrap_weight_max_blocks);
	ledger_pruning (flags.block_processor_batch_size != 0 ? flags.block_processor_batch_size : 2 * 1024, bootstrap_weight_reached, false);
	auto const ledger_pruning_interval (bootstrap_weight_reached ? config.max_pruning_age : std::min (config.max_pruning_age, std::chrono::seconds (15 * 60)));
	auto this_l (shared ());
	workers.add_timed_task (std::chrono::steady_clock::now () + ledger_pruning_interval, [this_l] () {
		this_l->workers.push_task ([this_l] () {
			this_l->ongoing_ledger_pruning ();
		});
	});
}

int nano::node::price (nano::uint128_t const & balance_a, int amount_a)
{
	debug_assert (balance_a >= amount_a * nano::Gxrb_ratio);
	auto balance_l (balance_a);
	double result (0.0);
	for (auto i (0); i < amount_a; ++i)
	{
		balance_l -= nano::Gxrb_ratio;
		auto balance_scaled ((balance_l / nano::Mxrb_ratio).convert_to<double> ());
		auto units (balance_scaled / 1000.0);
		auto unit_price (((free_cutoff - units) / free_cutoff) * price_max);
		result += std::min (std::max (0.0, unit_price), price_max);
	}
	return static_cast<int> (result * 100.0);
}

uint64_t nano::node::default_difficulty (nano::work_version const version_a) const
{
	uint64_t result{ std::numeric_limits<uint64_t>::max () };
	switch (version_a)
	{
		case nano::work_version::work_1:
			result = network_params.work.threshold_base (version_a);
			break;
		default:
			debug_assert (false && "Invalid version specified to default_difficulty");
	}
	return result;
}

uint64_t nano::node::default_receive_difficulty (nano::work_version const version_a) const
{
	uint64_t result{ std::numeric_limits<uint64_t>::max () };
	switch (version_a)
	{
		case nano::work_version::work_1:
			result = network_params.work.epoch_2_receive;
			break;
		default:
			debug_assert (false && "Invalid version specified to default_receive_difficulty");
	}
	return result;
}

uint64_t nano::node::max_work_generate_difficulty (nano::work_version const version_a) const
{
	return nano::difficulty::from_multiplier (config.max_work_generate_multiplier, default_difficulty (version_a));
}

bool nano::node::local_work_generation_enabled () const
{
	return config.work_threads > 0 || work.opencl;
}

bool nano::node::work_generation_enabled () const
{
	return work_generation_enabled (config.work_peers);
}

bool nano::node::work_generation_enabled (std::vector<std::pair<std::string, uint16_t>> const & peers_a) const
{
	return !peers_a.empty () || local_work_generation_enabled ();
}

boost::optional<uint64_t> nano::node::work_generate_blocking (nano::block & block_a, uint64_t difficulty_a)
{
	auto opt_work_l (work_generate_blocking (block_a.work_version (), block_a.root (), difficulty_a, block_a.account ()));
	if (opt_work_l.is_initialized ())
	{
		block_a.block_work_set (*opt_work_l);
	}
	return opt_work_l;
}

void nano::node::work_generate (nano::work_version const version_a, nano::root const & root_a, uint64_t difficulty_a, std::function<void (boost::optional<uint64_t>)> callback_a, boost::optional<nano::account> const & account_a, bool secondary_work_peers_a)
{
	auto const & peers_l (secondary_work_peers_a ? config.secondary_work_peers : config.work_peers);
	if (distributed_work.make (version_a, root_a, peers_l, difficulty_a, callback_a, account_a))
	{
		// Error in creating the job (either stopped or work generation is not possible)
		callback_a (boost::none);
	}
}

boost::optional<uint64_t> nano::node::work_generate_blocking (nano::work_version const version_a, nano::root const & root_a, uint64_t difficulty_a, boost::optional<nano::account> const & account_a)
{
	std::promise<boost::optional<uint64_t>> promise;
	work_generate (
	version_a, root_a, difficulty_a, [&promise] (boost::optional<uint64_t> opt_work_a) {
		promise.set_value (opt_work_a);
	},
	account_a);
	return promise.get_future ().get ();
}

boost::optional<uint64_t> nano::node::work_generate_blocking (nano::block & block_a)
{
	debug_assert (network_params.network.is_dev_network ());
	return work_generate_blocking (block_a, default_difficulty (nano::work_version::work_1));
}

boost::optional<uint64_t> nano::node::work_generate_blocking (nano::root const & root_a)
{
	debug_assert (network_params.network.is_dev_network ());
	return work_generate_blocking (root_a, default_difficulty (nano::work_version::work_1));
}

boost::optional<uint64_t> nano::node::work_generate_blocking (nano::root const & root_a, uint64_t difficulty_a)
{
	debug_assert (network_params.network.is_dev_network ());
	return work_generate_blocking (nano::work_version::work_1, root_a, difficulty_a);
}

void nano::node::add_initial_peers ()
{
	if (flags.disable_add_initial_peers)
	{
		logger.always_log ("Skipping add_initial_peers because disable_add_initial_peers is set");
		return;
	}

	auto transaction (store.tx_begin_read ());
	for (auto i (store.peer.begin (transaction)), n (store.peer.end ()); i != n; ++i)
	{
		nano::endpoint endpoint (boost::asio::ip::address_v6 (i->first.address_bytes ()), i->first.port ());
		if (!network.reachout (endpoint, config.allow_local_peers))
		{
			network.tcp_channels.start_tcp (endpoint);
		}
	}
}

std::shared_ptr<nano::election> nano::node::block_confirm (std::shared_ptr<nano::block> const & block_a)
{
	scheduler.manual (block_a);
	scheduler.flush ();
	auto election = active.election (block_a->qualified_root ());
	if (election != nullptr)
	{
		election->transition_active ();
		return election;
	}
	return {};
}

bool nano::node::block_confirmed (nano::block_hash const & hash_a)
{
	auto transaction (store.tx_begin_read ());
	return ledger.block_confirmed (transaction, hash_a);
}

bool nano::node::block_confirmed_or_being_confirmed (nano::block_hash const & hash_a)
{
	return confirmation_height_processor.is_processing_block (hash_a) || ledger.block_confirmed (store.tx_begin_read (), hash_a);
}

void nano::node::ongoing_online_weight_calculation_queue ()
{
	std::weak_ptr<nano::node> node_w (shared_from_this ());
	workers.add_timed_task (std::chrono::steady_clock::now () + (std::chrono::seconds (network_params.node.weight_period)), [node_w] () {
		if (auto node_l = node_w.lock ())
		{
			node_l->ongoing_online_weight_calculation ();
		}
	});
}

bool nano::node::online () const
{
	return rep_crawler.total_weight () > online_reps.delta ();
}

void nano::node::ongoing_online_weight_calculation ()
{
	online_reps.sample ();
	ongoing_online_weight_calculation_queue ();
}

void nano::node::receive_confirmed (nano::transaction const & block_transaction_a, nano::block_hash const & hash_a, nano::account const & destination_a)
{
	nano::unique_lock<nano::mutex> lk{ wallets.mutex };
	auto wallets_l = wallets.get_wallets ();
	auto wallet_transaction = wallets.tx_begin_read ();
	lk.unlock ();
	for ([[maybe_unused]] auto const & [id, wallet] : wallets_l)
	{
		if (wallet->store.exists (wallet_transaction, destination_a))
		{
			nano::account representative;
			representative = wallet->store.representative (wallet_transaction);
			auto pending = ledger.pending_info (block_transaction_a, nano::pending_key (destination_a, hash_a));
			if (pending)
			{
				auto amount (pending->amount.number ());
				wallet->receive_async (hash_a, representative, amount, destination_a, [] (std::shared_ptr<nano::block> const &) {});
			}
			else
			{
				if (!ledger.block_or_pruned_exists (block_transaction_a, hash_a))
				{
					logger.try_log (boost::str (boost::format ("Confirmed block is missing:  %1%") % hash_a.to_string ()));
					debug_assert (false && "Confirmed block is missing");
				}
				else
				{
					logger.try_log (boost::str (boost::format ("Block %1% has already been received") % hash_a.to_string ()));
				}
			}
		}
	}
}

void nano::node::process_confirmed_data (nano::transaction const & transaction_a, std::shared_ptr<nano::block> const & block_a, nano::block_hash const & hash_a, nano::account & account_a, nano::uint128_t & amount_a, bool & is_state_send_a, bool & is_state_epoch_a, nano::account & pending_account_a)
{
	// Faster account calculation
	account_a = block_a->account ();
	if (account_a.is_zero ())
	{
		account_a = block_a->sideband ().account;
	}
	// Faster amount calculation
	auto previous (block_a->previous ());
	bool error (false);
	auto previous_balance (ledger.balance_safe (transaction_a, previous, error));
	auto block_balance (store.block.balance_calculated (block_a));
	if (hash_a != ledger.constants.genesis->account ())
	{
		if (!error)
		{
			amount_a = block_balance > previous_balance ? block_balance - previous_balance : previous_balance - block_balance;
		}
		else
		{
			amount_a = 0;
		}
	}
	else
	{
		amount_a = nano::dev::constants.genesis_amount;
	}
	if (auto state = dynamic_cast<nano::state_block *> (block_a.get ()))
	{
		if (state->hashables.balance < previous_balance)
		{
			is_state_send_a = true;
		}
		if (amount_a == 0 && network_params.ledger.epochs.is_epoch_link (state->link ()))
		{
			is_state_epoch_a = true;
		}
		pending_account_a = state->hashables.link.as_account ();
	}
	if (auto send = dynamic_cast<nano::send_block *> (block_a.get ()))
	{
		pending_account_a = send->hashables.destination;
	}
}

void nano::node::process_confirmed (nano::election_status const & status_a, uint64_t iteration_a)
{
	auto hash (status_a.winner->hash ());
	decltype (iteration_a) const num_iters = (config.block_processor_batch_max_time / network_params.node.process_confirmed_interval) * 4;
	if (auto block_l = ledger.store.block.get (ledger.store.tx_begin_read (), hash))
	{
		active.recently_confirmed.put (block_l->qualified_root (), hash);
		confirmation_height_processor.add (block_l);
	}
	else if (iteration_a < num_iters)
	{
		iteration_a++;
		std::weak_ptr<nano::node> node_w (shared ());
		workers.add_timed_task (std::chrono::steady_clock::now () + network_params.node.process_confirmed_interval, [node_w, status_a, iteration_a] () {
			if (auto node_l = node_w.lock ())
			{
				node_l->process_confirmed (status_a, iteration_a);
			}
		});
	}
	else
	{
		// Do some cleanup due to this block never being processed by confirmation height processor
		active.remove_election_winner_details (hash);
	}
}

std::shared_ptr<nano::node> nano::node::shared ()
{
	return shared_from_this ();
}

int nano::node::store_version ()
{
	auto transaction (store.tx_begin_read ());
	return store.version.get (transaction);
}

bool nano::node::init_error () const
{
	return store.init_error () || wallets_store.init_error ();
}

void nano::node::set_bandwidth_params (std::size_t limit, double ratio)
{
	config.bandwidth_limit_burst_ratio = ratio;
	config.bandwidth_limit = limit;
	outbound_limiter.reset (limit, ratio);
	logger.always_log (boost::str (boost::format ("set_bandwidth_params(%1%, %2%)") % limit % ratio));
}

std::pair<uint64_t, decltype (nano::ledger::bootstrap_weights)> nano::node::get_bootstrap_weights () const
{
	std::unordered_map<nano::account, nano::uint128_t> weights;
	uint8_t const * weight_buffer = network_params.network.is_live_network () ? nano_bootstrap_weights_live : nano_bootstrap_weights_beta;
	std::size_t weight_size = network_params.network.is_live_network () ? nano_bootstrap_weights_live_size : nano_bootstrap_weights_beta_size;
	nano::bufferstream weight_stream ((uint8_t const *)weight_buffer, weight_size);
	nano::uint128_union block_height;
	uint64_t max_blocks = 0;
	if (!nano::try_read (weight_stream, block_height))
	{
		max_blocks = nano::narrow_cast<uint64_t> (block_height.number ());
		while (true)
		{
			nano::account account;
			if (nano::try_read (weight_stream, account.bytes))
			{
				break;
			}
			nano::amount weight;
			if (nano::try_read (weight_stream, weight.bytes))
			{
				break;
			}
			weights[account] = weight.number ();
		}
	}
	return { max_blocks, weights };
}

void nano::node::bootstrap_block (const nano::block_hash & hash)
{
	// If we are running pruning node check if block was not already pruned
	if (!ledger.pruning || !store.pruned.exists (store.tx_begin_read (), hash))
	{
		// We don't have the block, try to bootstrap it
		gap_cache.bootstrap_start (hash);
	}
}

/** Convenience function to easily return the confirmation height of an account. */
uint64_t nano::node::get_confirmation_height (nano::transaction const & transaction_a, nano::account & account_a)
{
	nano::confirmation_height_info info;
	store.confirmation_height.get (transaction_a, account_a, info);
	return info.height;
}

nano::account nano::node::get_node_id () const
{
	return node_id.pub;
};

nano::telemetry_data nano::node::local_telemetry () const
{
	nano::telemetry_data telemetry_data;
	telemetry_data.node_id = node_id.pub;
	telemetry_data.block_count = ledger.cache.block_count;
	telemetry_data.cemented_count = ledger.cache.cemented_count;
	telemetry_data.bandwidth_cap = config.bandwidth_limit;
	telemetry_data.protocol_version = network_params.network.protocol_version;
	telemetry_data.uptime = std::chrono::duration_cast<std::chrono::seconds> (std::chrono::steady_clock::now () - startup_time).count ();
	telemetry_data.unchecked_count = unchecked.count ();
	telemetry_data.genesis_block = network_params.ledger.genesis->hash ();
	telemetry_data.peer_count = nano::narrow_cast<decltype (telemetry_data.peer_count)> (network.size ());
	telemetry_data.account_count = ledger.cache.account_count;
	telemetry_data.major_version = nano::get_major_node_version ();
	telemetry_data.minor_version = nano::get_minor_node_version ();
	telemetry_data.patch_version = nano::get_patch_node_version ();
	telemetry_data.pre_release_version = nano::get_pre_release_node_version ();
	telemetry_data.maker = static_cast<std::underlying_type_t<telemetry_maker>> (ledger.pruning ? telemetry_maker::nf_pruned_node : telemetry_maker::nf_node);
	telemetry_data.timestamp = std::chrono::system_clock::now ();
	telemetry_data.active_difficulty = default_difficulty (nano::work_version::work_1);
	// Make sure this is the final operation!
	telemetry_data.sign (node_id);
	return telemetry_data;
}

/*
 * node_wrapper
 */

nano::node_wrapper::node_wrapper (boost::filesystem::path const & path_a, boost::filesystem::path const & config_path_a, nano::node_flags const & node_flags_a) :
	network_params{ nano::network_constants::active_network },
	io_context (std::make_shared<boost::asio::io_context> ()),
	work{ network_params.network, 1 }
{
	boost::system::error_code error_chmod;

	/*
	 * @warning May throw a filesystem exception
	 */
	boost::filesystem::create_directories (path_a);
	nano::set_secure_perm_directory (path_a, error_chmod);
	nano::daemon_config daemon_config{ path_a, network_params };
	auto error = nano::read_node_config_toml (config_path_a, daemon_config, node_flags_a.config_overrides);
	if (error)
	{
		std::cerr << "Error deserializing config file";
		if (!node_flags_a.config_overrides.empty ())
		{
			std::cerr << " or --config option";
		}
		std::cerr << "\n"
				  << error.get_message () << std::endl;
		std::exit (1);
	}

	auto & node_config = daemon_config.node;
	node_config.peering_port = 24000;
	node_config.logging.max_size = std::numeric_limits<std::uintmax_t>::max ();
	node_config.logging.init (path_a);

	node = std::make_shared<nano::node> (*io_context, path_a, node_config, work, node_flags_a);
}

nano::node_wrapper::~node_wrapper ()
{
	node->stop ();
}

/*
 * inactive_node
 */

nano::inactive_node::inactive_node (boost::filesystem::path const & path_a, boost::filesystem::path const & config_path_a, nano::node_flags const & node_flags_a) :
	node_wrapper (path_a, config_path_a, node_flags_a),
	node (node_wrapper.node)
{
	node_wrapper.node->active.stop ();
}

nano::inactive_node::inactive_node (boost::filesystem::path const & path_a, nano::node_flags const & node_flags_a) :
	inactive_node (path_a, path_a, node_flags_a)
{
}

nano::node_flags const & nano::inactive_node_flag_defaults ()
{
	static nano::node_flags node_flags;
	node_flags.inactive_node = true;
	node_flags.read_only = true;
	node_flags.generate_cache.reps = false;
	node_flags.generate_cache.cemented_count = false;
	node_flags.generate_cache.unchecked_count = false;
	node_flags.generate_cache.account_count = false;
	node_flags.disable_bootstrap_listener = true;
	node_flags.disable_tcp_realtime = true;
	return node_flags;
}

std::unique_ptr<nano::store> nano::make_store (nano::logger_mt & logger, boost::filesystem::path const & path, nano::ledger_constants & constants, bool read_only, bool add_db_postfix, nano::rocksdb_config const & rocksdb_config, nano::txn_tracking_config const & txn_tracking_config_a, std::chrono::milliseconds block_processor_batch_max_time_a, nano::lmdb_config const & lmdb_config_a, bool backup_before_upgrade)
{
	if (rocksdb_config.enable)
	{
		return std::make_unique<nano::rocksdb::store> (logger, add_db_postfix ? path / "rocksdb" : path, constants, rocksdb_config, read_only);
	}

	return std::make_unique<nano::lmdb::store> (logger, add_db_postfix ? path / "data.ldb" : path, constants, txn_tracking_config_a, block_processor_batch_max_time_a, lmdb_config_a, backup_before_upgrade);
}<|MERGE_RESOLUTION|>--- conflicted
+++ resolved
@@ -63,14 +63,6 @@
 	cfg.standard_burst_ratio = config.bandwidth_limit_burst_ratio;
 	cfg.bootstrap_limit = config.bootstrap_bandwidth_limit;
 	cfg.bootstrap_burst_ratio = config.bootstrap_bandwidth_burst_ratio;
-	return cfg;
-}
-
-nano::optimistic_scheduler::config nano::optimistic_scheduler_config (const nano::node_config & config)
-{
-	nano::optimistic_scheduler::config cfg;
-	// TODO: Use node configuration
-	cfg.optimistic_gap_threshold = 32;
 	return cfg;
 }
 
@@ -203,13 +195,8 @@
 	generator{ config, ledger, wallets, vote_processor, history, network, stats, /* non-final */ false },
 	final_generator{ config, ledger, wallets, vote_processor, history, network, stats, /* final */ true },
 	active (*this, confirmation_height_processor),
-<<<<<<< HEAD
-	optimistic{ nano::optimistic_scheduler_config (config), *this, active, stats },
-	scheduler{ *this, optimistic },
-=======
 	optimistic{ config.optimistic_scheduler, *this, ledger, active, network_params.network, stats },
 	scheduler{ *this, stats },
->>>>>>> e1c893b7
 	hinting{ nano::nodeconfig_to_hinted_scheduler_config (config), *this, inactive_vote_cache, active, online_reps, stats },
 	aggregator (config, stats, generator, final_generator, history, ledger, wallets, active),
 	wallets (wallets_store.init_error (), *this),
