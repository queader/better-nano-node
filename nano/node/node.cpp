#include <nano/lib/threading.hpp>
#include <nano/lib/tomlconfig.hpp>
#include <nano/lib/utility.hpp>
#include <nano/node/common.hpp>
#include <nano/node/daemonconfig.hpp>
#include <nano/node/node.hpp>
#include <nano/node/rocksdb/rocksdb.hpp>
#include <nano/node/telemetry.hpp>
#include <nano/node/websocket.hpp>
#include <nano/secure/buffer.hpp>

#include <boost/filesystem.hpp>
#include <boost/property_tree/json_parser.hpp>

#include <algorithm>
#include <cstdlib>
#include <fstream>
#include <future>
#include <sstream>

double constexpr nano::node::price_max;
double constexpr nano::node::free_cutoff;

namespace nano
{
extern unsigned char nano_bootstrap_weights_live[];
extern std::size_t nano_bootstrap_weights_live_size;
extern unsigned char nano_bootstrap_weights_beta[];
extern std::size_t nano_bootstrap_weights_beta_size;
}

/*
 * Configs
 */

nano::backlog_population::config nano::backlog_population_config (const nano::node_config & config)
{
	nano::backlog_population::config cfg{};
	cfg.enabled = config.frontiers_confirmation != nano::frontiers_confirmation_mode::disabled;
	cfg.frequency = config.backlog_scan_frequency;
	cfg.batch_size = config.backlog_scan_batch_size;
	return cfg;
}

nano::vote_cache::config nano::nodeconfig_to_vote_cache_config (node_config const & config, node_flags const & flags)
{
	vote_cache::config cfg;
	cfg.max_size = flags.inactive_votes_cache_size;
	return cfg;
}

nano::hinted_scheduler::config nano::nodeconfig_to_hinted_scheduler_config (const nano::node_config & config)
{
	hinted_scheduler::config cfg;
	cfg.vote_cache_check_interval_ms = config.network_params.network.is_dev_network () ? 100u : 1000u;
	return cfg;
}

nano::outbound_bandwidth_limiter::config nano::outbound_bandwidth_limiter_config (const nano::node_config & config)
{
	outbound_bandwidth_limiter::config cfg;
	cfg.standard_limit = config.bandwidth_limit;
	cfg.standard_burst_ratio = config.bandwidth_limit_burst_ratio;
	cfg.bootstrap_limit = config.bootstrap_bandwidth_limit;
	cfg.bootstrap_burst_ratio = config.bootstrap_bandwidth_burst_ratio;
	return cfg;
}

nano::optimistic_scheduler::config nano::optimistic_scheduler_config (const nano::node_config & config)
{
	nano::optimistic_scheduler::config cfg;
	// TODO: Use node configuration
	cfg.optimistic_gap_threshold = 32;
	return cfg;
}

/*
 * node
 */

void nano::node::keepalive (std::string const & address_a, uint16_t port_a)
{
	auto node_l (shared_from_this ());
	network.resolver.async_resolve (boost::asio::ip::udp::resolver::query (address_a, std::to_string (port_a)), [node_l, address_a, port_a] (boost::system::error_code const & ec, boost::asio::ip::udp::resolver::iterator i_a) {
		if (!ec)
		{
			for (auto i (i_a), n (boost::asio::ip::udp::resolver::iterator{}); i != n; ++i)
			{
				auto endpoint (nano::transport::map_endpoint_to_v6 (i->endpoint ()));
				std::weak_ptr<nano::node> node_w (node_l);
				auto channel (node_l->network.find_channel (endpoint));
				if (!channel)
				{
					node_l->network.tcp_channels.start_tcp (endpoint);
				}
				else
				{
					node_l->network.send_keepalive (channel);
				}
			}
		}
		else
		{
			node_l->logger.try_log (boost::str (boost::format ("Error resolving address: %1%:%2%: %3%") % address_a % port_a % ec.message ()));
		}
	});
}

std::unique_ptr<nano::container_info_component> nano::collect_container_info (rep_crawler & rep_crawler, std::string const & name)
{
	std::size_t count;
	{
		nano::lock_guard<nano::mutex> guard{ rep_crawler.active_mutex };
		count = rep_crawler.active.size ();
	}

	auto const sizeof_element = sizeof (decltype (rep_crawler.active)::value_type);
	auto composite = std::make_unique<container_info_composite> (name);
	composite->add_component (std::make_unique<container_info_leaf> (container_info{ "active", count, sizeof_element }));
	return composite;
}

nano::keypair nano::load_or_create_node_id (boost::filesystem::path const & application_path, nano::logger_mt & logger)
{
	auto node_private_key_path = application_path / "node_id_private.key";
	std::ifstream ifs (node_private_key_path.c_str ());
	if (ifs.good ())
	{
		logger.always_log (boost::str (boost::format ("%1% exists, reading node id from it") % node_private_key_path.string ()));
		std::string node_private_key;
		ifs >> node_private_key;
		release_assert (node_private_key.size () == 64);
		nano::keypair kp = nano::keypair (node_private_key);
		return kp;
	}
	else
	{
		// no node_id found, generate new one
		logger.always_log (boost::str (boost::format ("%1% does not exist, creating a new node_id") % node_private_key_path.string ()));
		nano::keypair kp;
		std::ofstream ofs (node_private_key_path.c_str (), std::ofstream::out | std::ofstream::trunc);
		ofs << kp.prv.to_string () << std::endl
			<< std::flush;
		ofs.close ();
		release_assert (!ofs.fail ());
		return kp;
	}
}

nano::node::node (boost::asio::io_context & io_ctx_a, uint16_t peering_port_a, boost::filesystem::path const & application_path_a, nano::logging const & logging_a, nano::work_pool & work_a, nano::node_flags flags_a, unsigned seq) :
	node (io_ctx_a, application_path_a, nano::node_config (peering_port_a, logging_a), work_a, flags_a, seq)
{
}

nano::node::node (boost::asio::io_context & io_ctx_a, boost::filesystem::path const & application_path_a, nano::node_config const & config_a, nano::work_pool & work_a, nano::node_flags flags_a, unsigned seq) :
	write_database_queue (!flags_a.force_use_write_database_queue && (config_a.rocksdb_config.enable)),
	io_ctx (io_ctx_a),
	node_initialized_latch (1),
	config (config_a),
	network_params{ config.network_params },
	stats (config.stat_config),
	workers (std::max (3u, config.io_threads / 4), nano::thread_role::name::worker),
	bootstrap_workers{ config.bootstrap_serving_threads, nano::thread_role::name::bootstrap_worker },
	flags (flags_a),
	work (work_a),
	distributed_work (*this),
	logger (config_a.logging.min_time_between_log_output),
	store_impl (nano::make_store (logger, application_path_a, network_params.ledger, flags.read_only, true, config_a.rocksdb_config, config_a.diagnostics_config.txn_tracking, config_a.block_processor_batch_max_time, config_a.lmdb_config, config_a.backup_before_upgrade)),
	store (*store_impl),
	unchecked{ store, stats, flags.disable_block_processor_unchecked_deletion },
	wallets_store_impl (std::make_unique<nano::mdb_wallets_store> (application_path_a / "wallets.ldb", config_a.lmdb_config)),
	wallets_store (*wallets_store_impl),
	gap_cache (*this),
	ledger (store, stats, network_params.ledger, flags_a.generate_cache),
	checker (config.signature_checker_threads),
	outbound_limiter{ outbound_bandwidth_limiter_config (config) },
	// empty `config.peering_port` means the user made no port choice at all;
	// otherwise, any value is considered, with `0` having the special meaning of 'let the OS pick a port instead'
	//
	network (*this, config.peering_port.has_value () ? *config.peering_port : 0),
	telemetry (std::make_shared<nano::telemetry> (network, workers, observers.telemetry, stats, network_params, flags.disable_ongoing_telemetry_requests)),
	bootstrap_initiator (*this),
	bootstrap_server{ store, ledger, network_params.network, stats },
	// BEWARE: `bootstrap` takes `network.port` instead of `config.peering_port` because when the user doesn't specify
	//         a peering port and wants the OS to pick one, the picking happens when `network` gets initialized
	//         (if UDP is active, otherwise it happens when `bootstrap` gets initialized), so then for TCP traffic
	//         we want to tell `bootstrap` to use the already picked port instead of itself picking a different one.
	//         Thus, be very careful if you change the order: if `bootstrap` gets constructed before `network`,
	//         the latter would inherit the port from the former (if TCP is active, otherwise `network` picks first)
	//
	tcp_listener (network.port, *this),
	application_path (application_path_a),
	port_mapping (*this),
	rep_crawler (*this),
	vote_processor (checker, active, observers, stats, config, flags, logger, online_reps, rep_crawler, ledger, network_params),
	warmed_up (0),
	block_processor (*this, write_database_queue),
	online_reps (ledger, config),
	history{ config.network_params.voting },
	vote_uniquer (block_uniquer),
	confirmation_height_processor (ledger, write_database_queue, config.conf_height_processor_batch_min_time, config.logging, logger, node_initialized_latch, flags.confirmation_height_processor_mode),
	inactive_vote_cache{ nano::nodeconfig_to_vote_cache_config (config, flags) },
	generator{ config, ledger, wallets, vote_processor, history, network, stats, /* non-final */ false },
	final_generator{ config, ledger, wallets, vote_processor, history, network, stats, /* final */ true },
	active (*this, confirmation_height_processor),
	optimistic{ nano::optimistic_scheduler_config (config), *this, active, stats },
	scheduler{ *this, optimistic },
	hinting{ nano::nodeconfig_to_hinted_scheduler_config (config), *this, inactive_vote_cache, active, online_reps, stats },
	aggregator (config, stats, generator, final_generator, history, ledger, wallets, active),
	wallets (wallets_store.init_error (), *this),
	backlog{ nano::backlog_population_config (config), store, stats },
<<<<<<< HEAD
	ascendboot{ *this, store, block_processor, ledger, network, stats },
=======
	websocket{ config.websocket_config, observers, wallets, ledger, io_ctx, logger },
>>>>>>> 6c90bc22
	startup_time (std::chrono::steady_clock::now ()),
	node_seq (seq)
{
	unchecked.satisfied.add ([this] (nano::unchecked_info const & info) {
		block_processor.add (info);
	});

	inactive_vote_cache.rep_weight_query = [this] (nano::account const & rep) {
		return ledger.weight (rep);
	};

	backlog.activate_callback.add ([this] (nano::transaction const & transaction, nano::account const & account, nano::account_info const & account_info, nano::confirmation_height_info const & conf_info) {
		scheduler.activate (account, transaction);
	});

	if (!init_error ())
	{
		telemetry->start ();

		// Notify election schedulers when AEC frees election slot
		active.vacancy_update = [this] () {
			scheduler.notify ();
			hinting.notify ();
			optimistic.notify ();
		};

		wallets.observer = [this] (bool active) {
			observers.wallet.notify (active);
		};
		network.channel_observer = [this] (std::shared_ptr<nano::transport::channel> const & channel_a) {
			debug_assert (channel_a != nullptr);
			observers.endpoint.notify (channel_a);
		};
		network.disconnect_observer = [this] () {
			observers.disconnect.notify ();
		};
		if (!config.callback_address.empty ())
		{
			observers.blocks.add ([this] (nano::election_status const & status_a, std::vector<nano::vote_with_weight_info> const & votes_a, nano::account const & account_a, nano::amount const & amount_a, bool is_state_send_a, bool is_state_epoch_a) {
				auto block_a (status_a.winner);
				if ((status_a.type == nano::election_status_type::active_confirmed_quorum || status_a.type == nano::election_status_type::active_confirmation_height) && this->block_arrival.recent (block_a->hash ()))
				{
					auto node_l (shared_from_this ());
					background ([node_l, block_a, account_a, amount_a, is_state_send_a, is_state_epoch_a] () {
						boost::property_tree::ptree event;
						event.add ("account", account_a.to_account ());
						event.add ("hash", block_a->hash ().to_string ());
						std::string block_text;
						block_a->serialize_json (block_text);
						event.add ("block", block_text);
						event.add ("amount", amount_a.to_string_dec ());
						if (is_state_send_a)
						{
							event.add ("is_send", is_state_send_a);
							event.add ("subtype", "send");
						}
						// Subtype field
						else if (block_a->type () == nano::block_type::state)
						{
							if (block_a->link ().is_zero ())
							{
								event.add ("subtype", "change");
							}
							else if (is_state_epoch_a)
							{
								debug_assert (amount_a == 0 && node_l->ledger.is_epoch_link (block_a->link ()));
								event.add ("subtype", "epoch");
							}
							else
							{
								event.add ("subtype", "receive");
							}
						}
						std::stringstream ostream;
						boost::property_tree::write_json (ostream, event);
						ostream.flush ();
						auto body (std::make_shared<std::string> (ostream.str ()));
						auto address (node_l->config.callback_address);
						auto port (node_l->config.callback_port);
						auto target (std::make_shared<std::string> (node_l->config.callback_target));
						auto resolver (std::make_shared<boost::asio::ip::tcp::resolver> (node_l->io_ctx));
						resolver->async_resolve (boost::asio::ip::tcp::resolver::query (address, std::to_string (port)), [node_l, address, port, target, body, resolver] (boost::system::error_code const & ec, boost::asio::ip::tcp::resolver::iterator i_a) {
							if (!ec)
							{
								node_l->do_rpc_callback (i_a, address, port, target, body, resolver);
							}
							else
							{
								if (node_l->config.logging.callback_logging ())
								{
									node_l->logger.always_log (boost::str (boost::format ("Error resolving callback: %1%:%2%: %3%") % address % port % ec.message ()));
								}
								node_l->stats.inc (nano::stat::type::error, nano::stat::detail::http_callback, nano::stat::dir::out);
							}
						});
					});
				}
			});
		}

		// Add block confirmation type stats regardless of http-callback and websocket subscriptions
		observers.blocks.add ([this] (nano::election_status const & status_a, std::vector<nano::vote_with_weight_info> const & votes_a, nano::account const & account_a, nano::amount const & amount_a, bool is_state_send_a, bool is_state_epoch_a) {
			debug_assert (status_a.type != nano::election_status_type::ongoing);
			switch (status_a.type)
			{
				case nano::election_status_type::active_confirmed_quorum:
					this->stats.inc (nano::stat::type::confirmation_observer, nano::stat::detail::active_quorum, nano::stat::dir::out);
					break;
				case nano::election_status_type::active_confirmation_height:
					this->stats.inc (nano::stat::type::confirmation_observer, nano::stat::detail::active_conf_height, nano::stat::dir::out);
					break;
				case nano::election_status_type::inactive_confirmation_height:
					this->stats.inc (nano::stat::type::confirmation_observer, nano::stat::detail::inactive_conf_height, nano::stat::dir::out);
					break;
				default:
					break;
			}
		});
		observers.endpoint.add ([this] (std::shared_ptr<nano::transport::channel> const & channel_a) {
			if (channel_a->get_type () == nano::transport::transport_type::udp)
			{
				this->network.send_keepalive (channel_a);
			}
			else
			{
				this->network.send_keepalive_self (channel_a);
			}
		});
		observers.vote.add ([this] (std::shared_ptr<nano::vote> vote_a, std::shared_ptr<nano::transport::channel> const & channel_a, nano::vote_code code_a) {
			debug_assert (code_a != nano::vote_code::invalid);
			// The vote_code::vote is handled inside the election
			if (code_a == nano::vote_code::indeterminate)
			{
				auto active_in_rep_crawler (!this->rep_crawler.response (channel_a, vote_a));
				if (active_in_rep_crawler)
				{
					// Representative is defined as online if replying to live votes or rep_crawler queries
					this->online_reps.observe (vote_a->account);
				}
				this->gap_cache.vote (vote_a);
			}
		});

		// Cancelling local work generation
		observers.work_cancel.add ([this] (nano::root const & root_a) {
			this->work.cancel (root_a);
			this->distributed_work.cancel (root_a);
		});

		logger.always_log ("Node starting, version: ", NANO_VERSION_STRING);
		logger.always_log ("Build information: ", BUILD_INFO);
		logger.always_log ("Database backend: ", store.vendor_get ());

		auto const network_label = network_params.network.get_current_network_as_string ();
		logger.always_log ("Active network: ", network_label);

		logger.always_log (boost::str (boost::format ("Work pool running %1% threads %2%") % work.threads.size () % (work.opencl ? "(1 for OpenCL)" : "")));
		logger.always_log (boost::str (boost::format ("%1% work peers configured") % config.work_peers.size ()));
		if (!work_generation_enabled ())
		{
			logger.always_log ("Work generation is disabled");
		}

		if (config.logging.node_lifetime_tracing ())
		{
			logger.always_log ("Constructing node");
		}

		logger.always_log (boost::str (boost::format ("Outbound Voting Bandwidth limited to %1% bytes per second, burst ratio %2%") % config.bandwidth_limit % config.bandwidth_limit_burst_ratio));

		// First do a pass with a read to see if any writing needs doing, this saves needing to open a write lock (and potentially blocking)
		auto is_initialized (false);
		{
			auto const transaction (store.tx_begin_read ());
			is_initialized = (store.account.begin (transaction) != store.account.end ());
		}

		if (!is_initialized && !flags.read_only)
		{
			auto const transaction (store.tx_begin_write ({ tables::accounts, tables::blocks, tables::confirmation_height, tables::frontiers }));
			// Store was empty meaning we just created it, add the genesis block
			store.initialize (transaction, ledger.cache, ledger.constants);
		}

		if (!ledger.block_or_pruned_exists (config.network_params.ledger.genesis->hash ()))
		{
			std::stringstream ss;
			ss << "Genesis block not found. This commonly indicates a configuration issue, check that the --network or --data_path command line arguments are correct, "
				  "and also the ledger backend node config option. If using a read-only CLI command a ledger must already exist, start the node with --daemon first.";
			if (network_params.network.is_beta_network ())
			{
				ss << " Beta network may have reset, try clearing database files";
			}
			auto const str = ss.str ();

			logger.always_log (str);
			std::cerr << str << std::endl;
			std::exit (1);
		}

		if (config.enable_voting)
		{
			std::ostringstream stream;
			stream << "Voting is enabled, more system resources will be used";
			auto voting (wallets.reps ().voting);
			if (voting > 0)
			{
				stream << ". " << voting << " representative(s) are configured";
				if (voting > 1)
				{
					stream << ". Voting with more than one representative can limit performance";
				}
			}
			logger.always_log (stream.str ());
		}

		node_id = nano::load_or_create_node_id (application_path, logger);
		logger.always_log ("Node ID: ", node_id.pub.to_node_id ());

		if ((network_params.network.is_live_network () || network_params.network.is_beta_network ()) && !flags.inactive_node)
		{
			auto const bootstrap_weights = get_bootstrap_weights ();
			// Use bootstrap weights if initial bootstrap is not completed
			const bool use_bootstrap_weight = ledger.cache.block_count < bootstrap_weights.first;
			if (use_bootstrap_weight)
			{
				ledger.bootstrap_weights = bootstrap_weights.second;
				for (auto const & rep : ledger.bootstrap_weights)
				{
					logger.always_log ("Using bootstrap rep weight: ", rep.first.to_account (), " -> ", nano::uint128_union (rep.second).format_balance (Mxrb_ratio, 0, true), " XRB");
				}
			}
			ledger.bootstrap_weight_max_blocks = bootstrap_weights.first;

			// Drop unchecked blocks if initial bootstrap is completed
			if (!flags.disable_unchecked_drop && !use_bootstrap_weight && !flags.read_only)
			{
				auto const transaction (store.tx_begin_write ({ tables::unchecked }));
				unchecked.clear ();
				logger.always_log ("Dropping unchecked blocks");
			}
		}

		ledger.pruning = flags.enable_pruning || store.pruned.count (store.tx_begin_read ()) > 0;

		if (ledger.pruning)
		{
			if (config.enable_voting && !flags.inactive_node)
			{
				std::string str = "Incompatibility detected between config node.enable_voting and existing pruned blocks";
				logger.always_log (str);
				std::cerr << str << std::endl;
				std::exit (1);
			}
			else if (!flags.enable_pruning && !flags.inactive_node)
			{
				std::string str = "To start node with existing pruned blocks use launch flag --enable_pruning";
				logger.always_log (str);
				std::cerr << str << std::endl;
				std::exit (1);
			}
		}
	}
	node_initialized_latch.count_down ();
}

nano::node::~node ()
{
	if (config.logging.node_lifetime_tracing ())
	{
		logger.always_log ("Destructing node");
	}
	stop ();
}

void nano::node::do_rpc_callback (boost::asio::ip::tcp::resolver::iterator i_a, std::string const & address, uint16_t port, std::shared_ptr<std::string> const & target, std::shared_ptr<std::string> const & body, std::shared_ptr<boost::asio::ip::tcp::resolver> const & resolver)
{
	if (i_a != boost::asio::ip::tcp::resolver::iterator{})
	{
		auto node_l (shared_from_this ());
		auto sock (std::make_shared<boost::asio::ip::tcp::socket> (node_l->io_ctx));
		sock->async_connect (i_a->endpoint (), [node_l, target, body, sock, address, port, i_a, resolver] (boost::system::error_code const & ec) mutable {
			if (!ec)
			{
				auto req (std::make_shared<boost::beast::http::request<boost::beast::http::string_body>> ());
				req->method (boost::beast::http::verb::post);
				req->target (*target);
				req->version (11);
				req->insert (boost::beast::http::field::host, address);
				req->insert (boost::beast::http::field::content_type, "application/json");
				req->body () = *body;
				req->prepare_payload ();
				boost::beast::http::async_write (*sock, *req, [node_l, sock, address, port, req, i_a, target, body, resolver] (boost::system::error_code const & ec, std::size_t bytes_transferred) mutable {
					if (!ec)
					{
						auto sb (std::make_shared<boost::beast::flat_buffer> ());
						auto resp (std::make_shared<boost::beast::http::response<boost::beast::http::string_body>> ());
						boost::beast::http::async_read (*sock, *sb, *resp, [node_l, sb, resp, sock, address, port, i_a, target, body, resolver] (boost::system::error_code const & ec, std::size_t bytes_transferred) mutable {
							if (!ec)
							{
								if (boost::beast::http::to_status_class (resp->result ()) == boost::beast::http::status_class::successful)
								{
									node_l->stats.inc (nano::stat::type::http_callback, nano::stat::detail::initiate, nano::stat::dir::out);
								}
								else
								{
									if (node_l->config.logging.callback_logging ())
									{
										node_l->logger.try_log (boost::str (boost::format ("Callback to %1%:%2% failed with status: %3%") % address % port % resp->result ()));
									}
									node_l->stats.inc (nano::stat::type::error, nano::stat::detail::http_callback, nano::stat::dir::out);
								}
							}
							else
							{
								if (node_l->config.logging.callback_logging ())
								{
									node_l->logger.try_log (boost::str (boost::format ("Unable complete callback: %1%:%2%: %3%") % address % port % ec.message ()));
								}
								node_l->stats.inc (nano::stat::type::error, nano::stat::detail::http_callback, nano::stat::dir::out);
							};
						});
					}
					else
					{
						if (node_l->config.logging.callback_logging ())
						{
							node_l->logger.try_log (boost::str (boost::format ("Unable to send callback: %1%:%2%: %3%") % address % port % ec.message ()));
						}
						node_l->stats.inc (nano::stat::type::error, nano::stat::detail::http_callback, nano::stat::dir::out);
					}
				});
			}
			else
			{
				if (node_l->config.logging.callback_logging ())
				{
					node_l->logger.try_log (boost::str (boost::format ("Unable to connect to callback address: %1%:%2%: %3%") % address % port % ec.message ()));
				}
				node_l->stats.inc (nano::stat::type::error, nano::stat::detail::http_callback, nano::stat::dir::out);
				++i_a;
				node_l->do_rpc_callback (i_a, address, port, target, body, resolver);
			}
		});
	}
}

bool nano::node::copy_with_compaction (boost::filesystem::path const & destination)
{
	return store.copy_db (destination);
}

std::unique_ptr<nano::container_info_component> nano::collect_container_info (node & node, std::string const & name)
{
	auto composite = std::make_unique<container_info_composite> (name);
	composite->add_component (collect_container_info (node.work, "work"));
	composite->add_component (collect_container_info (node.gap_cache, "gap_cache"));
	composite->add_component (collect_container_info (node.ledger, "ledger"));
	composite->add_component (collect_container_info (node.active, "active"));
	composite->add_component (collect_container_info (node.bootstrap_initiator, "bootstrap_initiator"));
	composite->add_component (collect_container_info (node.tcp_listener, "tcp_listener"));
	composite->add_component (collect_container_info (node.network, "network"));
	if (node.telemetry)
	{
		composite->add_component (collect_container_info (*node.telemetry, "telemetry"));
	}
	composite->add_component (collect_container_info (node.workers, "workers"));
	composite->add_component (collect_container_info (node.observers, "observers"));
	composite->add_component (collect_container_info (node.wallets, "wallets"));
	composite->add_component (collect_container_info (node.vote_processor, "vote_processor"));
	composite->add_component (collect_container_info (node.rep_crawler, "rep_crawler"));
	composite->add_component (collect_container_info (node.block_processor, "block_processor"));
	composite->add_component (collect_container_info (node.block_arrival, "block_arrival"));
	composite->add_component (collect_container_info (node.online_reps, "online_reps"));
	composite->add_component (collect_container_info (node.history, "history"));
	composite->add_component (collect_container_info (node.block_uniquer, "block_uniquer"));
	composite->add_component (collect_container_info (node.vote_uniquer, "vote_uniquer"));
	composite->add_component (collect_container_info (node.confirmation_height_processor, "confirmation_height_processor"));
	composite->add_component (collect_container_info (node.distributed_work, "distributed_work"));
	composite->add_component (collect_container_info (node.aggregator, "request_aggregator"));
	composite->add_component (node.scheduler.collect_container_info ("election_scheduler"));
	composite->add_component (node.inactive_vote_cache.collect_container_info ("inactive_vote_cache"));
	composite->add_component (collect_container_info (node.generator, "vote_generator"));
	composite->add_component (collect_container_info (node.final_generator, "vote_generator_final"));
	composite->add_component (node.ascendboot.collect_container_info ("bootstrap_ascending"));
	composite->add_component (node.unchecked.collect_container_info ("unchecked"));
	return composite;
}

void nano::node::process_active (std::shared_ptr<nano::block> const & incoming)
{
	block_arrival.add (incoming->hash ());
	block_processor.add (incoming);
}

[[nodiscard]] nano::process_return nano::node::process (nano::write_transaction const & transaction, nano::block & block)
{
	return ledger.process (transaction, block);
}

nano::process_return nano::node::process (nano::block & block)
{
	auto const transaction = store.tx_begin_write ({ tables::accounts, tables::blocks, tables::frontiers, tables::pending });
	return process (transaction, block);
}

nano::process_return nano::node::process_local (std::shared_ptr<nano::block> const & block_a)
{
	// Add block hash as recently arrived to trigger automatic rebroadcast and election
	block_arrival.add (block_a->hash ());
	// Notify block processor to release write lock
	block_processor.wait_write ();
	// Process block
	block_post_events post_events ([&store = store] { return store.tx_begin_read (); });
	auto const transaction (store.tx_begin_write ({ tables::accounts, tables::blocks, tables::frontiers, tables::pending }));
	return block_processor.process_one (transaction, post_events, block_a, false, nano::block_origin::local);
}

void nano::node::process_local_async (std::shared_ptr<nano::block> const & block_a)
{
	// Add block hash as recently arrived to trigger automatic rebroadcast and election
	block_arrival.add (block_a->hash ());
	// Set current time to trigger automatic rebroadcast and election
	block_processor.add_local (block_a);
}

void nano::node::start ()
{
	long_inactivity_cleanup ();
	network.start ();
	add_initial_peers ();
	if (!flags.disable_legacy_bootstrap && !flags.disable_ongoing_bootstrap)
	{
		ongoing_bootstrap ();
	}
	if (!flags.disable_unchecked_cleanup)
	{
		auto this_l (shared ());
		workers.push_task ([this_l] () {
			this_l->ongoing_unchecked_cleanup ();
		});
	}
	if (flags.enable_pruning)
	{
		auto this_l (shared ());
		workers.push_task ([this_l] () {
			this_l->ongoing_ledger_pruning ();
		});
	}
	if (!flags.disable_rep_crawler)
	{
		rep_crawler.start ();
	}
	ongoing_rep_calculation ();
	ongoing_peer_store ();
	ongoing_online_weight_calculation_queue ();

	bool tcp_enabled = false;
	if (config.tcp_incoming_connections_max > 0 && !(flags.disable_bootstrap_listener && flags.disable_tcp_realtime))
	{
		tcp_listener.start ();
		tcp_enabled = true;

		if (flags.disable_udp && network.port != tcp_listener.port)
		{
			network.port = tcp_listener.port;
		}

		logger.always_log (boost::str (boost::format ("Node started with peering port `%1%`.") % network.port));
	}

	if (!flags.disable_backup)
	{
		backup_wallet ();
	}
	if (!flags.disable_search_pending)
	{
		search_receivable_all ();
	}
	if (!flags.disable_wallet_bootstrap)
	{
		// Delay to start wallet lazy bootstrap
		auto this_l (shared ());
		workers.add_timed_task (std::chrono::steady_clock::now () + std::chrono::minutes (1), [this_l] () {
			this_l->bootstrap_wallet ();
		});
	}
	// Start port mapping if external address is not defined and TCP or UDP ports are enabled
	if (config.external_address == boost::asio::ip::address_v6{}.any ().to_string () && (tcp_enabled || !flags.disable_udp))
	{
		port_mapping.start ();
	}
	wallets.start ();
	active.start ();
	generator.start ();
	final_generator.start ();
	optimistic.start ();
	scheduler.start ();
	backlog.start ();
	hinting.start ();
	bootstrap_server.start ();
<<<<<<< HEAD
	if (!flags.disable_ascending_bootstrap)
	{
		ascendboot.start ();
	}
=======
	websocket.start ();
>>>>>>> 6c90bc22
}

void nano::node::stop ()
{
	if (!stopped.exchange (true))
	{
		logger.always_log ("Node stopping");
		// Cancels ongoing work generation tasks, which may be blocking other threads
		// No tasks may wait for work generation in I/O threads, or termination signal capturing will be unable to call node::stop()
		distributed_work.stop ();
		backlog.stop ();
		unchecked.stop ();
		block_processor.stop ();
		aggregator.stop ();
		vote_processor.stop ();
		scheduler.stop ();
		optimistic.stop ();
		hinting.stop ();
		active.stop ();
		generator.stop ();
		final_generator.stop ();
		confirmation_height_processor.stop ();
		network.stop ();
		telemetry->stop ();
<<<<<<< HEAD
		if (websocket_server)
		{
			websocket_server->stop ();
		}
		ascendboot.stop ();
=======
		websocket.stop ();
>>>>>>> 6c90bc22
		bootstrap_server.stop ();
		bootstrap_initiator.stop ();
		tcp_listener.stop ();
		port_mapping.stop ();
		checker.stop ();
		wallets.stop ();
		stats.stop ();
		auto epoch_upgrade = epoch_upgrading.lock ();
		if (epoch_upgrade->valid ())
		{
			epoch_upgrade->wait ();
		}
		workers.stop ();
		// work pool is not stopped on purpose due to testing setup
	}
}

void nano::node::keepalive_preconfigured (std::vector<std::string> const & peers_a)
{
	for (auto i (peers_a.begin ()), n (peers_a.end ()); i != n; ++i)
	{
		// can't use `network.port` here because preconfigured peers are referenced
		// just by their address, so we rely on them listening on the default port
		//
		keepalive (*i, network_params.network.default_node_port);
	}
}

nano::block_hash nano::node::latest (nano::account const & account_a)
{
	auto const transaction (store.tx_begin_read ());
	return ledger.latest (transaction, account_a);
}

nano::uint128_t nano::node::balance (nano::account const & account_a)
{
	auto const transaction (store.tx_begin_read ());
	return ledger.account_balance (transaction, account_a);
}

std::shared_ptr<nano::block> nano::node::block (nano::block_hash const & hash_a)
{
	auto const transaction (store.tx_begin_read ());
	return store.block.get (transaction, hash_a);
}

std::shared_ptr<nano::block> nano::node::head_block (const nano::account & account)
{
	auto transaction = store.tx_begin_read ();
	auto info = store.account.get (transaction, account);
	if (info)
	{
		return store.block.get (transaction, info->head);
	}
	return nullptr;
}

std::pair<nano::uint128_t, nano::uint128_t> nano::node::balance_pending (nano::account const & account_a, bool only_confirmed_a)
{
	std::pair<nano::uint128_t, nano::uint128_t> result;
	auto const transaction (store.tx_begin_read ());
	result.first = ledger.account_balance (transaction, account_a, only_confirmed_a);
	result.second = ledger.account_receivable (transaction, account_a, only_confirmed_a);
	return result;
}

nano::uint128_t nano::node::weight (nano::account const & account_a)
{
	return ledger.weight (account_a);
}

nano::block_hash nano::node::rep_block (nano::account const & account_a)
{
	auto const transaction (store.tx_begin_read ());
	nano::account_info info;
	nano::block_hash result (0);
	if (!store.account.get (transaction, account_a, info))
	{
		result = ledger.representative (transaction, info.head);
	}
	return result;
}

nano::uint128_t nano::node::minimum_principal_weight ()
{
	return online_reps.trended () / network_params.network.principal_weight_factor;
}

void nano::node::long_inactivity_cleanup ()
{
	bool perform_cleanup = false;
	auto const transaction (store.tx_begin_write ({ tables::online_weight, tables::peers }));
	if (store.online_weight.count (transaction) > 0)
	{
		auto sample (store.online_weight.rbegin (transaction));
		auto n (store.online_weight.end ());
		debug_assert (sample != n);
		auto const one_week_ago = static_cast<std::size_t> ((std::chrono::system_clock::now () - std::chrono::hours (7 * 24)).time_since_epoch ().count ());
		perform_cleanup = sample->first < one_week_ago;
	}
	if (perform_cleanup)
	{
		store.online_weight.clear (transaction);
		store.peer.clear (transaction);
		logger.always_log ("Removed records of peers and online weight after a long period of inactivity");
	}
}

void nano::node::ongoing_rep_calculation ()
{
	auto now (std::chrono::steady_clock::now ());
	vote_processor.calculate_weights ();
	std::weak_ptr<nano::node> node_w (shared_from_this ());
	workers.add_timed_task (now + std::chrono::minutes (10), [node_w] () {
		if (auto node_l = node_w.lock ())
		{
			node_l->ongoing_rep_calculation ();
		}
	});
}

void nano::node::ongoing_bootstrap ()
{
	auto next_wakeup = network_params.network.bootstrap_interval;
	if (warmed_up < 3)
	{
		// Re-attempt bootstrapping more aggressively on startup
		next_wakeup = std::chrono::seconds (5);
		if (!bootstrap_initiator.in_progress () && !network.empty ())
		{
			++warmed_up;
		}
	}
	if (network_params.network.is_dev_network () && flags.bootstrap_interval != 0)
	{
		// For test purposes allow faster automatic bootstraps
		next_wakeup = std::chrono::seconds (flags.bootstrap_interval);
		++warmed_up;
	}
	// Differential bootstrap with max age (75% of all legacy attempts)
	uint32_t frontiers_age (std::numeric_limits<uint32_t>::max ());
	auto bootstrap_weight_reached (ledger.cache.block_count >= ledger.bootstrap_weight_max_blocks);
	auto previous_bootstrap_count (stats.count (nano::stat::type::bootstrap, nano::stat::detail::initiate, nano::stat::dir::out) + stats.count (nano::stat::type::bootstrap, nano::stat::detail::initiate_legacy_age, nano::stat::dir::out));
	/*
	- Maximum value for 25% of attempts or if block count is below preconfigured value (initial bootstrap not finished)
	- Node shutdown time minus 1 hour for start attempts (warm up)
	- Default age value otherwise (1 day for live network, 1 hour for beta)
	*/
	if (bootstrap_weight_reached)
	{
		if (warmed_up < 3)
		{
			// Find last online weight sample (last active time for node)
			uint64_t last_sample_time (0);
			auto last_record = store.online_weight.rbegin (store.tx_begin_read ());
			if (last_record != store.online_weight.end ())
			{
				last_sample_time = last_record->first;
			}
			uint64_t time_since_last_sample = std::chrono::duration_cast<std::chrono::seconds> (std::chrono::system_clock::now ().time_since_epoch ()).count () - last_sample_time / std::pow (10, 9); // Nanoseconds to seconds
			if (time_since_last_sample + 60 * 60 < std::numeric_limits<uint32_t>::max ())
			{
				frontiers_age = std::max<uint32_t> (time_since_last_sample + 60 * 60, network_params.bootstrap.default_frontiers_age_seconds);
			}
		}
		else if (previous_bootstrap_count % 4 != 0)
		{
			frontiers_age = network_params.bootstrap.default_frontiers_age_seconds;
		}
	}
	// Bootstrap and schedule for next attempt
	bootstrap_initiator.bootstrap (false, boost::str (boost::format ("auto_bootstrap_%1%") % previous_bootstrap_count), frontiers_age);
	std::weak_ptr<nano::node> node_w (shared_from_this ());
	workers.add_timed_task (std::chrono::steady_clock::now () + next_wakeup, [node_w] () {
		if (auto node_l = node_w.lock ())
		{
			node_l->ongoing_bootstrap ();
		}
	});
}

void nano::node::ongoing_peer_store ()
{
	const bool stored (network.tcp_channels.store_all (true));
	network.udp_channels.store_all (!stored);
	std::weak_ptr<nano::node> node_w (shared_from_this ());
	workers.add_timed_task (std::chrono::steady_clock::now () + network_params.network.peer_dump_interval, [node_w] () {
		if (auto node_l = node_w.lock ())
		{
			node_l->ongoing_peer_store ();
		}
	});
}

void nano::node::backup_wallet ()
{
	auto transaction (wallets.tx_begin_read ());
	for (auto i (wallets.items.begin ()), n (wallets.items.end ()); i != n; ++i)
	{
		boost::system::error_code error_chmod;
		auto backup_path (application_path / "backup");

		boost::filesystem::create_directories (backup_path);
		nano::set_secure_perm_directory (backup_path, error_chmod);
		i->second->store.write_backup (transaction, backup_path / (i->first.to_string () + ".json"));
	}
	auto this_l (shared ());
	workers.add_timed_task (std::chrono::steady_clock::now () + network_params.node.backup_interval, [this_l] () {
		this_l->backup_wallet ();
	});
}

void nano::node::search_receivable_all ()
{
	// Reload wallets from disk
	wallets.reload ();
	// Search pending
	wallets.search_receivable_all ();
	auto this_l (shared ());
	workers.add_timed_task (std::chrono::steady_clock::now () + network_params.node.search_pending_interval, [this_l] () {
		this_l->search_receivable_all ();
	});
}

void nano::node::bootstrap_wallet ()
{
	std::deque<nano::account> accounts;
	{
		nano::lock_guard<nano::mutex> lock{ wallets.mutex };
		auto const transaction (wallets.tx_begin_read ());
		for (auto i (wallets.items.begin ()), n (wallets.items.end ()); i != n && accounts.size () < 128; ++i)
		{
			auto & wallet (*i->second);
			nano::lock_guard<std::recursive_mutex> wallet_lock{ wallet.store.mutex };
			for (auto j (wallet.store.begin (transaction)), m (wallet.store.end ()); j != m && accounts.size () < 128; ++j)
			{
				nano::account account (j->first);
				accounts.push_back (account);
			}
		}
	}
	if (!accounts.empty ())
	{
		bootstrap_initiator.bootstrap_wallet (accounts);
	}
}

void nano::node::unchecked_cleanup ()
{
	std::vector<nano::uint128_t> digests;
	std::deque<nano::unchecked_key> cleaning_list;
	auto const attempt (bootstrap_initiator.current_attempt ());
	const bool long_attempt (attempt != nullptr && std::chrono::duration_cast<std::chrono::seconds> (std::chrono::steady_clock::now () - attempt->attempt_start).count () > config.unchecked_cutoff_time.count ());
	// Collect old unchecked keys
	if (ledger.cache.block_count >= ledger.bootstrap_weight_max_blocks && !long_attempt)
	{
		auto const now (nano::seconds_since_epoch ());
		auto const transaction (store.tx_begin_read ());
		// Max 1M records to clean, max 2 minutes reading to prevent slow i/o systems issues
		unchecked.for_each (
		[this, &digests, &cleaning_list, &now] (nano::unchecked_key const & key, nano::unchecked_info const & info) {
			if ((now - info.modified ()) > static_cast<uint64_t> (config.unchecked_cutoff_time.count ()))
			{
				digests.push_back (network.publish_filter.hash (info.block));
				cleaning_list.push_back (key);
			} }, [iterations = 0, count = 1024 * 1024] () mutable { return iterations++ < count; });
	}
	if (!cleaning_list.empty ())
	{
		logger.always_log (boost::str (boost::format ("Deleting %1% old unchecked blocks") % cleaning_list.size ()));
	}
	// Delete old unchecked keys in batches
	while (!cleaning_list.empty ())
	{
		std::size_t deleted_count (0);
		auto const transaction (store.tx_begin_write ({ tables::unchecked }));
		while (deleted_count++ < 2 * 1024 && !cleaning_list.empty ())
		{
			auto key (cleaning_list.front ());
			cleaning_list.pop_front ();
			if (unchecked.exists (key))
			{
				unchecked.del (key);
			}
		}
	}
	// Delete from the duplicate filter
	network.publish_filter.clear (digests);
}

void nano::node::ongoing_unchecked_cleanup ()
{
	unchecked_cleanup ();
	workers.add_timed_task (std::chrono::steady_clock::now () + network_params.node.unchecked_cleaning_interval, [this_l = shared ()] () {
		this_l->ongoing_unchecked_cleanup ();
	});
}

bool nano::node::collect_ledger_pruning_targets (std::deque<nano::block_hash> & pruning_targets_a, nano::account & last_account_a, uint64_t const batch_read_size_a, uint64_t const max_depth_a, uint64_t const cutoff_time_a)
{
	uint64_t read_operations (0);
	bool finish_transaction (false);
	auto const transaction (store.tx_begin_read ());
	for (auto i (store.confirmation_height.begin (transaction, last_account_a)), n (store.confirmation_height.end ()); i != n && !finish_transaction;)
	{
		++read_operations;
		auto const & account (i->first);
		nano::block_hash hash (i->second.frontier);
		uint64_t depth (0);
		while (!hash.is_zero () && depth < max_depth_a)
		{
			auto block (store.block.get (transaction, hash));
			if (block != nullptr)
			{
				if (block->sideband ().timestamp > cutoff_time_a || depth == 0)
				{
					hash = block->previous ();
				}
				else
				{
					break;
				}
			}
			else
			{
				release_assert (depth != 0);
				hash = 0;
			}
			if (++depth % batch_read_size_a == 0)
			{
				transaction.refresh ();
			}
		}
		if (!hash.is_zero ())
		{
			pruning_targets_a.push_back (hash);
		}
		read_operations += depth;
		if (read_operations >= batch_read_size_a)
		{
			last_account_a = account.number () + 1;
			finish_transaction = true;
		}
		else
		{
			++i;
		}
	}
	return !finish_transaction || last_account_a.is_zero ();
}

void nano::node::ledger_pruning (uint64_t const batch_size_a, bool bootstrap_weight_reached_a, bool log_to_cout_a)
{
	uint64_t const max_depth (config.max_pruning_depth != 0 ? config.max_pruning_depth : std::numeric_limits<uint64_t>::max ());
	uint64_t const cutoff_time (bootstrap_weight_reached_a ? nano::seconds_since_epoch () - config.max_pruning_age.count () : std::numeric_limits<uint64_t>::max ());
	uint64_t pruned_count (0);
	uint64_t transaction_write_count (0);
	nano::account last_account (1); // 0 Burn account is never opened. So it can be used to break loop
	std::deque<nano::block_hash> pruning_targets;
	bool target_finished (false);
	while ((transaction_write_count != 0 || !target_finished) && !stopped)
	{
		// Search pruning targets
		while (pruning_targets.size () < batch_size_a && !target_finished && !stopped)
		{
			target_finished = collect_ledger_pruning_targets (pruning_targets, last_account, batch_size_a * 2, max_depth, cutoff_time);
		}
		// Pruning write operation
		transaction_write_count = 0;
		if (!pruning_targets.empty () && !stopped)
		{
			auto scoped_write_guard = write_database_queue.wait (nano::writer::pruning);
			auto write_transaction (store.tx_begin_write ({ tables::blocks, tables::pruned }));
			while (!pruning_targets.empty () && transaction_write_count < batch_size_a && !stopped)
			{
				auto const & pruning_hash (pruning_targets.front ());
				auto account_pruned_count (ledger.pruning_action (write_transaction, pruning_hash, batch_size_a));
				transaction_write_count += account_pruned_count;
				pruning_targets.pop_front ();
			}
			pruned_count += transaction_write_count;
			auto log_message (boost::str (boost::format ("%1% blocks pruned") % pruned_count));
			if (!log_to_cout_a)
			{
				logger.try_log (log_message);
			}
			else
			{
				std::cout << log_message << std::endl;
			}
		}
	}
	auto const log_message (boost::str (boost::format ("Total recently pruned block count: %1%") % pruned_count));
	if (!log_to_cout_a)
	{
		logger.always_log (log_message);
	}
	else
	{
		std::cout << log_message << std::endl;
	}
}

void nano::node::ongoing_ledger_pruning ()
{
	auto bootstrap_weight_reached (ledger.cache.block_count >= ledger.bootstrap_weight_max_blocks);
	ledger_pruning (flags.block_processor_batch_size != 0 ? flags.block_processor_batch_size : 2 * 1024, bootstrap_weight_reached, false);
	auto const ledger_pruning_interval (bootstrap_weight_reached ? config.max_pruning_age : std::min (config.max_pruning_age, std::chrono::seconds (15 * 60)));
	auto this_l (shared ());
	workers.add_timed_task (std::chrono::steady_clock::now () + ledger_pruning_interval, [this_l] () {
		this_l->workers.push_task ([this_l] () {
			this_l->ongoing_ledger_pruning ();
		});
	});
}

int nano::node::price (nano::uint128_t const & balance_a, int amount_a)
{
	debug_assert (balance_a >= amount_a * nano::Gxrb_ratio);
	auto balance_l (balance_a);
	double result (0.0);
	for (auto i (0); i < amount_a; ++i)
	{
		balance_l -= nano::Gxrb_ratio;
		auto balance_scaled ((balance_l / nano::Mxrb_ratio).convert_to<double> ());
		auto units (balance_scaled / 1000.0);
		auto unit_price (((free_cutoff - units) / free_cutoff) * price_max);
		result += std::min (std::max (0.0, unit_price), price_max);
	}
	return static_cast<int> (result * 100.0);
}

uint64_t nano::node::default_difficulty (nano::work_version const version_a) const
{
	uint64_t result{ std::numeric_limits<uint64_t>::max () };
	switch (version_a)
	{
		case nano::work_version::work_1:
			result = network_params.work.threshold_base (version_a);
			break;
		default:
			debug_assert (false && "Invalid version specified to default_difficulty");
	}
	return result;
}

uint64_t nano::node::default_receive_difficulty (nano::work_version const version_a) const
{
	uint64_t result{ std::numeric_limits<uint64_t>::max () };
	switch (version_a)
	{
		case nano::work_version::work_1:
			result = network_params.work.epoch_2_receive;
			break;
		default:
			debug_assert (false && "Invalid version specified to default_receive_difficulty");
	}
	return result;
}

uint64_t nano::node::max_work_generate_difficulty (nano::work_version const version_a) const
{
	return nano::difficulty::from_multiplier (config.max_work_generate_multiplier, default_difficulty (version_a));
}

bool nano::node::local_work_generation_enabled () const
{
	return config.work_threads > 0 || work.opencl;
}

bool nano::node::work_generation_enabled () const
{
	return work_generation_enabled (config.work_peers);
}

bool nano::node::work_generation_enabled (std::vector<std::pair<std::string, uint16_t>> const & peers_a) const
{
	return !peers_a.empty () || local_work_generation_enabled ();
}

boost::optional<uint64_t> nano::node::work_generate_blocking (nano::block & block_a, uint64_t difficulty_a)
{
	auto opt_work_l (work_generate_blocking (block_a.work_version (), block_a.root (), difficulty_a, block_a.account ()));
	if (opt_work_l.is_initialized ())
	{
		block_a.block_work_set (*opt_work_l);
	}
	return opt_work_l;
}

void nano::node::work_generate (nano::work_version const version_a, nano::root const & root_a, uint64_t difficulty_a, std::function<void (boost::optional<uint64_t>)> callback_a, boost::optional<nano::account> const & account_a, bool secondary_work_peers_a)
{
	auto const & peers_l (secondary_work_peers_a ? config.secondary_work_peers : config.work_peers);
	if (distributed_work.make (version_a, root_a, peers_l, difficulty_a, callback_a, account_a))
	{
		// Error in creating the job (either stopped or work generation is not possible)
		callback_a (boost::none);
	}
}

boost::optional<uint64_t> nano::node::work_generate_blocking (nano::work_version const version_a, nano::root const & root_a, uint64_t difficulty_a, boost::optional<nano::account> const & account_a)
{
	std::promise<boost::optional<uint64_t>> promise;
	work_generate (
	version_a, root_a, difficulty_a, [&promise] (boost::optional<uint64_t> opt_work_a) {
		promise.set_value (opt_work_a);
	},
	account_a);
	return promise.get_future ().get ();
}

boost::optional<uint64_t> nano::node::work_generate_blocking (nano::block & block_a)
{
	debug_assert (network_params.network.is_dev_network ());
	return work_generate_blocking (block_a, default_difficulty (nano::work_version::work_1));
}

boost::optional<uint64_t> nano::node::work_generate_blocking (nano::root const & root_a)
{
	debug_assert (network_params.network.is_dev_network ());
	return work_generate_blocking (root_a, default_difficulty (nano::work_version::work_1));
}

boost::optional<uint64_t> nano::node::work_generate_blocking (nano::root const & root_a, uint64_t difficulty_a)
{
	debug_assert (network_params.network.is_dev_network ());
	return work_generate_blocking (nano::work_version::work_1, root_a, difficulty_a);
}

void nano::node::add_initial_peers ()
{
	if (flags.disable_add_initial_peers)
	{
		logger.always_log ("Skipping add_initial_peers because disable_add_initial_peers is set");
		return;
	}

	auto transaction (store.tx_begin_read ());
	for (auto i (store.peer.begin (transaction)), n (store.peer.end ()); i != n; ++i)
	{
		nano::endpoint endpoint (boost::asio::ip::address_v6 (i->first.address_bytes ()), i->first.port ());
		if (!network.reachout (endpoint, config.allow_local_peers))
		{
			network.tcp_channels.start_tcp (endpoint);
		}
	}
}

std::shared_ptr<nano::election> nano::node::block_confirm (std::shared_ptr<nano::block> const & block_a)
{
	scheduler.manual (block_a);
	scheduler.flush ();
	auto election = active.election (block_a->qualified_root ());
	if (election != nullptr)
	{
		election->transition_active ();
		return election;
	}
	return {};
}

bool nano::node::block_confirmed (nano::block_hash const & hash_a)
{
	auto transaction (store.tx_begin_read ());
	return ledger.block_confirmed (transaction, hash_a);
}

bool nano::node::block_confirmed_or_being_confirmed (nano::block_hash const & hash_a)
{
	return confirmation_height_processor.is_processing_block (hash_a) || ledger.block_confirmed (store.tx_begin_read (), hash_a);
}

void nano::node::ongoing_online_weight_calculation_queue ()
{
	std::weak_ptr<nano::node> node_w (shared_from_this ());
	workers.add_timed_task (std::chrono::steady_clock::now () + (std::chrono::seconds (network_params.node.weight_period)), [node_w] () {
		if (auto node_l = node_w.lock ())
		{
			node_l->ongoing_online_weight_calculation ();
		}
	});
}

bool nano::node::online () const
{
	return rep_crawler.total_weight () > online_reps.delta ();
}

void nano::node::ongoing_online_weight_calculation ()
{
	online_reps.sample ();
	ongoing_online_weight_calculation_queue ();
}

void nano::node::receive_confirmed (nano::transaction const & block_transaction_a, nano::block_hash const & hash_a, nano::account const & destination_a)
{
	nano::unique_lock<nano::mutex> lk{ wallets.mutex };
	auto wallets_l = wallets.get_wallets ();
	auto wallet_transaction = wallets.tx_begin_read ();
	lk.unlock ();
	for ([[maybe_unused]] auto const & [id, wallet] : wallets_l)
	{
		if (wallet->store.exists (wallet_transaction, destination_a))
		{
			nano::account representative;
			nano::pending_info pending;
			representative = wallet->store.representative (wallet_transaction);
			auto error (store.pending.get (block_transaction_a, nano::pending_key (destination_a, hash_a), pending));
			if (!error)
			{
				auto amount (pending.amount.number ());
				wallet->receive_async (hash_a, representative, amount, destination_a, [] (std::shared_ptr<nano::block> const &) {});
			}
			else
			{
				if (!ledger.block_or_pruned_exists (block_transaction_a, hash_a))
				{
					logger.try_log (boost::str (boost::format ("Confirmed block is missing:  %1%") % hash_a.to_string ()));
					debug_assert (false && "Confirmed block is missing");
				}
				else
				{
					logger.try_log (boost::str (boost::format ("Block %1% has already been received") % hash_a.to_string ()));
				}
			}
		}
	}
}

void nano::node::process_confirmed_data (nano::transaction const & transaction_a, std::shared_ptr<nano::block> const & block_a, nano::block_hash const & hash_a, nano::account & account_a, nano::uint128_t & amount_a, bool & is_state_send_a, bool & is_state_epoch_a, nano::account & pending_account_a)
{
	// Faster account calculation
	account_a = block_a->account ();
	if (account_a.is_zero ())
	{
		account_a = block_a->sideband ().account;
	}
	// Faster amount calculation
	auto previous (block_a->previous ());
	bool error (false);
	auto previous_balance (ledger.balance_safe (transaction_a, previous, error));
	auto block_balance (store.block.balance_calculated (block_a));
	if (hash_a != ledger.constants.genesis->account ())
	{
		if (!error)
		{
			amount_a = block_balance > previous_balance ? block_balance - previous_balance : previous_balance - block_balance;
		}
		else
		{
			amount_a = 0;
		}
	}
	else
	{
		amount_a = nano::dev::constants.genesis_amount;
	}
	if (auto state = dynamic_cast<nano::state_block *> (block_a.get ()))
	{
		if (state->hashables.balance < previous_balance)
		{
			is_state_send_a = true;
		}
		if (amount_a == 0 && network_params.ledger.epochs.is_epoch_link (state->link ()))
		{
			is_state_epoch_a = true;
		}
		pending_account_a = state->hashables.link.as_account ();
	}
	if (auto send = dynamic_cast<nano::send_block *> (block_a.get ()))
	{
		pending_account_a = send->hashables.destination;
	}
}

void nano::node::process_confirmed (nano::election_status const & status_a, uint64_t iteration_a)
{
	auto hash (status_a.winner->hash ());
	decltype (iteration_a) const num_iters = (config.block_processor_batch_max_time / network_params.node.process_confirmed_interval) * 4;
	if (auto block_l = ledger.store.block.get (ledger.store.tx_begin_read (), hash))
	{
		active.recently_confirmed.put (block_l->qualified_root (), hash);
		confirmation_height_processor.add (block_l);
	}
	else if (iteration_a < num_iters)
	{
		iteration_a++;
		std::weak_ptr<nano::node> node_w (shared ());
		workers.add_timed_task (std::chrono::steady_clock::now () + network_params.node.process_confirmed_interval, [node_w, status_a, iteration_a] () {
			if (auto node_l = node_w.lock ())
			{
				node_l->process_confirmed (status_a, iteration_a);
			}
		});
	}
	else
	{
		// Do some cleanup due to this block never being processed by confirmation height processor
		active.remove_election_winner_details (hash);
	}
}

std::shared_ptr<nano::node> nano::node::shared ()
{
	return shared_from_this ();
}

int nano::node::store_version ()
{
	auto transaction (store.tx_begin_read ());
	return store.version.get (transaction);
}

bool nano::node::init_error () const
{
	return store.init_error () || wallets_store.init_error ();
}

bool nano::node::epoch_upgrader (nano::raw_key const & prv_a, nano::epoch epoch_a, uint64_t count_limit, uint64_t threads)
{
	bool error = stopped.load ();
	if (!error)
	{
		auto epoch_upgrade = epoch_upgrading.lock ();
		error = epoch_upgrade->valid () && epoch_upgrade->wait_for (std::chrono::seconds (0)) == std::future_status::timeout;
		if (!error)
		{
			*epoch_upgrade = std::async (std::launch::async, &nano::node::epoch_upgrader_impl, this, prv_a, epoch_a, count_limit, threads);
		}
	}
	return error;
}

void nano::node::set_bandwidth_params (std::size_t limit, double ratio)
{
	config.bandwidth_limit_burst_ratio = ratio;
	config.bandwidth_limit = limit;
	outbound_limiter.reset (limit, ratio);
	logger.always_log (boost::str (boost::format ("set_bandwidth_params(%1%, %2%)") % limit % ratio));
}

void nano::node::epoch_upgrader_impl (nano::raw_key const & prv_a, nano::epoch epoch_a, uint64_t count_limit, uint64_t threads)
{
	nano::thread_role::set (nano::thread_role::name::epoch_upgrader);
	auto upgrader_process = [] (nano::node & node_a, std::atomic<uint64_t> & counter, std::shared_ptr<nano::block> const & epoch, uint64_t difficulty, nano::public_key const & signer_a, nano::root const & root_a, nano::account const & account_a) {
		epoch->block_work_set (node_a.work_generate_blocking (nano::work_version::work_1, root_a, difficulty).value_or (0));
		bool valid_signature (!nano::validate_message (signer_a, epoch->hash (), epoch->block_signature ()));
		bool valid_work (node_a.network_params.work.difficulty (*epoch) >= difficulty);
		nano::process_result result (nano::process_result::old);
		if (valid_signature && valid_work)
		{
			result = node_a.process_local (epoch).code;
		}
		if (result == nano::process_result::progress)
		{
			++counter;
		}
		else
		{
			bool fork (result == nano::process_result::fork);
			node_a.logger.always_log (boost::str (boost::format ("Failed to upgrade account %1%. Valid signature: %2%. Valid work: %3%. Block processor fork: %4%") % account_a.to_account () % valid_signature % valid_work % fork));
		}
	};

	uint64_t const upgrade_batch_size = 1000;
	nano::block_builder builder;
	auto link (ledger.epoch_link (epoch_a));
	nano::raw_key raw_key;
	raw_key = prv_a;
	auto signer (nano::pub_key (prv_a));
	debug_assert (signer == ledger.epoch_signer (link));

	nano::mutex upgrader_mutex;
	nano::condition_variable upgrader_condition;

	class account_upgrade_item final
	{
	public:
		nano::account account{};
		uint64_t modified{ 0 };
	};
	class account_tag
	{
	};
	class modified_tag
	{
	};
	// clang-format off
	boost::multi_index_container<account_upgrade_item,
	boost::multi_index::indexed_by<
		boost::multi_index::ordered_non_unique<boost::multi_index::tag<modified_tag>,
			boost::multi_index::member<account_upgrade_item, uint64_t, &account_upgrade_item::modified>,
			std::greater<uint64_t>>,
		boost::multi_index::hashed_unique<boost::multi_index::tag<account_tag>,
			boost::multi_index::member<account_upgrade_item, nano::account, &account_upgrade_item::account>>>>
	accounts_list;
	// clang-format on

	bool finished_upgrade (false);

	while (!finished_upgrade && !stopped)
	{
		bool finished_accounts (false);
		uint64_t total_upgraded_accounts (0);
		while (!finished_accounts && count_limit != 0 && !stopped)
		{
			{
				auto transaction (store.tx_begin_read ());
				// Collect accounts to upgrade
				for (auto i (store.account.begin (transaction)), n (store.account.end ()); i != n && accounts_list.size () < count_limit; ++i)
				{
					nano::account const & account (i->first);
					nano::account_info const & info (i->second);
					if (info.epoch () < epoch_a)
					{
						release_assert (nano::epochs::is_sequential (info.epoch (), epoch_a));
						accounts_list.emplace (account_upgrade_item{ account, info.modified });
					}
				}
			}

			/* Upgrade accounts
			Repeat until accounts with previous epoch exist in latest table */
			std::atomic<uint64_t> upgraded_accounts (0);
			uint64_t workers (0);
			uint64_t attempts (0);
			for (auto i (accounts_list.get<modified_tag> ().begin ()), n (accounts_list.get<modified_tag> ().end ()); i != n && attempts < upgrade_batch_size && attempts < count_limit && !stopped; ++i)
			{
				auto transaction (store.tx_begin_read ());
				nano::account_info info;
				nano::account const & account (i->account);
				if (!store.account.get (transaction, account, info) && info.epoch () < epoch_a)
				{
					++attempts;
					auto difficulty (network_params.work.threshold (nano::work_version::work_1, nano::block_details (epoch_a, false, false, true)));
					nano::root const & root (info.head);
					std::shared_ptr<nano::block> epoch = builder.state ()
														 .account (account)
														 .previous (info.head)
														 .representative (info.representative)
														 .balance (info.balance)
														 .link (link)
														 .sign (raw_key, signer)
														 .work (0)
														 .build ();
					if (threads != 0)
					{
						{
							nano::unique_lock<nano::mutex> lock{ upgrader_mutex };
							++workers;
							while (workers > threads)
							{
								upgrader_condition.wait (lock);
							}
						}
						this->workers.push_task ([node_l = shared_from_this (), &upgrader_process, &upgrader_mutex, &upgrader_condition, &upgraded_accounts, &workers, epoch, difficulty, signer, root, account] () {
							upgrader_process (*node_l, upgraded_accounts, epoch, difficulty, signer, root, account);
							{
								nano::lock_guard<nano::mutex> lock{ upgrader_mutex };
								--workers;
							}
							upgrader_condition.notify_all ();
						});
					}
					else
					{
						upgrader_process (*this, upgraded_accounts, epoch, difficulty, signer, root, account);
					}
				}
			}
			{
				nano::unique_lock<nano::mutex> lock{ upgrader_mutex };
				while (workers > 0)
				{
					upgrader_condition.wait (lock);
				}
			}
			total_upgraded_accounts += upgraded_accounts;
			count_limit -= upgraded_accounts;

			if (!accounts_list.empty ())
			{
				logger.always_log (boost::str (boost::format ("%1% accounts were upgraded to new epoch, %2% remain...") % total_upgraded_accounts % (accounts_list.size () - upgraded_accounts)));
				accounts_list.clear ();
			}
			else
			{
				logger.always_log (boost::str (boost::format ("%1% total accounts were upgraded to new epoch") % total_upgraded_accounts));
				finished_accounts = true;
			}
		}

		// Pending blocks upgrade
		bool finished_pending (false);
		uint64_t total_upgraded_pending (0);
		while (!finished_pending && count_limit != 0 && !stopped)
		{
			std::atomic<uint64_t> upgraded_pending (0);
			uint64_t workers (0);
			uint64_t attempts (0);
			auto transaction (store.tx_begin_read ());
			for (auto i (store.pending.begin (transaction, nano::pending_key (1, 0))), n (store.pending.end ()); i != n && attempts < upgrade_batch_size && attempts < count_limit && !stopped;)
			{
				bool to_next_account (false);
				nano::pending_key const & key (i->first);
				if (!store.account.exists (transaction, key.account))
				{
					nano::pending_info const & info (i->second);
					if (info.epoch < epoch_a)
					{
						++attempts;
						release_assert (nano::epochs::is_sequential (info.epoch, epoch_a));
						auto difficulty (network_params.work.threshold (nano::work_version::work_1, nano::block_details (epoch_a, false, false, true)));
						nano::root const & root (key.account);
						nano::account const & account (key.account);
						std::shared_ptr<nano::block> epoch = builder.state ()
															 .account (key.account)
															 .previous (0)
															 .representative (0)
															 .balance (0)
															 .link (link)
															 .sign (raw_key, signer)
															 .work (0)
															 .build ();
						if (threads != 0)
						{
							{
								nano::unique_lock<nano::mutex> lock{ upgrader_mutex };
								++workers;
								while (workers > threads)
								{
									upgrader_condition.wait (lock);
								}
							}
							this->workers.push_task ([node_l = shared_from_this (), &upgrader_process, &upgrader_mutex, &upgrader_condition, &upgraded_pending, &workers, epoch, difficulty, signer, root, account] () {
								upgrader_process (*node_l, upgraded_pending, epoch, difficulty, signer, root, account);
								{
									nano::lock_guard<nano::mutex> lock{ upgrader_mutex };
									--workers;
								}
								upgrader_condition.notify_all ();
							});
						}
						else
						{
							upgrader_process (*this, upgraded_pending, epoch, difficulty, signer, root, account);
						}
					}
				}
				else
				{
					to_next_account = true;
				}
				if (to_next_account)
				{
					// Move to next account if pending account exists or was upgraded
					if (key.account.number () == std::numeric_limits<nano::uint256_t>::max ())
					{
						break;
					}
					else
					{
						i = store.pending.begin (transaction, nano::pending_key (key.account.number () + 1, 0));
					}
				}
				else
				{
					// Move to next pending item
					++i;
				}
			}
			{
				nano::unique_lock<nano::mutex> lock{ upgrader_mutex };
				while (workers > 0)
				{
					upgrader_condition.wait (lock);
				}
			}

			total_upgraded_pending += upgraded_pending;
			count_limit -= upgraded_pending;

			// Repeat if some pending accounts were upgraded
			if (upgraded_pending != 0)
			{
				logger.always_log (boost::str (boost::format ("%1% unopened accounts with pending blocks were upgraded to new epoch...") % total_upgraded_pending));
			}
			else
			{
				logger.always_log (boost::str (boost::format ("%1% total unopened accounts with pending blocks were upgraded to new epoch") % total_upgraded_pending));
				finished_pending = true;
			}
		}

		finished_upgrade = (total_upgraded_accounts == 0) && (total_upgraded_pending == 0);
	}

	logger.always_log ("Epoch upgrade is completed");
}

std::pair<uint64_t, decltype (nano::ledger::bootstrap_weights)> nano::node::get_bootstrap_weights () const
{
	std::unordered_map<nano::account, nano::uint128_t> weights;
	uint8_t const * weight_buffer = network_params.network.is_live_network () ? nano_bootstrap_weights_live : nano_bootstrap_weights_beta;
	std::size_t weight_size = network_params.network.is_live_network () ? nano_bootstrap_weights_live_size : nano_bootstrap_weights_beta_size;
	nano::bufferstream weight_stream ((uint8_t const *)weight_buffer, weight_size);
	nano::uint128_union block_height;
	uint64_t max_blocks = 0;
	if (!nano::try_read (weight_stream, block_height))
	{
		max_blocks = nano::narrow_cast<uint64_t> (block_height.number ());
		while (true)
		{
			nano::account account;
			if (nano::try_read (weight_stream, account.bytes))
			{
				break;
			}
			nano::amount weight;
			if (nano::try_read (weight_stream, weight.bytes))
			{
				break;
			}
			weights[account] = weight.number ();
		}
	}
	return { max_blocks, weights };
}

void nano::node::bootstrap_block (const nano::block_hash & hash)
{
	// If we are running pruning node check if block was not already pruned
	if (!ledger.pruning || !store.pruned.exists (store.tx_begin_read (), hash))
	{
		// We don't have the block, try to bootstrap it
		gap_cache.bootstrap_start (hash);
	}
}

/** Convenience function to easily return the confirmation height of an account. */
uint64_t nano::node::get_confirmation_height (nano::transaction const & transaction_a, nano::account & account_a)
{
	nano::confirmation_height_info info;
	store.confirmation_height.get (transaction_a, account_a, info);
	return info.height;
}

nano::account nano::node::get_node_id () const
{
	return node_id.pub;
};

nano::node_wrapper::node_wrapper (boost::filesystem::path const & path_a, boost::filesystem::path const & config_path_a, nano::node_flags const & node_flags_a) :
	network_params{ nano::network_constants::active_network },
	io_context (std::make_shared<boost::asio::io_context> ()),
	work{ network_params.network, 1 }
{
	boost::system::error_code error_chmod;

	/*
	 * @warning May throw a filesystem exception
	 */
	boost::filesystem::create_directories (path_a);
	nano::set_secure_perm_directory (path_a, error_chmod);
	nano::daemon_config daemon_config{ path_a, network_params };
	auto error = nano::read_node_config_toml (config_path_a, daemon_config, node_flags_a.config_overrides);
	if (error)
	{
		std::cerr << "Error deserializing config file";
		if (!node_flags_a.config_overrides.empty ())
		{
			std::cerr << " or --config option";
		}
		std::cerr << "\n"
				  << error.get_message () << std::endl;
		std::exit (1);
	}

	auto & node_config = daemon_config.node;
	node_config.peering_port = 24000;
	node_config.logging.max_size = std::numeric_limits<std::uintmax_t>::max ();
	node_config.logging.init (path_a);

	node = std::make_shared<nano::node> (*io_context, path_a, node_config, work, node_flags_a);
}

nano::node_wrapper::~node_wrapper ()
{
	node->stop ();
}

nano::inactive_node::inactive_node (boost::filesystem::path const & path_a, boost::filesystem::path const & config_path_a, nano::node_flags const & node_flags_a) :
	node_wrapper (path_a, config_path_a, node_flags_a),
	node (node_wrapper.node)
{
	node_wrapper.node->active.stop ();
}

nano::inactive_node::inactive_node (boost::filesystem::path const & path_a, nano::node_flags const & node_flags_a) :
	inactive_node (path_a, path_a, node_flags_a)
{
}

nano::node_flags const & nano::inactive_node_flag_defaults ()
{
	static nano::node_flags node_flags;
	node_flags.inactive_node = true;
	node_flags.read_only = true;
	node_flags.generate_cache.reps = false;
	node_flags.generate_cache.cemented_count = false;
	node_flags.generate_cache.unchecked_count = false;
	node_flags.generate_cache.account_count = false;
	node_flags.disable_bootstrap_listener = true;
	node_flags.disable_tcp_realtime = true;
	return node_flags;
}

std::unique_ptr<nano::store> nano::make_store (nano::logger_mt & logger, boost::filesystem::path const & path, nano::ledger_constants & constants, bool read_only, bool add_db_postfix, nano::rocksdb_config const & rocksdb_config, nano::txn_tracking_config const & txn_tracking_config_a, std::chrono::milliseconds block_processor_batch_max_time_a, nano::lmdb_config const & lmdb_config_a, bool backup_before_upgrade)
{
	if (rocksdb_config.enable)
	{
		return std::make_unique<nano::rocksdb::store> (logger, add_db_postfix ? path / "rocksdb" : path, constants, rocksdb_config, read_only);
	}

	return std::make_unique<nano::lmdb::store> (logger, add_db_postfix ? path / "data.ldb" : path, constants, txn_tracking_config_a, block_processor_batch_max_time_a, lmdb_config_a, backup_before_upgrade);
}<|MERGE_RESOLUTION|>--- conflicted
+++ resolved
@@ -209,11 +209,8 @@
 	aggregator (config, stats, generator, final_generator, history, ledger, wallets, active),
 	wallets (wallets_store.init_error (), *this),
 	backlog{ nano::backlog_population_config (config), store, stats },
-<<<<<<< HEAD
 	ascendboot{ *this, store, block_processor, ledger, network, stats },
-=======
 	websocket{ config.websocket_config, observers, wallets, ledger, io_ctx, logger },
->>>>>>> 6c90bc22
 	startup_time (std::chrono::steady_clock::now ()),
 	node_seq (seq)
 {
@@ -715,14 +712,11 @@
 	backlog.start ();
 	hinting.start ();
 	bootstrap_server.start ();
-<<<<<<< HEAD
 	if (!flags.disable_ascending_bootstrap)
 	{
 		ascendboot.start ();
 	}
-=======
 	websocket.start ();
->>>>>>> 6c90bc22
 }
 
 void nano::node::stop ()
@@ -747,15 +741,8 @@
 		confirmation_height_processor.stop ();
 		network.stop ();
 		telemetry->stop ();
-<<<<<<< HEAD
-		if (websocket_server)
-		{
-			websocket_server->stop ();
-		}
 		ascendboot.stop ();
-=======
 		websocket.stop ();
->>>>>>> 6c90bc22
 		bootstrap_server.stop ();
 		bootstrap_initiator.stop ();
 		tcp_listener.stop ();
