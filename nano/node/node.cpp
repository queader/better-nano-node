--- conflicted
+++ resolved
@@ -299,33 +299,6 @@
 			});
 		}
 
-<<<<<<< HEAD
-			observers.active_started.add ([this] (nano::block_hash const & hash_a) {
-				if (this->websocket_server->any_subscriber (nano::websocket::topic::started_election))
-				{
-					nano::websocket::message_builder builder;
-					this->websocket_server->broadcast (builder.started_election (hash_a));
-				}
-			});
-
-			observers.active_stopped.add ([this] (nano::block_hash const & hash_a) {
-				if (this->websocket_server->any_subscriber (nano::websocket::topic::stopped_election))
-				{
-					nano::websocket::message_builder builder;
-					this->websocket_server->broadcast (builder.stopped_election (hash_a));
-				}
-			});
-
-			observers.telemetry.add ([this] (nano::telemetry_data const & telemetry_data, std::shared_ptr<nano::transport::channel> const & channel) {
-				if (this->websocket_server->any_subscriber (nano::websocket::topic::telemetry))
-				{
-					nano::websocket::message_builder builder;
-					this->websocket_server->broadcast (builder.telemetry_received (telemetry_data, channel->get_endpoint ()));
-				}
-			});
-		}
-=======
->>>>>>> d98f2bbe
 		// Add block confirmation type stats regardless of http-callback and websocket subscriptions
 		observers.blocks.add ([this] (nano::election_status const & status_a, std::vector<nano::vote_with_weight_info> const & votes_a, nano::account const & account_a, nano::amount const & amount_a, bool is_state_send_a, bool is_state_epoch_a) {
 			debug_assert (status_a.type != nano::election_status_type::ongoing);
@@ -720,11 +693,8 @@
 	backlog.start ();
 	hinting.start ();
 	bootstrap_server.start ();
-<<<<<<< HEAD
+	websocket.start ();
 	telemetry.start ();
-=======
-	websocket.start ();
->>>>>>> d98f2bbe
 }
 
 void nano::node::stop ()
@@ -748,15 +718,7 @@
 		final_generator.stop ();
 		confirmation_height_processor.stop ();
 		network.stop ();
-<<<<<<< HEAD
-		if (websocket_server)
-		{
-			websocket_server->stop ();
-		}
-=======
-		telemetry->stop ();
 		websocket.stop ();
->>>>>>> d98f2bbe
 		bootstrap_server.stop ();
 		bootstrap_initiator.stop ();
 		tcp_listener.stop ();
