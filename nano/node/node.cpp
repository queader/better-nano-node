#include <nano/lib/threading.hpp>
#include <nano/lib/tomlconfig.hpp>
#include <nano/lib/utility.hpp>
#include <nano/node/common.hpp>
#include <nano/node/daemonconfig.hpp>
#include <nano/node/node.hpp>
#include <nano/node/rocksdb/rocksdb.hpp>
#include <nano/node/telemetry.hpp>
#include <nano/node/websocket.hpp>
#include <nano/rpc/rpc.hpp>
#include <nano/secure/buffer.hpp>
#include <nano/test_common/system.hpp>

#include <boost/filesystem.hpp>
#include <boost/property_tree/json_parser.hpp>

#include <algorithm>
#include <cstdlib>
#include <fstream>
#include <future>
#include <sstream>

double constexpr nano::node::price_max;
double constexpr nano::node::free_cutoff;

namespace nano
{
extern unsigned char nano_bootstrap_weights_live[];
extern std::size_t nano_bootstrap_weights_live_size;
extern unsigned char nano_bootstrap_weights_beta[];
extern std::size_t nano_bootstrap_weights_beta_size;
}

/*
 * Configs
 */

nano::backlog_population::config nano::backlog_population_config (const nano::node_config & config)
{
	nano::backlog_population::config cfg;
	cfg.ongoing_backlog_population_enabled = config.frontiers_confirmation != nano::frontiers_confirmation_mode::disabled;
	// TODO: Make this configurable
	cfg.duty_cycle = config.network_params.network.is_dev_network () ? 50u : 10u;
	return cfg;
}

nano::vote_cache::config nano::nodeconfig_to_vote_cache_config (node_config const & config, node_flags const & flags)
{
	vote_cache::config cfg;
	cfg.max_size = flags.inactive_votes_cache_size;
	return cfg;
}

nano::hinted_scheduler::config nano::nodeconfig_to_hinted_scheduler_config (const nano::node_config & config)
{
	hinted_scheduler::config cfg;
	cfg.vote_cache_check_interval_ms = config.network_params.network.is_dev_network () ? 100u : 1000u;
	return cfg;
}

nano::outbound_bandwidth_limiter::config nano::outbound_bandwidth_limiter_config (const nano::node_config & config)
{
	outbound_bandwidth_limiter::config cfg;
	cfg.standard_limit = config.bandwidth_limit;
	cfg.standard_burst_ratio = config.bandwidth_limit_burst_ratio;
	cfg.bootstrap_limit = config.bootstrap_bandwidth_limit;
	cfg.bootstrap_burst_ratio = config.bootstrap_bandwidth_burst_ratio;
	return cfg;
}

/*
 * node
 */

void nano::node::keepalive (std::string const & address_a, uint16_t port_a)
{
	auto node_l (shared_from_this ());
	network.resolver.async_resolve (boost::asio::ip::udp::resolver::query (address_a, std::to_string (port_a)), [node_l, address_a, port_a] (boost::system::error_code const & ec, boost::asio::ip::udp::resolver::iterator i_a) {
		if (!ec)
		{
			for (auto i (i_a), n (boost::asio::ip::udp::resolver::iterator{}); i != n; ++i)
			{
				auto endpoint (nano::transport::map_endpoint_to_v6 (i->endpoint ()));
				std::weak_ptr<nano::node> node_w (node_l);
				auto channel (node_l->network.find_channel (endpoint));
				if (!channel)
				{
					node_l->network.tcp_channels.start_tcp (endpoint);
				}
				else
				{
					node_l->network.send_keepalive (channel);
				}
			}
		}
		else
		{
			node_l->logger.try_log (boost::str (boost::format ("Error resolving address: %1%:%2%: %3%") % address_a % port_a % ec.message ()));
		}
	});
}

std::unique_ptr<nano::container_info_component> nano::collect_container_info (rep_crawler & rep_crawler, std::string const & name)
{
	std::size_t count;
	{
		nano::lock_guard<nano::mutex> guard (rep_crawler.active_mutex);
		count = rep_crawler.active.size ();
	}

	auto const sizeof_element = sizeof (decltype (rep_crawler.active)::value_type);
	auto composite = std::make_unique<container_info_composite> (name);
	composite->add_component (std::make_unique<container_info_leaf> (container_info{ "active", count, sizeof_element }));
	return composite;
}

nano::keypair nano::load_or_create_node_id (boost::filesystem::path const & application_path, nano::logger_mt & logger)
{
	auto node_private_key_path = application_path / "node_id_private.key";
	std::ifstream ifs (node_private_key_path.c_str ());
	if (ifs.good ())
	{
		logger.always_log (boost::str (boost::format ("%1% exists, reading node id from it") % node_private_key_path.string ()));
		std::string node_private_key;
		ifs >> node_private_key;
		release_assert (node_private_key.size () == 64);
		nano::keypair kp = nano::keypair (node_private_key);
		return kp;
	}
	else
	{
		// no node_id found, generate new one
		logger.always_log (boost::str (boost::format ("%1% does not exist, creating a new node_id") % node_private_key_path.string ()));
		nano::keypair kp;
		std::ofstream ofs (node_private_key_path.c_str (), std::ofstream::out | std::ofstream::trunc);
		ofs << kp.prv.to_string () << std::endl
			<< std::flush;
		ofs.close ();
		release_assert (!ofs.fail ());
		return kp;
	}
}

nano::node::node (boost::asio::io_context & io_ctx_a, uint16_t peering_port_a, boost::filesystem::path const & application_path_a, nano::logging const & logging_a, nano::work_pool & work_a, nano::node_flags flags_a, unsigned seq) :
	node (io_ctx_a, application_path_a, nano::node_config (peering_port_a, logging_a), work_a, flags_a, seq)
{
}

nano::node::node (boost::asio::io_context & io_ctx_a, boost::filesystem::path const & application_path_a, nano::node_config const & config_a, nano::work_pool & work_a, nano::node_flags flags_a, unsigned seq) :
	write_database_queue (!flags_a.force_use_write_database_queue && (config_a.rocksdb_config.enable)),
	io_ctx (io_ctx_a),
	node_initialized_latch (1),
	config (config_a),
	network_params{ config.network_params },
	stats (config.stat_config),
	workers (std::max (3u, config.io_threads / 4), nano::thread_role::name::worker),
	bootstrap_workers{ config.bootstrap_serving_threads, nano::thread_role::name::bootstrap_worker },
	flags (flags_a),
	work (work_a),
	distributed_work (*this),
	logger (config_a.logging.min_time_between_log_output),
	store_impl (nano::make_store (logger, application_path_a, network_params.ledger, flags.read_only, true, config_a.rocksdb_config, config_a.diagnostics_config.txn_tracking, config_a.block_processor_batch_max_time, config_a.lmdb_config, config_a.backup_before_upgrade)),
	store (*store_impl),
	unchecked{ store, stats, flags.disable_block_processor_unchecked_deletion },
	wallets_store_impl (std::make_unique<nano::mdb_wallets_store> (application_path_a / "wallets.ldb", config_a.lmdb_config)),
	wallets_store (*wallets_store_impl),
	gap_cache (*this),
	ledger (store, stats, network_params.ledger, flags_a.generate_cache),
	checker (config.signature_checker_threads),
	outbound_limiter{ outbound_bandwidth_limiter_config (config) },
	// empty `config.peering_port` means the user made no port choice at all;
	// otherwise, any value is considered, with `0` having the special meaning of 'let the OS pick a port instead'
	//
	network (*this, config.peering_port.has_value () ? *config.peering_port : 0),
	telemetry (std::make_shared<nano::telemetry> (network, workers, observers.telemetry, stats, network_params, flags.disable_ongoing_telemetry_requests)),
	bootstrap_initiator (*this),
	bootstrap_server{ store, ledger, network_params.network, stats },
	// BEWARE: `bootstrap` takes `network.port` instead of `config.peering_port` because when the user doesn't specify
	//         a peering port and wants the OS to pick one, the picking happens when `network` gets initialized
	//         (if UDP is active, otherwise it happens when `bootstrap` gets initialized), so then for TCP traffic
	//         we want to tell `bootstrap` to use the already picked port instead of itself picking a different one.
	//         Thus, be very careful if you change the order: if `bootstrap` gets constructed before `network`,
	//         the latter would inherit the port from the former (if TCP is active, otherwise `network` picks first)
	//
	tcp_listener (network.port, *this),
	application_path (application_path_a),
	port_mapping (*this),
	rep_crawler (*this),
	vote_processor (checker, active, observers, stats, config, flags, logger, online_reps, rep_crawler, ledger, network_params),
	warmed_up (0),
	block_processor (*this, write_database_queue),
	online_reps (ledger, config),
	history{ config.network_params.voting },
	vote_uniquer (block_uniquer),
	confirmation_height_processor (ledger, write_database_queue, config.conf_height_processor_batch_min_time, config.logging, logger, node_initialized_latch, flags.confirmation_height_processor_mode),
	inactive_vote_cache{ nano::nodeconfig_to_vote_cache_config (config, flags) },
	generator{ config, ledger, wallets, vote_processor, history, network, stats, /* non-final */ false },
	final_generator{ config, ledger, wallets, vote_processor, history, network, stats, /* final */ true },
	active (*this, confirmation_height_processor),
	scheduler{ *this },
	hinting{ nano::nodeconfig_to_hinted_scheduler_config (config), *this, inactive_vote_cache, active, online_reps, stats },
	aggregator (config, stats, generator, final_generator, history, ledger, wallets, active),
	wallets (wallets_store.init_error (), *this),
<<<<<<< HEAD
	backlog{ nano::nodeconfig_to_backlog_population_config (config), store, scheduler },
	ascendboot{ *this, store, block_processor, ledger, network, stats },
=======
	backlog{ nano::backlog_population_config (config), store, scheduler, stats },
>>>>>>> 8bba70e2
	startup_time (std::chrono::steady_clock::now ()),
	node_seq (seq)
{
	unchecked.satisfied = [this] (nano::unchecked_info const & info) {
		this->block_processor.add (info);
	};

	inactive_vote_cache.rep_weight_query = [this] (nano::account const & rep) {
		return ledger.weight (rep);
	};

	if (!init_error ())
	{
		telemetry->start ();

		// Notify election schedulers when AEC frees election slot
		active.vacancy_update = [this] () {
			scheduler.notify ();
			hinting.notify ();
		};

		if (config.websocket_config.enabled)
		{
			auto endpoint_l (nano::tcp_endpoint (boost::asio::ip::make_address_v6 (config.websocket_config.address), config.websocket_config.port));
			websocket_server = std::make_shared<nano::websocket::listener> (config.websocket_config.tls_config, logger, wallets, io_ctx, endpoint_l);
			this->websocket_server->run ();
		}

		wallets.observer = [this] (bool active) {
			observers.wallet.notify (active);
		};
		network.channel_observer = [this] (std::shared_ptr<nano::transport::channel> const & channel_a) {
			debug_assert (channel_a != nullptr);
			observers.endpoint.notify (channel_a);
		};
		network.disconnect_observer = [this] () {
			observers.disconnect.notify ();
		};
		if (!config.callback_address.empty ())
		{
			observers.blocks.add ([this] (nano::election_status const & status_a, std::vector<nano::vote_with_weight_info> const & votes_a, nano::account const & account_a, nano::amount const & amount_a, bool is_state_send_a, bool is_state_epoch_a) {
				auto block_a (status_a.winner);
				if ((status_a.type == nano::election_status_type::active_confirmed_quorum || status_a.type == nano::election_status_type::active_confirmation_height) && this->block_arrival.recent (block_a->hash ()))
				{
					auto node_l (shared_from_this ());
					background ([node_l, block_a, account_a, amount_a, is_state_send_a, is_state_epoch_a] () {
						boost::property_tree::ptree event;
						event.add ("account", account_a.to_account ());
						event.add ("hash", block_a->hash ().to_string ());
						std::string block_text;
						block_a->serialize_json (block_text);
						event.add ("block", block_text);
						event.add ("amount", amount_a.to_string_dec ());
						if (is_state_send_a)
						{
							event.add ("is_send", is_state_send_a);
							event.add ("subtype", "send");
						}
						// Subtype field
						else if (block_a->type () == nano::block_type::state)
						{
							if (block_a->link ().is_zero ())
							{
								event.add ("subtype", "change");
							}
							else if (is_state_epoch_a)
							{
								debug_assert (amount_a == 0 && node_l->ledger.is_epoch_link (block_a->link ()));
								event.add ("subtype", "epoch");
							}
							else
							{
								event.add ("subtype", "receive");
							}
						}
						std::stringstream ostream;
						boost::property_tree::write_json (ostream, event);
						ostream.flush ();
						auto body (std::make_shared<std::string> (ostream.str ()));
						auto address (node_l->config.callback_address);
						auto port (node_l->config.callback_port);
						auto target (std::make_shared<std::string> (node_l->config.callback_target));
						auto resolver (std::make_shared<boost::asio::ip::tcp::resolver> (node_l->io_ctx));
						resolver->async_resolve (boost::asio::ip::tcp::resolver::query (address, std::to_string (port)), [node_l, address, port, target, body, resolver] (boost::system::error_code const & ec, boost::asio::ip::tcp::resolver::iterator i_a) {
							if (!ec)
							{
								node_l->do_rpc_callback (i_a, address, port, target, body, resolver);
							}
							else
							{
								if (node_l->config.logging.callback_logging ())
								{
									node_l->logger.always_log (boost::str (boost::format ("Error resolving callback: %1%:%2%: %3%") % address % port % ec.message ()));
								}
								node_l->stats.inc (nano::stat::type::error, nano::stat::detail::http_callback, nano::stat::dir::out);
							}
						});
					});
				}
			});
		}
		if (websocket_server)
		{
			observers.blocks.add ([this] (nano::election_status const & status_a, std::vector<nano::vote_with_weight_info> const & votes_a, nano::account const & account_a, nano::amount const & amount_a, bool is_state_send_a, bool is_state_epoch_a) {
				debug_assert (status_a.type != nano::election_status_type::ongoing);

				if (this->websocket_server->any_subscriber (nano::websocket::topic::confirmation))
				{
					auto block_a (status_a.winner);
					std::string subtype;
					if (is_state_send_a)
					{
						subtype = "send";
					}
					else if (block_a->type () == nano::block_type::state)
					{
						if (block_a->link ().is_zero ())
						{
							subtype = "change";
						}
						else if (is_state_epoch_a)
						{
							debug_assert (amount_a == 0 && this->ledger.is_epoch_link (block_a->link ()));
							subtype = "epoch";
						}
						else
						{
							subtype = "receive";
						}
					}

					this->websocket_server->broadcast_confirmation (block_a, account_a, amount_a, subtype, status_a, votes_a);
				}
			});

			observers.active_started.add ([this] (nano::block_hash const & hash_a) {
				if (this->websocket_server->any_subscriber (nano::websocket::topic::started_election))
				{
					nano::websocket::message_builder builder;
					this->websocket_server->broadcast (builder.started_election (hash_a));
				}
			});

			observers.active_stopped.add ([this] (nano::block_hash const & hash_a) {
				if (this->websocket_server->any_subscriber (nano::websocket::topic::stopped_election))
				{
					nano::websocket::message_builder builder;
					this->websocket_server->broadcast (builder.stopped_election (hash_a));
				}
			});

			observers.telemetry.add ([this] (nano::telemetry_data const & telemetry_data, nano::endpoint const & endpoint) {
				if (this->websocket_server->any_subscriber (nano::websocket::topic::telemetry))
				{
					nano::websocket::message_builder builder;
					this->websocket_server->broadcast (builder.telemetry_received (telemetry_data, endpoint));
				}
			});
		}
		// Add block confirmation type stats regardless of http-callback and websocket subscriptions
		observers.blocks.add ([this] (nano::election_status const & status_a, std::vector<nano::vote_with_weight_info> const & votes_a, nano::account const & account_a, nano::amount const & amount_a, bool is_state_send_a, bool is_state_epoch_a) {
			debug_assert (status_a.type != nano::election_status_type::ongoing);
			switch (status_a.type)
			{
				case nano::election_status_type::active_confirmed_quorum:
					this->stats.inc (nano::stat::type::confirmation_observer, nano::stat::detail::active_quorum, nano::stat::dir::out);
					break;
				case nano::election_status_type::active_confirmation_height:
					this->stats.inc (nano::stat::type::confirmation_observer, nano::stat::detail::active_conf_height, nano::stat::dir::out);
					break;
				case nano::election_status_type::inactive_confirmation_height:
					this->stats.inc (nano::stat::type::confirmation_observer, nano::stat::detail::inactive_conf_height, nano::stat::dir::out);
					break;
				default:
					break;
			}
		});
		observers.endpoint.add ([this] (std::shared_ptr<nano::transport::channel> const & channel_a) {
			if (channel_a->get_type () == nano::transport::transport_type::udp)
			{
				this->network.send_keepalive (channel_a);
			}
			else
			{
				this->network.send_keepalive_self (channel_a);
			}
		});
		observers.vote.add ([this] (std::shared_ptr<nano::vote> vote_a, std::shared_ptr<nano::transport::channel> const & channel_a, nano::vote_code code_a) {
			debug_assert (code_a != nano::vote_code::invalid);
			// The vote_code::vote is handled inside the election
			if (code_a == nano::vote_code::indeterminate)
			{
				auto active_in_rep_crawler (!this->rep_crawler.response (channel_a, vote_a));
				if (active_in_rep_crawler)
				{
					// Representative is defined as online if replying to live votes or rep_crawler queries
					this->online_reps.observe (vote_a->account);
				}
				this->gap_cache.vote (vote_a);
			}
		});
		if (websocket_server)
		{
			observers.vote.add ([this] (std::shared_ptr<nano::vote> vote_a, std::shared_ptr<nano::transport::channel> const & channel_a, nano::vote_code code_a) {
				if (this->websocket_server->any_subscriber (nano::websocket::topic::vote))
				{
					nano::websocket::message_builder builder;
					auto msg (builder.vote_received (vote_a, code_a));
					this->websocket_server->broadcast (msg);
				}
			});
		}
		// Cancelling local work generation
		observers.work_cancel.add ([this] (nano::root const & root_a) {
			this->work.cancel (root_a);
			this->distributed_work.cancel (root_a);
		});

		logger.always_log ("Node starting, version: ", NANO_VERSION_STRING);
		logger.always_log ("Build information: ", BUILD_INFO);
		logger.always_log ("Database backend: ", store.vendor_get ());

		auto const network_label = network_params.network.get_current_network_as_string ();
		logger.always_log ("Active network: ", network_label);

		logger.always_log (boost::str (boost::format ("Work pool running %1% threads %2%") % work.threads.size () % (work.opencl ? "(1 for OpenCL)" : "")));
		logger.always_log (boost::str (boost::format ("%1% work peers configured") % config.work_peers.size ()));
		if (!work_generation_enabled ())
		{
			logger.always_log ("Work generation is disabled");
		}

		if (config.logging.node_lifetime_tracing ())
		{
			logger.always_log ("Constructing node");
		}

		logger.always_log (boost::str (boost::format ("Outbound Voting Bandwidth limited to %1% bytes per second, burst ratio %2%") % config.bandwidth_limit % config.bandwidth_limit_burst_ratio));

		// First do a pass with a read to see if any writing needs doing, this saves needing to open a write lock (and potentially blocking)
		auto is_initialized (false);
		{
			auto const transaction (store.tx_begin_read ());
			is_initialized = (store.account.begin (transaction) != store.account.end ());
		}

		if (!is_initialized && !flags.read_only)
		{
			auto const transaction (store.tx_begin_write ({ tables::accounts, tables::blocks, tables::confirmation_height, tables::frontiers }));
			// Store was empty meaning we just created it, add the genesis block
			store.initialize (transaction, ledger.cache, ledger.constants);
		}

		if (!ledger.block_or_pruned_exists (config.network_params.ledger.genesis->hash ()))
		{
			std::stringstream ss;
			ss << "Genesis block not found. This commonly indicates a configuration issue, check that the --network or --data_path command line arguments are correct, "
				  "and also the ledger backend node config option. If using a read-only CLI command a ledger must already exist, start the node with --daemon first.";
			if (network_params.network.is_beta_network ())
			{
				ss << " Beta network may have reset, try clearing database files";
			}
			auto const str = ss.str ();

			logger.always_log (str);
			std::cerr << str << std::endl;
			std::exit (1);
		}

		if (config.enable_voting)
		{
			std::ostringstream stream;
			stream << "Voting is enabled, more system resources will be used";
			auto voting (wallets.reps ().voting);
			if (voting > 0)
			{
				stream << ". " << voting << " representative(s) are configured";
				if (voting > 1)
				{
					stream << ". Voting with more than one representative can limit performance";
				}
			}
			logger.always_log (stream.str ());
		}

		node_id = nano::load_or_create_node_id (application_path, logger);
		logger.always_log ("Node ID: ", node_id.pub.to_node_id ());

		if ((network_params.network.is_live_network () || network_params.network.is_beta_network ()) && !flags.inactive_node)
		{
			auto const bootstrap_weights = get_bootstrap_weights ();
			// Use bootstrap weights if initial bootstrap is not completed
			const bool use_bootstrap_weight = ledger.cache.block_count < bootstrap_weights.first;
			if (use_bootstrap_weight)
			{
				ledger.bootstrap_weights = bootstrap_weights.second;
				for (auto const & rep : ledger.bootstrap_weights)
				{
					logger.always_log ("Using bootstrap rep weight: ", rep.first.to_account (), " -> ", nano::uint128_union (rep.second).format_balance (Mxrb_ratio, 0, true), " XRB");
				}
			}
			ledger.bootstrap_weight_max_blocks = bootstrap_weights.first;

			// Drop unchecked blocks if initial bootstrap is completed
			if (!flags.disable_unchecked_drop && !use_bootstrap_weight && !flags.read_only)
			{
				auto const transaction (store.tx_begin_write ({ tables::unchecked }));
				unchecked.clear ();
				logger.always_log ("Dropping unchecked blocks");
			}
		}

		ledger.pruning = flags.enable_pruning || store.pruned.count (store.tx_begin_read ()) > 0;

		if (ledger.pruning)
		{
			if (config.enable_voting && !flags.inactive_node)
			{
				std::string str = "Incompatibility detected between config node.enable_voting and existing pruned blocks";
				logger.always_log (str);
				std::cerr << str << std::endl;
				std::exit (1);
			}
			else if (!flags.enable_pruning && !flags.inactive_node)
			{
				std::string str = "To start node with existing pruned blocks use launch flag --enable_pruning";
				logger.always_log (str);
				std::cerr << str << std::endl;
				std::exit (1);
			}
		}
	}
	node_initialized_latch.count_down ();
}

nano::node::~node ()
{
	if (config.logging.node_lifetime_tracing ())
	{
		logger.always_log ("Destructing node");
	}
	stop ();
}

void nano::node::do_rpc_callback (boost::asio::ip::tcp::resolver::iterator i_a, std::string const & address, uint16_t port, std::shared_ptr<std::string> const & target, std::shared_ptr<std::string> const & body, std::shared_ptr<boost::asio::ip::tcp::resolver> const & resolver)
{
	if (i_a != boost::asio::ip::tcp::resolver::iterator{})
	{
		auto node_l (shared_from_this ());
		auto sock (std::make_shared<boost::asio::ip::tcp::socket> (node_l->io_ctx));
		sock->async_connect (i_a->endpoint (), [node_l, target, body, sock, address, port, i_a, resolver] (boost::system::error_code const & ec) mutable {
			if (!ec)
			{
				auto req (std::make_shared<boost::beast::http::request<boost::beast::http::string_body>> ());
				req->method (boost::beast::http::verb::post);
				req->target (*target);
				req->version (11);
				req->insert (boost::beast::http::field::host, address);
				req->insert (boost::beast::http::field::content_type, "application/json");
				req->body () = *body;
				req->prepare_payload ();
				boost::beast::http::async_write (*sock, *req, [node_l, sock, address, port, req, i_a, target, body, resolver] (boost::system::error_code const & ec, std::size_t bytes_transferred) mutable {
					if (!ec)
					{
						auto sb (std::make_shared<boost::beast::flat_buffer> ());
						auto resp (std::make_shared<boost::beast::http::response<boost::beast::http::string_body>> ());
						boost::beast::http::async_read (*sock, *sb, *resp, [node_l, sb, resp, sock, address, port, i_a, target, body, resolver] (boost::system::error_code const & ec, std::size_t bytes_transferred) mutable {
							if (!ec)
							{
								if (boost::beast::http::to_status_class (resp->result ()) == boost::beast::http::status_class::successful)
								{
									node_l->stats.inc (nano::stat::type::http_callback, nano::stat::detail::initiate, nano::stat::dir::out);
								}
								else
								{
									if (node_l->config.logging.callback_logging ())
									{
										node_l->logger.try_log (boost::str (boost::format ("Callback to %1%:%2% failed with status: %3%") % address % port % resp->result ()));
									}
									node_l->stats.inc (nano::stat::type::error, nano::stat::detail::http_callback, nano::stat::dir::out);
								}
							}
							else
							{
								if (node_l->config.logging.callback_logging ())
								{
									node_l->logger.try_log (boost::str (boost::format ("Unable complete callback: %1%:%2%: %3%") % address % port % ec.message ()));
								}
								node_l->stats.inc (nano::stat::type::error, nano::stat::detail::http_callback, nano::stat::dir::out);
							};
						});
					}
					else
					{
						if (node_l->config.logging.callback_logging ())
						{
							node_l->logger.try_log (boost::str (boost::format ("Unable to send callback: %1%:%2%: %3%") % address % port % ec.message ()));
						}
						node_l->stats.inc (nano::stat::type::error, nano::stat::detail::http_callback, nano::stat::dir::out);
					}
				});
			}
			else
			{
				if (node_l->config.logging.callback_logging ())
				{
					node_l->logger.try_log (boost::str (boost::format ("Unable to connect to callback address: %1%:%2%: %3%") % address % port % ec.message ()));
				}
				node_l->stats.inc (nano::stat::type::error, nano::stat::detail::http_callback, nano::stat::dir::out);
				++i_a;
				node_l->do_rpc_callback (i_a, address, port, target, body, resolver);
			}
		});
	}
}

bool nano::node::copy_with_compaction (boost::filesystem::path const & destination)
{
	return store.copy_db (destination);
}

std::unique_ptr<nano::container_info_component> nano::collect_container_info (node & node, std::string const & name)
{
	auto composite = std::make_unique<container_info_composite> (name);
	composite->add_component (collect_container_info (node.work, "work"));
	composite->add_component (collect_container_info (node.gap_cache, "gap_cache"));
	composite->add_component (collect_container_info (node.ledger, "ledger"));
	composite->add_component (collect_container_info (node.active, "active"));
	composite->add_component (collect_container_info (node.bootstrap_initiator, "bootstrap_initiator"));
	composite->add_component (collect_container_info (node.tcp_listener, "tcp_listener"));
	composite->add_component (collect_container_info (node.network, "network"));
	if (node.telemetry)
	{
		composite->add_component (collect_container_info (*node.telemetry, "telemetry"));
	}
	composite->add_component (collect_container_info (node.workers, "workers"));
	composite->add_component (collect_container_info (node.observers, "observers"));
	composite->add_component (collect_container_info (node.wallets, "wallets"));
	composite->add_component (collect_container_info (node.vote_processor, "vote_processor"));
	composite->add_component (collect_container_info (node.rep_crawler, "rep_crawler"));
	composite->add_component (collect_container_info (node.block_processor, "block_processor"));
	composite->add_component (collect_container_info (node.block_arrival, "block_arrival"));
	composite->add_component (collect_container_info (node.online_reps, "online_reps"));
	composite->add_component (collect_container_info (node.history, "history"));
	composite->add_component (collect_container_info (node.block_uniquer, "block_uniquer"));
	composite->add_component (collect_container_info (node.vote_uniquer, "vote_uniquer"));
	composite->add_component (collect_container_info (node.confirmation_height_processor, "confirmation_height_processor"));
	composite->add_component (collect_container_info (node.distributed_work, "distributed_work"));
	composite->add_component (collect_container_info (node.aggregator, "request_aggregator"));
	composite->add_component (node.scheduler.collect_container_info ("election_scheduler"));
	composite->add_component (node.inactive_vote_cache.collect_container_info ("inactive_vote_cache"));
	composite->add_component (collect_container_info (node.generator, "vote_generator"));
	composite->add_component (collect_container_info (node.final_generator, "vote_generator_final"));
	composite->add_component (node.ascendboot.collect_container_info ("bootstrap_ascending"));
	return composite;
}

void nano::node::process_active (std::shared_ptr<nano::block> const & incoming)
{
	block_arrival.add (incoming->hash ());
	block_processor.add (incoming);
}

[[nodiscard]] nano::process_return nano::node::process (nano::write_transaction const & transaction, nano::block & block)
{
	return ledger.process (transaction, block);
}

nano::process_return nano::node::process (nano::block & block)
{
	auto const transaction = store.tx_begin_write ({ tables::accounts, tables::blocks, tables::frontiers, tables::pending });
	return process (transaction, block);
}

nano::process_return nano::node::process_local (std::shared_ptr<nano::block> const & block_a)
{
	// Add block hash as recently arrived to trigger automatic rebroadcast and election
	block_arrival.add (block_a->hash ());
	// Set current time to trigger automatic rebroadcast and election
	nano::unchecked_info info (block_a, block_a->account (), nano::signature_verification::unknown);
	// Notify block processor to release write lock
	block_processor.wait_write ();
	// Process block
	block_post_events post_events ([&store = store] { return store.tx_begin_read (); });
	auto const transaction (store.tx_begin_write ({ tables::accounts, tables::blocks, tables::frontiers, tables::pending }));
	return block_processor.process_one (transaction, post_events, info, false, nano::block_origin::local);
}

void nano::node::process_local_async (std::shared_ptr<nano::block> const & block_a)
{
	// Add block hash as recently arrived to trigger automatic rebroadcast and election
	block_arrival.add (block_a->hash ());
	// Set current time to trigger automatic rebroadcast and election
	nano::unchecked_info info (block_a, block_a->account (), nano::signature_verification::unknown);
	block_processor.add_local (info);
}

void nano::node::start ()
{
	long_inactivity_cleanup ();
	network.start ();
	add_initial_peers ();
	if (!flags.disable_legacy_bootstrap && !flags.disable_ongoing_bootstrap)
	{
		ongoing_bootstrap ();
	}
	if (!flags.disable_unchecked_cleanup)
	{
		auto this_l (shared ());
		workers.push_task ([this_l] () {
			this_l->ongoing_unchecked_cleanup ();
		});
	}
	if (flags.enable_pruning)
	{
		auto this_l (shared ());
		workers.push_task ([this_l] () {
			this_l->ongoing_ledger_pruning ();
		});
	}
	if (!flags.disable_rep_crawler)
	{
		rep_crawler.start ();
	}
	ongoing_rep_calculation ();
	ongoing_peer_store ();
	ongoing_online_weight_calculation_queue ();

	bool tcp_enabled = false;
	if (config.tcp_incoming_connections_max > 0 && !(flags.disable_bootstrap_listener && flags.disable_tcp_realtime))
	{
		tcp_listener.start ();
		tcp_enabled = true;

		if (flags.disable_udp && network.port != tcp_listener.port)
		{
			network.port = tcp_listener.port;
		}

		logger.always_log (boost::str (boost::format ("Node started with peering port `%1%`.") % network.port));
	}

	if (!flags.disable_backup)
	{
		backup_wallet ();
	}
	if (!flags.disable_search_pending)
	{
		search_receivable_all ();
	}
	if (!flags.disable_wallet_bootstrap)
	{
		// Delay to start wallet lazy bootstrap
		auto this_l (shared ());
		workers.add_timed_task (std::chrono::steady_clock::now () + std::chrono::minutes (1), [this_l] () {
			this_l->bootstrap_wallet ();
		});
	}
	// Start port mapping if external address is not defined and TCP or UDP ports are enabled
	if (config.external_address == boost::asio::ip::address_v6{}.any ().to_string () && (tcp_enabled || !flags.disable_udp))
	{
		port_mapping.start ();
	}
	wallets.start ();
	generator.start ();
	final_generator.start ();
	backlog.start ();
	hinting.start ();
	bootstrap_server.start ();
	if (!flags.disable_ascending_bootstrap)
	{
		ascendboot.start ();
	}
}

void nano::node::stop ()
{
	if (!stopped.exchange (true))
	{
		logger.always_log ("Node stopping");
		// Cancels ongoing work generation tasks, which may be blocking other threads
		// No tasks may wait for work generation in I/O threads, or termination signal capturing will be unable to call node::stop()
		distributed_work.stop ();
		backlog.stop ();
		unchecked.stop ();
		block_processor.stop ();
		aggregator.stop ();
		vote_processor.stop ();
		scheduler.stop ();
		hinting.stop ();
		active.stop ();
		generator.stop ();
		final_generator.stop ();
		confirmation_height_processor.stop ();
		network.stop ();
		telemetry->stop ();
		if (websocket_server)
		{
			websocket_server->stop ();
		}
		ascendboot.stop ();
		bootstrap_server.stop ();
		bootstrap_initiator.stop ();
		tcp_listener.stop ();
		port_mapping.stop ();
		checker.stop ();
		wallets.stop ();
		stats.stop ();
		auto epoch_upgrade = epoch_upgrading.lock ();
		if (epoch_upgrade->valid ())
		{
			epoch_upgrade->wait ();
		}
		workers.stop ();
		// work pool is not stopped on purpose due to testing setup
	}
}

void nano::node::keepalive_preconfigured (std::vector<std::string> const & peers_a)
{
	for (auto i (peers_a.begin ()), n (peers_a.end ()); i != n; ++i)
	{
		// can't use `network.port` here because preconfigured peers are referenced
		// just by their address, so we rely on them listening on the default port
		//
		keepalive (*i, network_params.network.default_node_port);
	}
}

nano::block_hash nano::node::latest (nano::account const & account_a)
{
	auto const transaction (store.tx_begin_read ());
	return ledger.latest (transaction, account_a);
}

nano::uint128_t nano::node::balance (nano::account const & account_a)
{
	auto const transaction (store.tx_begin_read ());
	return ledger.account_balance (transaction, account_a);
}

std::shared_ptr<nano::block> nano::node::block (nano::block_hash const & hash_a)
{
	auto const transaction (store.tx_begin_read ());
	return store.block.get (transaction, hash_a);
}

std::pair<nano::uint128_t, nano::uint128_t> nano::node::balance_pending (nano::account const & account_a, bool only_confirmed_a)
{
	std::pair<nano::uint128_t, nano::uint128_t> result;
	auto const transaction (store.tx_begin_read ());
	result.first = ledger.account_balance (transaction, account_a, only_confirmed_a);
	result.second = ledger.account_receivable (transaction, account_a, only_confirmed_a);
	return result;
}

nano::uint128_t nano::node::weight (nano::account const & account_a)
{
	return ledger.weight (account_a);
}

nano::block_hash nano::node::rep_block (nano::account const & account_a)
{
	auto const transaction (store.tx_begin_read ());
	nano::account_info info;
	nano::block_hash result (0);
	if (!store.account.get (transaction, account_a, info))
	{
		result = ledger.representative (transaction, info.head);
	}
	return result;
}

nano::uint128_t nano::node::minimum_principal_weight ()
{
	return online_reps.trended () / network_params.network.principal_weight_factor;
}

void nano::node::long_inactivity_cleanup ()
{
	bool perform_cleanup = false;
	auto const transaction (store.tx_begin_write ({ tables::online_weight, tables::peers }));
	if (store.online_weight.count (transaction) > 0)
	{
		auto sample (store.online_weight.rbegin (transaction));
		auto n (store.online_weight.end ());
		debug_assert (sample != n);
		auto const one_week_ago = static_cast<std::size_t> ((std::chrono::system_clock::now () - std::chrono::hours (7 * 24)).time_since_epoch ().count ());
		perform_cleanup = sample->first < one_week_ago;
	}
	if (perform_cleanup)
	{
		store.online_weight.clear (transaction);
		store.peer.clear (transaction);
		logger.always_log ("Removed records of peers and online weight after a long period of inactivity");
	}
}

void nano::node::ongoing_rep_calculation ()
{
	auto now (std::chrono::steady_clock::now ());
	vote_processor.calculate_weights ();
	std::weak_ptr<nano::node> node_w (shared_from_this ());
	workers.add_timed_task (now + std::chrono::minutes (10), [node_w] () {
		if (auto node_l = node_w.lock ())
		{
			node_l->ongoing_rep_calculation ();
		}
	});
}

void nano::node::ongoing_bootstrap ()
{
	auto next_wakeup = network_params.network.bootstrap_interval;
	if (warmed_up < 3)
	{
		// Re-attempt bootstrapping more aggressively on startup
		next_wakeup = std::chrono::seconds (5);
		if (!bootstrap_initiator.in_progress () && !network.empty ())
		{
			++warmed_up;
		}
	}
	if (network_params.network.is_dev_network () && flags.bootstrap_interval != 0)
	{
		// For test purposes allow faster automatic bootstraps
		next_wakeup = std::chrono::seconds (flags.bootstrap_interval);
		++warmed_up;
	}
	// Differential bootstrap with max age (75% of all legacy attempts)
	uint32_t frontiers_age (std::numeric_limits<uint32_t>::max ());
	auto bootstrap_weight_reached (ledger.cache.block_count >= ledger.bootstrap_weight_max_blocks);
	auto previous_bootstrap_count (stats.count (nano::stat::type::bootstrap, nano::stat::detail::initiate, nano::stat::dir::out) + stats.count (nano::stat::type::bootstrap, nano::stat::detail::initiate_legacy_age, nano::stat::dir::out));
	/*
	- Maximum value for 25% of attempts or if block count is below preconfigured value (initial bootstrap not finished)
	- Node shutdown time minus 1 hour for start attempts (warm up)
	- Default age value otherwise (1 day for live network, 1 hour for beta)
	*/
	if (bootstrap_weight_reached)
	{
		if (warmed_up < 3)
		{
			// Find last online weight sample (last active time for node)
			uint64_t last_sample_time (0);
			auto last_record = store.online_weight.rbegin (store.tx_begin_read ());
			if (last_record != store.online_weight.end ())
			{
				last_sample_time = last_record->first;
			}
			uint64_t time_since_last_sample = std::chrono::duration_cast<std::chrono::seconds> (std::chrono::system_clock::now ().time_since_epoch ()).count () - last_sample_time / std::pow (10, 9); // Nanoseconds to seconds
			if (time_since_last_sample + 60 * 60 < std::numeric_limits<uint32_t>::max ())
			{
				frontiers_age = std::max<uint32_t> (time_since_last_sample + 60 * 60, network_params.bootstrap.default_frontiers_age_seconds);
			}
		}
		else if (previous_bootstrap_count % 4 != 0)
		{
			frontiers_age = network_params.bootstrap.default_frontiers_age_seconds;
		}
	}
	// Bootstrap and schedule for next attempt
	bootstrap_initiator.bootstrap (false, boost::str (boost::format ("auto_bootstrap_%1%") % previous_bootstrap_count), frontiers_age);
	std::weak_ptr<nano::node> node_w (shared_from_this ());
	workers.add_timed_task (std::chrono::steady_clock::now () + next_wakeup, [node_w] () {
		if (auto node_l = node_w.lock ())
		{
			node_l->ongoing_bootstrap ();
		}
	});
}

void nano::node::ongoing_peer_store ()
{
	const bool stored (network.tcp_channels.store_all (true));
	network.udp_channels.store_all (!stored);
	std::weak_ptr<nano::node> node_w (shared_from_this ());
	workers.add_timed_task (std::chrono::steady_clock::now () + network_params.network.peer_dump_interval, [node_w] () {
		if (auto node_l = node_w.lock ())
		{
			node_l->ongoing_peer_store ();
		}
	});
}

void nano::node::backup_wallet ()
{
	auto transaction (wallets.tx_begin_read ());
	for (auto i (wallets.items.begin ()), n (wallets.items.end ()); i != n; ++i)
	{
		boost::system::error_code error_chmod;
		auto backup_path (application_path / "backup");

		boost::filesystem::create_directories (backup_path);
		nano::set_secure_perm_directory (backup_path, error_chmod);
		i->second->store.write_backup (transaction, backup_path / (i->first.to_string () + ".json"));
	}
	auto this_l (shared ());
	workers.add_timed_task (std::chrono::steady_clock::now () + network_params.node.backup_interval, [this_l] () {
		this_l->backup_wallet ();
	});
}

void nano::node::search_receivable_all ()
{
	// Reload wallets from disk
	wallets.reload ();
	// Search pending
	wallets.search_receivable_all ();
	auto this_l (shared ());
	workers.add_timed_task (std::chrono::steady_clock::now () + network_params.node.search_pending_interval, [this_l] () {
		this_l->search_receivable_all ();
	});
}

void nano::node::bootstrap_wallet ()
{
	std::deque<nano::account> accounts;
	{
		nano::lock_guard<nano::mutex> lock (wallets.mutex);
		auto const transaction (wallets.tx_begin_read ());
		for (auto i (wallets.items.begin ()), n (wallets.items.end ()); i != n && accounts.size () < 128; ++i)
		{
			auto & wallet (*i->second);
			nano::lock_guard<std::recursive_mutex> wallet_lock (wallet.store.mutex);
			for (auto j (wallet.store.begin (transaction)), m (wallet.store.end ()); j != m && accounts.size () < 128; ++j)
			{
				nano::account account (j->first);
				accounts.push_back (account);
			}
		}
	}
	if (!accounts.empty ())
	{
		bootstrap_initiator.bootstrap_wallet (accounts);
	}
}

void nano::node::unchecked_cleanup ()
{
	std::vector<nano::uint128_t> digests;
	std::deque<nano::unchecked_key> cleaning_list;
	auto const attempt (bootstrap_initiator.current_attempt ());
	const bool long_attempt (attempt != nullptr && std::chrono::duration_cast<std::chrono::seconds> (std::chrono::steady_clock::now () - attempt->attempt_start).count () > config.unchecked_cutoff_time.count ());
	// Collect old unchecked keys
	if (ledger.cache.block_count >= ledger.bootstrap_weight_max_blocks && !long_attempt)
	{
		auto const now (nano::seconds_since_epoch ());
		auto const transaction (store.tx_begin_read ());
		// Max 1M records to clean, max 2 minutes reading to prevent slow i/o systems issues
		unchecked.for_each (
		[this, &digests, &cleaning_list, &now] (nano::unchecked_key const & key, nano::unchecked_info const & info) {
			if ((now - info.modified ()) > static_cast<uint64_t> (config.unchecked_cutoff_time.count ()))
			{
				digests.push_back (network.publish_filter.hash (info.block));
				cleaning_list.push_back (key);
			} }, [iterations = 0, count = 1024 * 1024] () mutable { return iterations++ < count; });
	}
	if (!cleaning_list.empty ())
	{
		logger.always_log (boost::str (boost::format ("Deleting %1% old unchecked blocks") % cleaning_list.size ()));
	}
	// Delete old unchecked keys in batches
	while (!cleaning_list.empty ())
	{
		std::size_t deleted_count (0);
		auto const transaction (store.tx_begin_write ({ tables::unchecked }));
		while (deleted_count++ < 2 * 1024 && !cleaning_list.empty ())
		{
			auto key (cleaning_list.front ());
			cleaning_list.pop_front ();
			if (unchecked.exists (key))
			{
				unchecked.del (key);
			}
		}
	}
	// Delete from the duplicate filter
	network.publish_filter.clear (digests);
}

void nano::node::ongoing_unchecked_cleanup ()
{
	unchecked_cleanup ();
	workers.add_timed_task (std::chrono::steady_clock::now () + network_params.node.unchecked_cleaning_interval, [this_l = shared ()] () {
		this_l->ongoing_unchecked_cleanup ();
	});
}

bool nano::node::collect_ledger_pruning_targets (std::deque<nano::block_hash> & pruning_targets_a, nano::account & last_account_a, uint64_t const batch_read_size_a, uint64_t const max_depth_a, uint64_t const cutoff_time_a)
{
	uint64_t read_operations (0);
	bool finish_transaction (false);
	auto const transaction (store.tx_begin_read ());
	for (auto i (store.confirmation_height.begin (transaction, last_account_a)), n (store.confirmation_height.end ()); i != n && !finish_transaction;)
	{
		++read_operations;
		auto const & account (i->first);
		nano::block_hash hash (i->second.frontier);
		uint64_t depth (0);
		while (!hash.is_zero () && depth < max_depth_a)
		{
			auto block (store.block.get (transaction, hash));
			if (block != nullptr)
			{
				if (block->sideband ().timestamp > cutoff_time_a || depth == 0)
				{
					hash = block->previous ();
				}
				else
				{
					break;
				}
			}
			else
			{
				release_assert (depth != 0);
				hash = 0;
			}
			if (++depth % batch_read_size_a == 0)
			{
				transaction.refresh ();
			}
		}
		if (!hash.is_zero ())
		{
			pruning_targets_a.push_back (hash);
		}
		read_operations += depth;
		if (read_operations >= batch_read_size_a)
		{
			last_account_a = account.number () + 1;
			finish_transaction = true;
		}
		else
		{
			++i;
		}
	}
	return !finish_transaction || last_account_a.is_zero ();
}

void nano::node::ledger_pruning (uint64_t const batch_size_a, bool bootstrap_weight_reached_a, bool log_to_cout_a)
{
	uint64_t const max_depth (config.max_pruning_depth != 0 ? config.max_pruning_depth : std::numeric_limits<uint64_t>::max ());
	uint64_t const cutoff_time (bootstrap_weight_reached_a ? nano::seconds_since_epoch () - config.max_pruning_age.count () : std::numeric_limits<uint64_t>::max ());
	uint64_t pruned_count (0);
	uint64_t transaction_write_count (0);
	nano::account last_account (1); // 0 Burn account is never opened. So it can be used to break loop
	std::deque<nano::block_hash> pruning_targets;
	bool target_finished (false);
	while ((transaction_write_count != 0 || !target_finished) && !stopped)
	{
		// Search pruning targets
		while (pruning_targets.size () < batch_size_a && !target_finished && !stopped)
		{
			target_finished = collect_ledger_pruning_targets (pruning_targets, last_account, batch_size_a * 2, max_depth, cutoff_time);
		}
		// Pruning write operation
		transaction_write_count = 0;
		if (!pruning_targets.empty () && !stopped)
		{
			auto scoped_write_guard = write_database_queue.wait (nano::writer::pruning);
			auto write_transaction (store.tx_begin_write ({ tables::blocks, tables::pruned }));
			while (!pruning_targets.empty () && transaction_write_count < batch_size_a && !stopped)
			{
				auto const & pruning_hash (pruning_targets.front ());
				auto account_pruned_count (ledger.pruning_action (write_transaction, pruning_hash, batch_size_a));
				transaction_write_count += account_pruned_count;
				pruning_targets.pop_front ();
			}
			pruned_count += transaction_write_count;
			auto log_message (boost::str (boost::format ("%1% blocks pruned") % pruned_count));
			if (!log_to_cout_a)
			{
				logger.try_log (log_message);
			}
			else
			{
				std::cout << log_message << std::endl;
			}
		}
	}
	auto const log_message (boost::str (boost::format ("Total recently pruned block count: %1%") % pruned_count));
	if (!log_to_cout_a)
	{
		logger.always_log (log_message);
	}
	else
	{
		std::cout << log_message << std::endl;
	}
}

void nano::node::ongoing_ledger_pruning ()
{
	auto bootstrap_weight_reached (ledger.cache.block_count >= ledger.bootstrap_weight_max_blocks);
	ledger_pruning (flags.block_processor_batch_size != 0 ? flags.block_processor_batch_size : 2 * 1024, bootstrap_weight_reached, false);
	auto const ledger_pruning_interval (bootstrap_weight_reached ? config.max_pruning_age : std::min (config.max_pruning_age, std::chrono::seconds (15 * 60)));
	auto this_l (shared ());
	workers.add_timed_task (std::chrono::steady_clock::now () + ledger_pruning_interval, [this_l] () {
		this_l->workers.push_task ([this_l] () {
			this_l->ongoing_ledger_pruning ();
		});
	});
}

int nano::node::price (nano::uint128_t const & balance_a, int amount_a)
{
	debug_assert (balance_a >= amount_a * nano::Gxrb_ratio);
	auto balance_l (balance_a);
	double result (0.0);
	for (auto i (0); i < amount_a; ++i)
	{
		balance_l -= nano::Gxrb_ratio;
		auto balance_scaled ((balance_l / nano::Mxrb_ratio).convert_to<double> ());
		auto units (balance_scaled / 1000.0);
		auto unit_price (((free_cutoff - units) / free_cutoff) * price_max);
		result += std::min (std::max (0.0, unit_price), price_max);
	}
	return static_cast<int> (result * 100.0);
}

uint64_t nano::node::default_difficulty (nano::work_version const version_a) const
{
	uint64_t result{ std::numeric_limits<uint64_t>::max () };
	switch (version_a)
	{
		case nano::work_version::work_1:
			result = network_params.work.threshold_base (version_a);
			break;
		default:
			debug_assert (false && "Invalid version specified to default_difficulty");
	}
	return result;
}

uint64_t nano::node::default_receive_difficulty (nano::work_version const version_a) const
{
	uint64_t result{ std::numeric_limits<uint64_t>::max () };
	switch (version_a)
	{
		case nano::work_version::work_1:
			result = network_params.work.epoch_2_receive;
			break;
		default:
			debug_assert (false && "Invalid version specified to default_receive_difficulty");
	}
	return result;
}

uint64_t nano::node::max_work_generate_difficulty (nano::work_version const version_a) const
{
	return nano::difficulty::from_multiplier (config.max_work_generate_multiplier, default_difficulty (version_a));
}

bool nano::node::local_work_generation_enabled () const
{
	return config.work_threads > 0 || work.opencl;
}

bool nano::node::work_generation_enabled () const
{
	return work_generation_enabled (config.work_peers);
}

bool nano::node::work_generation_enabled (std::vector<std::pair<std::string, uint16_t>> const & peers_a) const
{
	return !peers_a.empty () || local_work_generation_enabled ();
}

boost::optional<uint64_t> nano::node::work_generate_blocking (nano::block & block_a, uint64_t difficulty_a)
{
	auto opt_work_l (work_generate_blocking (block_a.work_version (), block_a.root (), difficulty_a, block_a.account ()));
	if (opt_work_l.is_initialized ())
	{
		block_a.block_work_set (*opt_work_l);
	}
	return opt_work_l;
}

void nano::node::work_generate (nano::work_version const version_a, nano::root const & root_a, uint64_t difficulty_a, std::function<void (boost::optional<uint64_t>)> callback_a, boost::optional<nano::account> const & account_a, bool secondary_work_peers_a)
{
	auto const & peers_l (secondary_work_peers_a ? config.secondary_work_peers : config.work_peers);
	if (distributed_work.make (version_a, root_a, peers_l, difficulty_a, callback_a, account_a))
	{
		// Error in creating the job (either stopped or work generation is not possible)
		callback_a (boost::none);
	}
}

boost::optional<uint64_t> nano::node::work_generate_blocking (nano::work_version const version_a, nano::root const & root_a, uint64_t difficulty_a, boost::optional<nano::account> const & account_a)
{
	std::promise<boost::optional<uint64_t>> promise;
	work_generate (
	version_a, root_a, difficulty_a, [&promise] (boost::optional<uint64_t> opt_work_a) {
		promise.set_value (opt_work_a);
	},
	account_a);
	return promise.get_future ().get ();
}

boost::optional<uint64_t> nano::node::work_generate_blocking (nano::block & block_a)
{
	debug_assert (network_params.network.is_dev_network ());
	return work_generate_blocking (block_a, default_difficulty (nano::work_version::work_1));
}

boost::optional<uint64_t> nano::node::work_generate_blocking (nano::root const & root_a)
{
	debug_assert (network_params.network.is_dev_network ());
	return work_generate_blocking (root_a, default_difficulty (nano::work_version::work_1));
}

boost::optional<uint64_t> nano::node::work_generate_blocking (nano::root const & root_a, uint64_t difficulty_a)
{
	debug_assert (network_params.network.is_dev_network ());
	return work_generate_blocking (nano::work_version::work_1, root_a, difficulty_a);
}

void nano::node::add_initial_peers ()
{
	if (flags.disable_add_initial_peers)
	{
		logger.always_log ("Skipping add_initial_peers because disable_add_initial_peers is set");
		return;
	}

	auto transaction (store.tx_begin_read ());
	for (auto i (store.peer.begin (transaction)), n (store.peer.end ()); i != n; ++i)
	{
		nano::endpoint endpoint (boost::asio::ip::address_v6 (i->first.address_bytes ()), i->first.port ());
		if (!network.reachout (endpoint, config.allow_local_peers))
		{
			network.tcp_channels.start_tcp (endpoint);
		}
	}
}

std::shared_ptr<nano::election> nano::node::block_confirm (std::shared_ptr<nano::block> const & block_a)
{
	scheduler.manual (block_a);
	scheduler.flush ();
	auto election = active.election (block_a->qualified_root ());
	if (election != nullptr)
	{
		election->transition_active ();
		return election;
	}
	return {};
}

bool nano::node::block_confirmed (nano::block_hash const & hash_a)
{
	auto transaction (store.tx_begin_read ());
	return ledger.block_confirmed (transaction, hash_a);
}

bool nano::node::block_confirmed_or_being_confirmed (nano::block_hash const & hash_a)
{
	return confirmation_height_processor.is_processing_block (hash_a) || ledger.block_confirmed (store.tx_begin_read (), hash_a);
}

void nano::node::ongoing_online_weight_calculation_queue ()
{
	std::weak_ptr<nano::node> node_w (shared_from_this ());
	workers.add_timed_task (std::chrono::steady_clock::now () + (std::chrono::seconds (network_params.node.weight_period)), [node_w] () {
		if (auto node_l = node_w.lock ())
		{
			node_l->ongoing_online_weight_calculation ();
		}
	});
}

bool nano::node::online () const
{
	return rep_crawler.total_weight () > online_reps.delta ();
}

void nano::node::ongoing_online_weight_calculation ()
{
	online_reps.sample ();
	ongoing_online_weight_calculation_queue ();
}

void nano::node::receive_confirmed (nano::transaction const & block_transaction_a, nano::block_hash const & hash_a, nano::account const & destination_a)
{
	nano::unique_lock<nano::mutex> lk (wallets.mutex);
	auto wallets_l = wallets.get_wallets ();
	auto wallet_transaction = wallets.tx_begin_read ();
	lk.unlock ();
	for ([[maybe_unused]] auto const & [id, wallet] : wallets_l)
	{
		if (wallet->store.exists (wallet_transaction, destination_a))
		{
			nano::account representative;
			nano::pending_info pending;
			representative = wallet->store.representative (wallet_transaction);
			auto error (store.pending.get (block_transaction_a, nano::pending_key (destination_a, hash_a), pending));
			if (!error)
			{
				auto amount (pending.amount.number ());
				wallet->receive_async (hash_a, representative, amount, destination_a, [] (std::shared_ptr<nano::block> const &) {});
			}
			else
			{
				if (!ledger.block_or_pruned_exists (block_transaction_a, hash_a))
				{
					logger.try_log (boost::str (boost::format ("Confirmed block is missing:  %1%") % hash_a.to_string ()));
					debug_assert (false && "Confirmed block is missing");
				}
				else
				{
					logger.try_log (boost::str (boost::format ("Block %1% has already been received") % hash_a.to_string ()));
				}
			}
		}
	}
}

void nano::node::process_confirmed_data (nano::transaction const & transaction_a, std::shared_ptr<nano::block> const & block_a, nano::block_hash const & hash_a, nano::account & account_a, nano::uint128_t & amount_a, bool & is_state_send_a, bool & is_state_epoch_a, nano::account & pending_account_a)
{
	// Faster account calculation
	account_a = block_a->account ();
	if (account_a.is_zero ())
	{
		account_a = block_a->sideband ().account;
	}
	// Faster amount calculation
	auto previous (block_a->previous ());
	bool error (false);
	auto previous_balance (ledger.balance_safe (transaction_a, previous, error));
	auto block_balance (store.block.balance_calculated (block_a));
	if (hash_a != ledger.constants.genesis->account ())
	{
		if (!error)
		{
			amount_a = block_balance > previous_balance ? block_balance - previous_balance : previous_balance - block_balance;
		}
		else
		{
			amount_a = 0;
		}
	}
	else
	{
		amount_a = nano::dev::constants.genesis_amount;
	}
	if (auto state = dynamic_cast<nano::state_block *> (block_a.get ()))
	{
		if (state->hashables.balance < previous_balance)
		{
			is_state_send_a = true;
		}
		if (amount_a == 0 && network_params.ledger.epochs.is_epoch_link (state->link ()))
		{
			is_state_epoch_a = true;
		}
		pending_account_a = state->hashables.link.as_account ();
	}
	if (auto send = dynamic_cast<nano::send_block *> (block_a.get ()))
	{
		pending_account_a = send->hashables.destination;
	}
}

void nano::node::process_confirmed (nano::election_status const & status_a, uint64_t iteration_a)
{
	auto hash (status_a.winner->hash ());
	auto const num_iters = (config.block_processor_batch_max_time / network_params.node.process_confirmed_interval) * 4;
	if (auto block_l = ledger.store.block.get (ledger.store.tx_begin_read (), hash))
	{
		active.recently_confirmed.put (block_l->qualified_root (), hash);
		confirmation_height_processor.add (block_l);
	}
	else if (iteration_a < num_iters)
	{
		iteration_a++;
		std::weak_ptr<nano::node> node_w (shared ());
		workers.add_timed_task (std::chrono::steady_clock::now () + network_params.node.process_confirmed_interval, [node_w, status_a, iteration_a] () {
			if (auto node_l = node_w.lock ())
			{
				node_l->process_confirmed (status_a, iteration_a);
			}
		});
	}
	else
	{
		// Do some cleanup due to this block never being processed by confirmation height processor
		active.remove_election_winner_details (hash);
	}
}

std::shared_ptr<nano::node> nano::node::shared ()
{
	return shared_from_this ();
}

int nano::node::store_version ()
{
	auto transaction (store.tx_begin_read ());
	return store.version.get (transaction);
}

bool nano::node::init_error () const
{
	return store.init_error () || wallets_store.init_error ();
}

bool nano::node::epoch_upgrader (nano::raw_key const & prv_a, nano::epoch epoch_a, uint64_t count_limit, uint64_t threads)
{
	bool error = stopped.load ();
	if (!error)
	{
		auto epoch_upgrade = epoch_upgrading.lock ();
		error = epoch_upgrade->valid () && epoch_upgrade->wait_for (std::chrono::seconds (0)) == std::future_status::timeout;
		if (!error)
		{
			*epoch_upgrade = std::async (std::launch::async, &nano::node::epoch_upgrader_impl, this, prv_a, epoch_a, count_limit, threads);
		}
	}
	return error;
}

void nano::node::set_bandwidth_params (std::size_t limit, double ratio)
{
	config.bandwidth_limit_burst_ratio = ratio;
	config.bandwidth_limit = limit;
	outbound_limiter.reset (limit, ratio);
	logger.always_log (boost::str (boost::format ("set_bandwidth_params(%1%, %2%)") % limit % ratio));
}

void nano::node::epoch_upgrader_impl (nano::raw_key const & prv_a, nano::epoch epoch_a, uint64_t count_limit, uint64_t threads)
{
	nano::thread_role::set (nano::thread_role::name::epoch_upgrader);
	auto upgrader_process = [] (nano::node & node_a, std::atomic<uint64_t> & counter, std::shared_ptr<nano::block> const & epoch, uint64_t difficulty, nano::public_key const & signer_a, nano::root const & root_a, nano::account const & account_a) {
		epoch->block_work_set (node_a.work_generate_blocking (nano::work_version::work_1, root_a, difficulty).value_or (0));
		bool valid_signature (!nano::validate_message (signer_a, epoch->hash (), epoch->block_signature ()));
		bool valid_work (node_a.network_params.work.difficulty (*epoch) >= difficulty);
		nano::process_result result (nano::process_result::old);
		if (valid_signature && valid_work)
		{
			result = node_a.process_local (epoch).code;
		}
		if (result == nano::process_result::progress)
		{
			++counter;
		}
		else
		{
			bool fork (result == nano::process_result::fork);
			node_a.logger.always_log (boost::str (boost::format ("Failed to upgrade account %1%. Valid signature: %2%. Valid work: %3%. Block processor fork: %4%") % account_a.to_account () % valid_signature % valid_work % fork));
		}
	};

	uint64_t const upgrade_batch_size = 1000;
	nano::block_builder builder;
	auto link (ledger.epoch_link (epoch_a));
	nano::raw_key raw_key;
	raw_key = prv_a;
	auto signer (nano::pub_key (prv_a));
	debug_assert (signer == ledger.epoch_signer (link));

	nano::mutex upgrader_mutex;
	nano::condition_variable upgrader_condition;

	class account_upgrade_item final
	{
	public:
		nano::account account{};
		uint64_t modified{ 0 };
	};
	class account_tag
	{
	};
	class modified_tag
	{
	};
	// clang-format off
	boost::multi_index_container<account_upgrade_item,
	boost::multi_index::indexed_by<
		boost::multi_index::ordered_non_unique<boost::multi_index::tag<modified_tag>,
			boost::multi_index::member<account_upgrade_item, uint64_t, &account_upgrade_item::modified>,
			std::greater<uint64_t>>,
		boost::multi_index::hashed_unique<boost::multi_index::tag<account_tag>,
			boost::multi_index::member<account_upgrade_item, nano::account, &account_upgrade_item::account>>>>
	accounts_list;
	// clang-format on

	bool finished_upgrade (false);

	while (!finished_upgrade && !stopped)
	{
		bool finished_accounts (false);
		uint64_t total_upgraded_accounts (0);
		while (!finished_accounts && count_limit != 0 && !stopped)
		{
			{
				auto transaction (store.tx_begin_read ());
				// Collect accounts to upgrade
				for (auto i (store.account.begin (transaction)), n (store.account.end ()); i != n && accounts_list.size () < count_limit; ++i)
				{
					nano::account const & account (i->first);
					nano::account_info const & info (i->second);
					if (info.epoch () < epoch_a)
					{
						release_assert (nano::epochs::is_sequential (info.epoch (), epoch_a));
						accounts_list.emplace (account_upgrade_item{ account, info.modified });
					}
				}
			}

			/* Upgrade accounts
			Repeat until accounts with previous epoch exist in latest table */
			std::atomic<uint64_t> upgraded_accounts (0);
			uint64_t workers (0);
			uint64_t attempts (0);
			for (auto i (accounts_list.get<modified_tag> ().begin ()), n (accounts_list.get<modified_tag> ().end ()); i != n && attempts < upgrade_batch_size && attempts < count_limit && !stopped; ++i)
			{
				auto transaction (store.tx_begin_read ());
				nano::account_info info;
				nano::account const & account (i->account);
				if (!store.account.get (transaction, account, info) && info.epoch () < epoch_a)
				{
					++attempts;
					auto difficulty (network_params.work.threshold (nano::work_version::work_1, nano::block_details (epoch_a, false, false, true)));
					nano::root const & root (info.head);
					std::shared_ptr<nano::block> epoch = builder.state ()
														 .account (account)
														 .previous (info.head)
														 .representative (info.representative)
														 .balance (info.balance)
														 .link (link)
														 .sign (raw_key, signer)
														 .work (0)
														 .build ();
					if (threads != 0)
					{
						{
							nano::unique_lock<nano::mutex> lock (upgrader_mutex);
							++workers;
							while (workers > threads)
							{
								upgrader_condition.wait (lock);
							}
						}
						this->workers.push_task ([node_l = shared_from_this (), &upgrader_process, &upgrader_mutex, &upgrader_condition, &upgraded_accounts, &workers, epoch, difficulty, signer, root, account] () {
							upgrader_process (*node_l, upgraded_accounts, epoch, difficulty, signer, root, account);
							{
								nano::lock_guard<nano::mutex> lock (upgrader_mutex);
								--workers;
							}
							upgrader_condition.notify_all ();
						});
					}
					else
					{
						upgrader_process (*this, upgraded_accounts, epoch, difficulty, signer, root, account);
					}
				}
			}
			{
				nano::unique_lock<nano::mutex> lock (upgrader_mutex);
				while (workers > 0)
				{
					upgrader_condition.wait (lock);
				}
			}
			total_upgraded_accounts += upgraded_accounts;
			count_limit -= upgraded_accounts;

			if (!accounts_list.empty ())
			{
				logger.always_log (boost::str (boost::format ("%1% accounts were upgraded to new epoch, %2% remain...") % total_upgraded_accounts % (accounts_list.size () - upgraded_accounts)));
				accounts_list.clear ();
			}
			else
			{
				logger.always_log (boost::str (boost::format ("%1% total accounts were upgraded to new epoch") % total_upgraded_accounts));
				finished_accounts = true;
			}
		}

		// Pending blocks upgrade
		bool finished_pending (false);
		uint64_t total_upgraded_pending (0);
		while (!finished_pending && count_limit != 0 && !stopped)
		{
			std::atomic<uint64_t> upgraded_pending (0);
			uint64_t workers (0);
			uint64_t attempts (0);
			auto transaction (store.tx_begin_read ());
			for (auto i (store.pending.begin (transaction, nano::pending_key (1, 0))), n (store.pending.end ()); i != n && attempts < upgrade_batch_size && attempts < count_limit && !stopped;)
			{
				bool to_next_account (false);
				nano::pending_key const & key (i->first);
				if (!store.account.exists (transaction, key.account))
				{
					nano::pending_info const & info (i->second);
					if (info.epoch < epoch_a)
					{
						++attempts;
						release_assert (nano::epochs::is_sequential (info.epoch, epoch_a));
						auto difficulty (network_params.work.threshold (nano::work_version::work_1, nano::block_details (epoch_a, false, false, true)));
						nano::root const & root (key.account);
						nano::account const & account (key.account);
						std::shared_ptr<nano::block> epoch = builder.state ()
															 .account (key.account)
															 .previous (0)
															 .representative (0)
															 .balance (0)
															 .link (link)
															 .sign (raw_key, signer)
															 .work (0)
															 .build ();
						if (threads != 0)
						{
							{
								nano::unique_lock<nano::mutex> lock (upgrader_mutex);
								++workers;
								while (workers > threads)
								{
									upgrader_condition.wait (lock);
								}
							}
							this->workers.push_task ([node_l = shared_from_this (), &upgrader_process, &upgrader_mutex, &upgrader_condition, &upgraded_pending, &workers, epoch, difficulty, signer, root, account] () {
								upgrader_process (*node_l, upgraded_pending, epoch, difficulty, signer, root, account);
								{
									nano::lock_guard<nano::mutex> lock (upgrader_mutex);
									--workers;
								}
								upgrader_condition.notify_all ();
							});
						}
						else
						{
							upgrader_process (*this, upgraded_pending, epoch, difficulty, signer, root, account);
						}
					}
				}
				else
				{
					to_next_account = true;
				}
				if (to_next_account)
				{
					// Move to next account if pending account exists or was upgraded
					if (key.account.number () == std::numeric_limits<nano::uint256_t>::max ())
					{
						break;
					}
					else
					{
						i = store.pending.begin (transaction, nano::pending_key (key.account.number () + 1, 0));
					}
				}
				else
				{
					// Move to next pending item
					++i;
				}
			}
			{
				nano::unique_lock<nano::mutex> lock (upgrader_mutex);
				while (workers > 0)
				{
					upgrader_condition.wait (lock);
				}
			}

			total_upgraded_pending += upgraded_pending;
			count_limit -= upgraded_pending;

			// Repeat if some pending accounts were upgraded
			if (upgraded_pending != 0)
			{
				logger.always_log (boost::str (boost::format ("%1% unopened accounts with pending blocks were upgraded to new epoch...") % total_upgraded_pending));
			}
			else
			{
				logger.always_log (boost::str (boost::format ("%1% total unopened accounts with pending blocks were upgraded to new epoch") % total_upgraded_pending));
				finished_pending = true;
			}
		}

		finished_upgrade = (total_upgraded_accounts == 0) && (total_upgraded_pending == 0);
	}

	logger.always_log ("Epoch upgrade is completed");
}

std::pair<uint64_t, decltype (nano::ledger::bootstrap_weights)> nano::node::get_bootstrap_weights () const
{
	std::unordered_map<nano::account, nano::uint128_t> weights;
	uint8_t const * weight_buffer = network_params.network.is_live_network () ? nano_bootstrap_weights_live : nano_bootstrap_weights_beta;
	std::size_t weight_size = network_params.network.is_live_network () ? nano_bootstrap_weights_live_size : nano_bootstrap_weights_beta_size;
	nano::bufferstream weight_stream ((uint8_t const *)weight_buffer, weight_size);
	nano::uint128_union block_height;
	uint64_t max_blocks = 0;
	if (!nano::try_read (weight_stream, block_height))
	{
		max_blocks = nano::narrow_cast<uint64_t> (block_height.number ());
		while (true)
		{
			nano::account account;
			if (nano::try_read (weight_stream, account.bytes))
			{
				break;
			}
			nano::amount weight;
			if (nano::try_read (weight_stream, weight.bytes))
			{
				break;
			}
			weights[account] = weight.number ();
		}
	}
	return { max_blocks, weights };
}

void nano::node::bootstrap_block (const nano::block_hash & hash)
{
	// If we are running pruning node check if block was not already pruned
	if (!ledger.pruning || !store.pruned.exists (store.tx_begin_read (), hash))
	{
		// We don't have the block, try to bootstrap it
		gap_cache.bootstrap_start (hash);
	}
}

/** Convenience function to easily return the confirmation height of an account. */
uint64_t nano::node::get_confirmation_height (nano::transaction const & transaction_a, nano::account & account_a)
{
	nano::confirmation_height_info info;
	store.confirmation_height.get (transaction_a, account_a, info);
	return info.height;
}

nano::account nano::node::get_node_id () const
{
	return node_id.pub;
};

nano::node_wrapper::node_wrapper (boost::filesystem::path const & path_a, boost::filesystem::path const & config_path_a, nano::node_flags const & node_flags_a) :
	network_params{ nano::network_constants::active_network },
	io_context (std::make_shared<boost::asio::io_context> ()),
	work{ network_params.network, 1 }
{
	boost::system::error_code error_chmod;

	/*
	 * @warning May throw a filesystem exception
	 */
	boost::filesystem::create_directories (path_a);
	nano::set_secure_perm_directory (path_a, error_chmod);
	nano::daemon_config daemon_config{ path_a, network_params };
	auto error = nano::read_node_config_toml (config_path_a, daemon_config, node_flags_a.config_overrides);
	if (error)
	{
		std::cerr << "Error deserializing config file";
		if (!node_flags_a.config_overrides.empty ())
		{
			std::cerr << " or --config option";
		}
		std::cerr << "\n"
				  << error.get_message () << std::endl;
		std::exit (1);
	}

	auto & node_config = daemon_config.node;
	node_config.peering_port = 24000;
	node_config.logging.max_size = std::numeric_limits<std::uintmax_t>::max ();
	node_config.logging.init (path_a);

	node = std::make_shared<nano::node> (*io_context, path_a, node_config, work, node_flags_a);
}

nano::node_wrapper::~node_wrapper ()
{
	node->stop ();
}

nano::inactive_node::inactive_node (boost::filesystem::path const & path_a, boost::filesystem::path const & config_path_a, nano::node_flags const & node_flags_a) :
	node_wrapper (path_a, config_path_a, node_flags_a),
	node (node_wrapper.node)
{
	node_wrapper.node->active.stop ();
}

nano::inactive_node::inactive_node (boost::filesystem::path const & path_a, nano::node_flags const & node_flags_a) :
	inactive_node (path_a, path_a, node_flags_a)
{
}

nano::node_flags const & nano::inactive_node_flag_defaults ()
{
	static nano::node_flags node_flags;
	node_flags.inactive_node = true;
	node_flags.read_only = true;
	node_flags.generate_cache.reps = false;
	node_flags.generate_cache.cemented_count = false;
	node_flags.generate_cache.unchecked_count = false;
	node_flags.generate_cache.account_count = false;
	node_flags.disable_bootstrap_listener = true;
	node_flags.disable_tcp_realtime = true;
	return node_flags;
}

std::unique_ptr<nano::store> nano::make_store (nano::logger_mt & logger, boost::filesystem::path const & path, nano::ledger_constants & constants, bool read_only, bool add_db_postfix, nano::rocksdb_config const & rocksdb_config, nano::txn_tracking_config const & txn_tracking_config_a, std::chrono::milliseconds block_processor_batch_max_time_a, nano::lmdb_config const & lmdb_config_a, bool backup_before_upgrade)
{
	if (rocksdb_config.enable)
	{
		return std::make_unique<nano::rocksdb::store> (logger, add_db_postfix ? path / "rocksdb" : path, constants, rocksdb_config, read_only);
	}

	return std::make_unique<nano::lmdb::store> (logger, add_db_postfix ? path / "data.ldb" : path, constants, txn_tracking_config_a, block_processor_batch_max_time_a, lmdb_config_a, backup_before_upgrade);
}<|MERGE_RESOLUTION|>--- conflicted
+++ resolved
@@ -201,12 +201,8 @@
 	hinting{ nano::nodeconfig_to_hinted_scheduler_config (config), *this, inactive_vote_cache, active, online_reps, stats },
 	aggregator (config, stats, generator, final_generator, history, ledger, wallets, active),
 	wallets (wallets_store.init_error (), *this),
-<<<<<<< HEAD
-	backlog{ nano::nodeconfig_to_backlog_population_config (config), store, scheduler },
+	backlog{ nano::backlog_population_config (config), store, scheduler, stats },
 	ascendboot{ *this, store, block_processor, ledger, network, stats },
-=======
-	backlog{ nano::backlog_population_config (config), store, scheduler, stats },
->>>>>>> 8bba70e2
 	startup_time (std::chrono::steady_clock::now ()),
 	node_seq (seq)
 {
