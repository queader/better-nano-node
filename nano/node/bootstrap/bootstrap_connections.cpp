#include <nano/node/bootstrap/bootstrap.hpp>
#include <nano/node/bootstrap/bootstrap_attempt.hpp>
#include <nano/node/bootstrap/bootstrap_connections.hpp>
#include <nano/node/bootstrap/bootstrap_lazy.hpp>
#include <nano/node/common.hpp>
#include <nano/node/node.hpp>
#include <nano/node/transport/tcp.hpp>

#include <boost/format.hpp>

#include <memory>

constexpr double nano::bootstrap_limits::bootstrap_connection_scale_target_blocks;
constexpr double nano::bootstrap_limits::bootstrap_minimum_blocks_per_sec;
constexpr double nano::bootstrap_limits::bootstrap_minimum_termination_time_sec;
constexpr unsigned nano::bootstrap_limits::bootstrap_max_new_connections;
constexpr unsigned nano::bootstrap_limits::requeued_pulls_processed_blocks_factor;

nano::bootstrap_client::bootstrap_client (std::shared_ptr<nano::node> const & node_a, nano::bootstrap_connections & connections_a, std::shared_ptr<nano::transport::channel_tcp> const & channel_a, std::shared_ptr<nano::socket> const & socket_a) :
	node (node_a),
	connections (connections_a),
	channel (channel_a),
	socket (socket_a),
	receive_buffer (std::make_shared<std::vector<uint8_t>> ()),
	start_time_m (std::chrono::steady_clock::now ())
{
	++connections.connections_count;
	receive_buffer->resize (256);
	channel->set_endpoint ();
}

nano::bootstrap_client::~bootstrap_client ()
{
	--connections.connections_count;
}

double nano::bootstrap_client::sample_block_rate ()
{
	auto elapsed = std::max (elapsed_seconds (), nano::bootstrap_limits::bootstrap_minimum_elapsed_seconds_blockrate);
	block_rate = static_cast<double> (block_count.load ()) / elapsed;
	return block_rate;
}

void nano::bootstrap_client::set_start_time (std::chrono::steady_clock::time_point start_time_a)
{
	nano::lock_guard<nano::mutex> guard{ start_time_mutex };
	start_time_m = start_time_a;
}

double nano::bootstrap_client::elapsed_seconds () const
{
	nano::lock_guard<nano::mutex> guard{ start_time_mutex };
	return std::chrono::duration_cast<std::chrono::duration<double>> (std::chrono::steady_clock::now () - start_time_m).count ();
}

void nano::bootstrap_client::stop (bool force)
{
	pending_stop = true;
	if (force)
	{
		hard_stop = true;
	}
}

nano::bootstrap_connections::bootstrap_connections (nano::node & node_a) :
	node (node_a)
{
}

std::shared_ptr<nano::bootstrap_client> nano::bootstrap_connections::connection (std::shared_ptr<nano::bootstrap_attempt> const & attempt_a, bool use_front_connection)
{
	nano::unique_lock<nano::mutex> lock{ mutex };
	condition.wait (lock, [&stopped = stopped, &idle = idle, &new_connections_empty = new_connections_empty] { return stopped || !idle.empty () || new_connections_empty; });
	std::shared_ptr<nano::bootstrap_client> result;
	if (!stopped && !idle.empty ())
	{
		if (!use_front_connection)
		{
			result = idle.back ();
			idle.pop_back ();
		}
		else
		{
			result = idle.front ();
			idle.pop_front ();
		}
	}
	if (result == nullptr && connections_count == 0 && new_connections_empty && attempt_a != nullptr)
	{
		node.logger.try_log (boost::str (boost::format ("Bootstrap attempt stopped because there are no peers")));
		lock.unlock ();
		attempt_a->stop ();
	}
	return result;
}

void nano::bootstrap_connections::pool_connection (std::shared_ptr<nano::bootstrap_client> const & client_a, bool new_client, bool push_front)
{
	nano::unique_lock<nano::mutex> lock{ mutex };
	auto const & socket_l = client_a->socket;
	if (!stopped && !client_a->pending_stop && !node.network.excluded_peers.check (client_a->channel->get_tcp_endpoint ()))
	{
		socket_l->set_timeout (node.network_params.network.idle_timeout);
		// Push into idle deque
		if (!push_front)
		{
			idle.push_back (client_a);
		}
		else
		{
			idle.push_front (client_a);
		}
		if (new_client)
		{
			clients.push_back (client_a);
		}
	}
	else
	{
		socket_l->close ();
	}
	lock.unlock ();
	condition.notify_all ();
}

void nano::bootstrap_connections::add_connection (nano::endpoint const & endpoint_a)
{
	connect_client (nano::tcp_endpoint (endpoint_a.address (), endpoint_a.port ()), true);
}

std::shared_ptr<nano::bootstrap_client> nano::bootstrap_connections::find_connection (nano::tcp_endpoint const & endpoint_a)
{
	nano::lock_guard<nano::mutex> lock{ mutex };
	std::shared_ptr<nano::bootstrap_client> result;
	for (auto i (idle.begin ()), end (idle.end ()); i != end && !stopped; ++i)
	{
		if ((*i)->channel->get_tcp_endpoint () == endpoint_a)
		{
			result = *i;
			idle.erase (i);
			break;
		}
	}
	return result;
}

void nano::bootstrap_connections::connect_client (nano::tcp_endpoint const & endpoint_a, bool push_front)
{
	++connections_count;
	auto socket (std::make_shared<nano::client_socket> (node));
	auto this_l (shared_from_this ());
	socket->async_connect (endpoint_a,
	[this_l, socket, endpoint_a, push_front] (boost::system::error_code const & ec) {
		if (!ec)
		{
			if (this_l->node.config.logging.bulk_pull_logging ())
			{
				this_l->node.logger.try_log (boost::str (boost::format ("Connection established to %1%") % endpoint_a));
			}
			auto client (std::make_shared<nano::bootstrap_client> (this_l->node.shared (), *this_l, std::make_shared<nano::transport::channel_tcp> (*this_l->node.shared (), socket), socket));
			this_l->pool_connection (client, true, push_front);
		}
		else
		{
			if (this_l->node.config.logging.network_logging ())
			{
				switch (ec.value ())
				{
					default:
						this_l->node.logger.try_log (boost::str (boost::format ("Error initiating bootstrap connection to %1%: %2%") % endpoint_a % ec.message ()));
						break;
					case boost::system::errc::connection_refused:
					case boost::system::errc::operation_canceled:
					case boost::system::errc::timed_out:
					case 995: // Windows The I/O operation has been aborted because of either a thread exit or an application request
					case 10061: // Windows No connection could be made because the target machine actively refused it
						break;
				}
			}
		}
		--this_l->connections_count;
	});
}

unsigned nano::bootstrap_connections::target_connections (std::size_t pulls_remaining, std::size_t attempts_count) const
{
	auto const attempts_factor = nano::narrow_cast<unsigned> (node.config.bootstrap_connections * attempts_count);
	if (attempts_factor >= node.config.bootstrap_connections_max)
	{
		return std::max (1U, node.config.bootstrap_connections_max);
	}

	// Only scale up to bootstrap_connections_max for large pulls.
	double step_scale = std::min (1.0, std::max (0.0, (double)pulls_remaining / nano::bootstrap_limits::bootstrap_connection_scale_target_blocks));
	double target = (double)attempts_factor + (double)(node.config.bootstrap_connections_max - attempts_factor) * step_scale;
	return std::max (1U, (unsigned)(target + 0.5f));
}

struct block_rate_cmp
{
	bool operator() (std::shared_ptr<nano::bootstrap_client> const & lhs, std::shared_ptr<nano::bootstrap_client> const & rhs) const
	{
		return lhs->block_rate > rhs->block_rate;
	}
};

void nano::bootstrap_connections::populate_connections (bool repeat)
{
	double rate_sum = 0.0;
	std::size_t num_pulls = 0;
	std::size_t attempts_count = node.bootstrap_initiator.attempts.size ();
	std::priority_queue<std::shared_ptr<nano::bootstrap_client>, std::vector<std::shared_ptr<nano::bootstrap_client>>, block_rate_cmp> sorted_connections;
	std::unordered_set<nano::tcp_endpoint> endpoints;
	{
		nano::unique_lock<nano::mutex> lock{ mutex };
		num_pulls = pulls.size ();
		std::deque<std::weak_ptr<nano::bootstrap_client>> new_clients;
		for (auto & c : clients)
		{
			if (auto client = c.lock ())
			{
				new_clients.push_back (client);
				endpoints.insert (client->socket->remote_endpoint ());
				double elapsed_sec = client->elapsed_seconds ();
				auto blocks_per_sec = client->sample_block_rate ();
				rate_sum += blocks_per_sec;
				if (client->elapsed_seconds () > nano::bootstrap_limits::bootstrap_connection_warmup_time_sec && client->block_count > 0)
				{
					sorted_connections.push (client);
				}
				// Force-stop the slowest peers, since they can take the whole bootstrap hostage by dribbling out blocks on the last remaining pull.
				// This is ~1.5kilobits/sec.
				if (elapsed_sec > nano::bootstrap_limits::bootstrap_minimum_termination_time_sec && blocks_per_sec < nano::bootstrap_limits::bootstrap_minimum_blocks_per_sec)
				{
					if (node.config.logging.bulk_pull_logging ())
					{
						node.logger.try_log (boost::str (boost::format ("Stopping slow peer %1% (elapsed sec %2%s > %3%s and %4% blocks per second < %5%)") % client->channel->to_string () % elapsed_sec % nano::bootstrap_limits::bootstrap_minimum_termination_time_sec % blocks_per_sec % nano::bootstrap_limits::bootstrap_minimum_blocks_per_sec));
					}

					client->stop (true);
					new_clients.pop_back ();
				}
			}
		}
		// Cleanup expired clients
		clients.swap (new_clients);
	}

	auto target = target_connections (num_pulls, attempts_count);

	// We only want to drop slow peers when more than 2/3 are active. 2/3 because 1/2 is too aggressive, and 100% rarely happens.
	// Probably needs more tuning.
	if (sorted_connections.size () >= (target * 2) / 3 && target >= 4)
	{
		// 4 -> 1, 8 -> 2, 16 -> 4, arbitrary, but seems to work well.
		auto drop = (int)roundf (sqrtf ((float)target - 2.0f));

		if (node.config.logging.bulk_pull_logging ())
		{
			node.logger.try_log (boost::str (boost::format ("Dropping %1% bulk pull peers, target connections %2%") % drop % target));
		}

		for (int i = 0; i < drop; i++)
		{
			auto client = sorted_connections.top ();

			if (node.config.logging.bulk_pull_logging ())
			{
				node.logger.try_log (boost::str (boost::format ("Dropping peer with block rate %1%, block count %2% (%3%) ") % client->block_rate % client->block_count % client->channel->to_string ()));
			}

			client->stop (false);
			sorted_connections.pop ();
		}
	}

	if (node.config.logging.bulk_pull_logging ())
	{
		node.logger.try_log (boost::str (boost::format ("Bulk pull connections: %1%, rate: %2% blocks/sec, bootstrap attempts %3%, remaining pulls: %4%") % connections_count.load () % (int)rate_sum % attempts_count % num_pulls));
	}

	if (connections_count < target && (attempts_count != 0 || new_connections_empty) && !stopped)
	{
		auto delta = std::min ((target - connections_count) * 2, nano::bootstrap_limits::bootstrap_max_new_connections);
		// TODO - tune this better
		// Not many peers respond, need to try to make more connections than we need.
		for (auto i = 0u; i < delta; i++)
		{
<<<<<<< HEAD
			auto endpoint (node.network.next_bootstrap_peer (node.network_params.network.protocol_version_min)); // Legacy bootstrap is compatible with older version of protocol
=======
			auto endpoint (node.network.bootstrap_peer ());
>>>>>>> dad02b1d
			if (endpoint != nano::tcp_endpoint (boost::asio::ip::address_v6::any (), 0) && (node.flags.allow_bootstrap_peers_duplicates || endpoints.find (endpoint) == endpoints.end ()) && !node.network.excluded_peers.check (endpoint))
			{
				connect_client (endpoint);
				endpoints.insert (endpoint);
				nano::lock_guard<nano::mutex> lock{ mutex };
				new_connections_empty = false;
			}
			else if (connections_count == 0)
			{
				{
					nano::lock_guard<nano::mutex> lock{ mutex };
					new_connections_empty = true;
				}
				condition.notify_all ();
			}
		}
	}
	if (!stopped && repeat)
	{
		std::weak_ptr<nano::bootstrap_connections> this_w (shared_from_this ());
		node.workers.add_timed_task (std::chrono::steady_clock::now () + std::chrono::seconds (1), [this_w] () {
			if (auto this_l = this_w.lock ())
			{
				this_l->populate_connections ();
			}
		});
	}
}

void nano::bootstrap_connections::start_populate_connections ()
{
	if (!populate_connections_started.exchange (true))
	{
		populate_connections ();
	}
}

void nano::bootstrap_connections::add_pull (nano::pull_info const & pull_a)
{
	nano::pull_info pull (pull_a);
	node.bootstrap_initiator.cache.update_pull (pull);
	{
		nano::lock_guard<nano::mutex> lock{ mutex };
		pulls.push_back (pull);
	}
	condition.notify_all ();
}

void nano::bootstrap_connections::request_pull (nano::unique_lock<nano::mutex> & lock_a)
{
	lock_a.unlock ();
	auto connection_l (connection ());
	lock_a.lock ();
	if (connection_l != nullptr && !pulls.empty ())
	{
		std::shared_ptr<nano::bootstrap_attempt> attempt_l;
		nano::pull_info pull;
		// Search pulls with existing attempts
		while (attempt_l == nullptr && !pulls.empty ())
		{
			pull = pulls.front ();
			pulls.pop_front ();
			attempt_l = node.bootstrap_initiator.attempts.find (pull.bootstrap_id);
			// Check if lazy pull is obsolete (head was processed or head is 0 for destinations requests)
			if (auto lazy = std::dynamic_pointer_cast<nano::bootstrap_attempt_lazy> (attempt_l))
			{
				if (!pull.head.is_zero () && lazy->lazy_processed_or_exists (pull.head))
				{
					attempt_l->pull_finished ();
					attempt_l = nullptr;
				}
			}
		}
		if (attempt_l != nullptr)
		{
			// The bulk_pull_client destructor attempt to requeue_pull which can cause a deadlock if this is the last reference
			// Dispatch request in an external thread in case it needs to be destroyed
			node.background ([connection_l, attempt_l, pull] () {
				auto client (std::make_shared<nano::bulk_pull_client> (connection_l, attempt_l, pull));
				client->request ();
			});
		}
	}
	else if (connection_l != nullptr)
	{
		// Reuse connection if pulls deque become empty
		lock_a.unlock ();
		pool_connection (connection_l);
		lock_a.lock ();
	}
}

void nano::bootstrap_connections::requeue_pull (nano::pull_info const & pull_a, bool network_error)
{
	auto pull (pull_a);
	if (!network_error)
	{
		++pull.attempts;
	}
	auto attempt_l (node.bootstrap_initiator.attempts.find (pull.bootstrap_id));
	if (attempt_l != nullptr)
	{
		auto lazy = std::dynamic_pointer_cast<nano::bootstrap_attempt_lazy> (attempt_l);
		++attempt_l->requeued_pulls;
		if (lazy)
		{
			pull.count = lazy->lazy_batch_size ();
		}
		if (attempt_l->mode == nano::bootstrap_mode::legacy && (pull.attempts < pull.retry_limit + (pull.processed / nano::bootstrap_limits::requeued_pulls_processed_blocks_factor)))
		{
			{
				nano::lock_guard<nano::mutex> lock{ mutex };
				pulls.push_front (pull);
			}
			attempt_l->pull_started ();
			condition.notify_all ();
		}
		else if (lazy && (pull.attempts <= pull.retry_limit + (pull.processed / node.network_params.bootstrap.lazy_max_pull_blocks)))
		{
			debug_assert (pull.account_or_head.as_block_hash () == pull.head);
			if (!lazy->lazy_processed_or_exists (pull.account_or_head.as_block_hash ()))
			{
				{
					nano::lock_guard<nano::mutex> lock{ mutex };
					pulls.push_back (pull);
				}
				attempt_l->pull_started ();
				condition.notify_all ();
			}
		}
		else
		{
			if (node.config.logging.bulk_pull_logging ())
			{
				node.logger.try_log (boost::str (boost::format ("Failed to pull account %1% or head block %2% down to %3% after %4% attempts and %5% blocks processed") % pull.account_or_head.to_account () % pull.account_or_head.to_string () % pull.end.to_string () % pull.attempts % pull.processed));
			}
			node.stats.inc (nano::stat::type::bootstrap, nano::stat::detail::bulk_pull_failed_account, nano::stat::dir::in);

			if (lazy && pull.processed > 0)
			{
				lazy->lazy_add (pull);
			}
			else if (attempt_l->mode == nano::bootstrap_mode::legacy)
			{
				node.bootstrap_initiator.cache.add (pull);
			}
		}
	}
}

void nano::bootstrap_connections::clear_pulls (uint64_t bootstrap_id_a)
{
	{
		nano::lock_guard<nano::mutex> lock{ mutex };
		auto i (pulls.begin ());
		while (i != pulls.end ())
		{
			if (i->bootstrap_id == bootstrap_id_a)
			{
				i = pulls.erase (i);
			}
			else
			{
				++i;
			}
		}
	}
	condition.notify_all ();
}

void nano::bootstrap_connections::run ()
{
	start_populate_connections ();
	nano::unique_lock<nano::mutex> lock{ mutex };
	while (!stopped)
	{
		if (!pulls.empty ())
		{
			request_pull (lock);
		}
		else
		{
			condition.wait (lock);
		}
	}
	stopped = true;
	lock.unlock ();
	condition.notify_all ();
}

void nano::bootstrap_connections::stop ()
{
	nano::unique_lock<nano::mutex> lock{ mutex };
	stopped = true;
	lock.unlock ();
	condition.notify_all ();
	lock.lock ();
	for (auto const & i : clients)
	{
		if (auto client = i.lock ())
		{
			client->socket->close ();
		}
	}
	clients.clear ();
	idle.clear ();
}<|MERGE_RESOLUTION|>--- conflicted
+++ resolved
@@ -286,11 +286,7 @@
 		// Not many peers respond, need to try to make more connections than we need.
 		for (auto i = 0u; i < delta; i++)
 		{
-<<<<<<< HEAD
-			auto endpoint (node.network.next_bootstrap_peer (node.network_params.network.protocol_version_min)); // Legacy bootstrap is compatible with older version of protocol
-=======
-			auto endpoint (node.network.bootstrap_peer ());
->>>>>>> dad02b1d
+			auto endpoint (node.network.bootstrap_peer ()); // Legacy bootstrap is compatible with older version of protocol
 			if (endpoint != nano::tcp_endpoint (boost::asio::ip::address_v6::any (), 0) && (node.flags.allow_bootstrap_peers_duplicates || endpoints.find (endpoint) == endpoints.end ()) && !node.network.excluded_peers.check (endpoint))
 			{
 				connect_client (endpoint);
