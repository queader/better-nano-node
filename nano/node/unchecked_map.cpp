#include <nano/lib/locks.hpp>
#include <nano/lib/stats.hpp>
#include <nano/lib/threading.hpp>
#include <nano/lib/timer.hpp>
#include <nano/node/unchecked_map.hpp>
#include <nano/secure/store.hpp>

nano::unchecked_map::unchecked_map (nano::store & store, nano::stat & stats, bool const & disable_delete) :
	store{ store },
	stats{ stats },
	disable_delete{ disable_delete },
	thread{ [this] () { run (); } }
{
}

nano::unchecked_map::~unchecked_map ()
{
	stop ();
	thread.join ();
}

void nano::unchecked_map::put (nano::hash_or_account const & dependency, nano::unchecked_info const & info)
{
	nano::lock_guard<std::recursive_mutex> lock{ entries_mutex };
	nano::unchecked_key key{ dependency, info.block->hash () };
	entries.get<tag_root> ().insert ({ key, info });
	if (entries.size () > mem_block_count_max)
	{
		entries.get<tag_sequenced> ().pop_front ();
	}
	stats.inc (nano::stat::type::unchecked, nano::stat::detail::put);
}

void nano::unchecked_map::for_each (std::function<void (nano::unchecked_key const &, nano::unchecked_info const &)> action, std::function<bool ()> predicate)
{
	nano::lock_guard<std::recursive_mutex> lock{ entries_mutex };
	for (auto i = entries.begin (), n = entries.end (); predicate () && i != n; ++i)
	{
		action (i->key, i->info);
	}
}

void nano::unchecked_map::for_each (nano::hash_or_account const & dependency, std::function<void (nano::unchecked_key const &, nano::unchecked_info const &)> action, std::function<bool ()> predicate)
{
	nano::lock_guard<std::recursive_mutex> lock{ entries_mutex };
	for (auto i = entries.get<tag_root> ().lower_bound (nano::unchecked_key{ dependency, 0 }), n = entries.get<tag_root> ().end (); predicate () && i != n && i->key.key () == dependency; ++i)
	{
<<<<<<< HEAD
		action (i->key, i->info);
=======
		for (auto [i, n] = store.unchecked.equal_range (transaction, dependency.as_block_hash ()); predicate () && i->first.key () == dependency.as_block_hash () && i != n; ++i)
		{
			action (i->first, i->second);
		}
	}
	else
	{
		for (auto i = entries->template get<tag_root> ().lower_bound (nano::unchecked_key{ dependency, 0 }), n = entries->template get<tag_root> ().end (); predicate () && i != n && i->key.key () == dependency.as_block_hash (); ++i)
		{
			action (i->key, i->info);
		}
>>>>>>> 9be0f0ae
	}
}

std::vector<nano::unchecked_info> nano::unchecked_map::get (nano::block_hash const & hash)
{
	std::vector<nano::unchecked_info> result;
	for_each (hash, [&result] (nano::unchecked_key const & key, nano::unchecked_info const & info) {
		result.push_back (info);
	});
	return result;
}

bool nano::unchecked_map::exists (nano::unchecked_key const & key) const
{
	nano::lock_guard<std::recursive_mutex> lock{ entries_mutex };
	return entries.get<tag_root> ().count (key) != 0;
}

void nano::unchecked_map::del (nano::unchecked_key const & key)
{
	nano::lock_guard<std::recursive_mutex> lock{ entries_mutex };
	auto erased = entries.get<tag_root> ().erase (key);
	debug_assert (erased);
}

void nano::unchecked_map::clear ()
{
	nano::lock_guard<std::recursive_mutex> lock{ entries_mutex };
	entries.clear ();
}

std::size_t nano::unchecked_map::count () const
{
	nano::lock_guard<std::recursive_mutex> lock{ entries_mutex };
	return entries.size ();
}

void nano::unchecked_map::stop ()
{
	nano::unique_lock<nano::mutex> lock{ mutex };
	if (!stopped)
	{
		stopped = true;
		condition.notify_all (); // Notify flush (), run ()
	}
}

void nano::unchecked_map::flush ()
{
	nano::unique_lock<nano::mutex> lock{ mutex };
	condition.wait (lock, [this] () {
		return stopped || (buffer.empty () && back_buffer.empty () && !writing_back_buffer);
	});
}

void nano::unchecked_map::trigger (nano::hash_or_account const & dependency)
{
	nano::unique_lock<nano::mutex> lock{ mutex };
	buffer.emplace_back (dependency);
	lock.unlock ();
	condition.notify_all (); // Notify run ()
	stats.inc (nano::stat::type::unchecked, nano::stat::detail::trigger);
}

void nano::unchecked_map::process_queries (decltype (buffer) const & back_buffer)
{
	for (auto const & item : back_buffer)
	{
		query_impl (item.hash);
	}
}

void nano::unchecked_map::run ()
{
	nano::thread_role::set (nano::thread_role::name::unchecked);
	nano::unique_lock<nano::mutex> lock{ mutex };
	while (!stopped)
	{
		if (!buffer.empty ())
		{
			back_buffer.swap (buffer);
			writing_back_buffer = true;
			lock.unlock ();
			process_queries (back_buffer);
			lock.lock ();
			writing_back_buffer = false;
			back_buffer.clear ();
		}
		else
		{
			condition.notify_all (); // Notify flush ()
			condition.wait (lock, [this] () {
				return stopped || !buffer.empty ();
			});
		}
	}
}

void nano::unchecked_map::query_impl (nano::block_hash const & hash)
{
	std::deque<nano::unchecked_key> delete_queue;
	for_each (hash, [this, &delete_queue] (nano::unchecked_key const & key, nano::unchecked_info const & info) {
		delete_queue.push_back (key);
		stats.inc (nano::stat::type::unchecked, nano::stat::detail::satisfied);
		satisfied.notify (info);
	});
	if (!disable_delete)
	{
		for (auto const & key : delete_queue)
		{
			del (key);
		}
	}
}

std::unique_ptr<nano::container_info_component> nano::unchecked_map::collect_container_info (const std::string & name)
{
	nano::lock_guard<nano::mutex> lock{ mutex };

	auto composite = std::make_unique<container_info_composite> (name);
	composite->add_component (std::make_unique<container_info_leaf> (container_info{ "entries", entries.size (), sizeof (decltype (entries)::value_type) }));
	composite->add_component (std::make_unique<container_info_leaf> (container_info{ "queries", buffer.size (), sizeof (decltype (buffer)::value_type) }));
	return composite;
}<|MERGE_RESOLUTION|>--- conflicted
+++ resolved
@@ -43,23 +43,9 @@
 void nano::unchecked_map::for_each (nano::hash_or_account const & dependency, std::function<void (nano::unchecked_key const &, nano::unchecked_info const &)> action, std::function<bool ()> predicate)
 {
 	nano::lock_guard<std::recursive_mutex> lock{ entries_mutex };
-	for (auto i = entries.get<tag_root> ().lower_bound (nano::unchecked_key{ dependency, 0 }), n = entries.get<tag_root> ().end (); predicate () && i != n && i->key.key () == dependency; ++i)
+	for (auto i = entries.template get<tag_root> ().lower_bound (nano::unchecked_key{ dependency, 0 }), n = entries.template get<tag_root> ().end (); predicate () && i != n && i->key.key () == dependency.as_block_hash (); ++i)
 	{
-<<<<<<< HEAD
 		action (i->key, i->info);
-=======
-		for (auto [i, n] = store.unchecked.equal_range (transaction, dependency.as_block_hash ()); predicate () && i->first.key () == dependency.as_block_hash () && i != n; ++i)
-		{
-			action (i->first, i->second);
-		}
-	}
-	else
-	{
-		for (auto i = entries->template get<tag_root> ().lower_bound (nano::unchecked_key{ dependency, 0 }), n = entries->template get<tag_root> ().end (); predicate () && i != n && i->key.key () == dependency.as_block_hash (); ++i)
-		{
-			action (i->key, i->info);
-		}
->>>>>>> 9be0f0ae
 	}
 }
 
