#pragma once

#include <nano/lib/utility.hpp>
#include <nano/node/common.hpp>
#include <nano/node/messages.hpp>
#include <nano/node/nodeconfig.hpp>
#include <nano/secure/common.hpp>

#include <boost/multi_index/hashed_index.hpp>
#include <boost/multi_index/member.hpp>
#include <boost/multi_index/ordered_index.hpp>
#include <boost/multi_index_container.hpp>

#include <functional>
#include <memory>
#include <optional>
#include <thread>

namespace mi = boost::multi_index;

namespace nano
{
class node;
class network;
<<<<<<< HEAD
class node_observers;
class stat;
=======
class stats;
>>>>>>> e38d7a4d
class ledger;
class thread_pool;
class unchecked_map;
namespace transport
{
	class channel;
}

/**
 * TODO: Update description
 *
 * This class requests node telemetry metrics from peers and invokes any callbacks which have been aggregated.
 * All calls to get_metrics return cached data, it does not do any requests, these are periodically done in
 * ongoing_req_all_peers. This can be disabled with the disable_ongoing_telemetry_requests node flag.
 * Calls to get_metrics_single_peer_async will wait until a response is made if it is not within the cache
 * cut off.
 */
class telemetry
{
public:
<<<<<<< HEAD
	struct config
	{
		bool enable_ongoing_requests{ true };
		bool enable_ongoing_broadcasts{ true };

		config (nano::node_config const & config, nano::node_flags const & flags) :
			enable_ongoing_requests{ !flags.disable_ongoing_telemetry_requests },
			enable_ongoing_broadcasts{ !flags.disable_providing_telemetry_metrics }
		{
		}
	};

public:
	telemetry (config const &, nano::node &, nano::network &, nano::node_observers &, nano::network_params &, nano::stat &);
	~telemetry ();

=======
	telemetry (nano::network &, nano::thread_pool &, nano::observer_set<nano::telemetry_data const &, nano::endpoint const &> &, nano::stats &, nano::network_params &, bool);
>>>>>>> e38d7a4d
	void start ();
	void stop ();

	/**
	 * Process telemetry message from network
	 */
	void process (nano::telemetry_ack const &, std::shared_ptr<nano::transport::channel> const &);

	/**
	 * Trigger manual telemetry request to all peers
	 */
	void trigger ();

	std::size_t size () const;

	/**
	 * Returns telemetry for selected endpoint
	 */
	std::optional<nano::telemetry_data> get_telemetry (nano::endpoint const &) const;

	/**
	 * Returns all available telemetry
	 */
	std::unordered_map<nano::endpoint, nano::telemetry_data> get_all_telemetries () const;

public: // Container info
	std::unique_ptr<nano::container_info_component> collect_container_info (std::string const & name);

private: // Dependencies
	nano::node & node;
	nano::network & network;
	nano::node_observers & observers;
	nano::network_params & network_params;
	nano::stat & stats;

	const config config_m;

private:
	struct entry
	{
		nano::endpoint endpoint;
		nano::telemetry_data data;
		std::chrono::steady_clock::time_point last_updated;
		std::shared_ptr<nano::transport::channel> channel;
	};

<<<<<<< HEAD
private:
	bool request_predicate () const;
	bool broadcast_predicate () const;
=======
	nano::network & network;
	nano::thread_pool & workers;
	nano::observer_set<nano::telemetry_data const &, nano::endpoint const &> & observers;
	nano::stats & stats;
	/* Important that this is a reference to the node network_params for tests which want to modify genesis block */
	nano::network_params & network_params;
	bool disable_ongoing_requests;
>>>>>>> e38d7a4d

	void run ();
	void run_requests ();
	void run_broadcasts ();
	void cleanup ();

	void request (std::shared_ptr<nano::transport::channel> &);
	void broadcast (std::shared_ptr<nano::transport::channel> &, nano::telemetry_data const &);

	bool verify (nano::telemetry_ack const &, std::shared_ptr<nano::transport::channel> const &) const;
	bool check_timeout (entry const &) const;

private:
	// clang-format off
	class tag_sequenced {};
	class tag_endpoint {};

	using ordered_telemetries = boost::multi_index_container<entry,
	mi::indexed_by<
		mi::sequenced<mi::tag<tag_sequenced>>,
		mi::hashed_unique<mi::tag<tag_endpoint>,
			mi::member<entry, nano::endpoint, &entry::endpoint>>
	>>;
	// clang-format on

	ordered_telemetries telemetries;

	bool triggered{ false };
	std::chrono::steady_clock::time_point last_request{};
	std::chrono::steady_clock::time_point last_broadcast{};

	bool stopped{ false };
	mutable nano::mutex mutex{ mutex_identifier (mutexes::telemetry) };
	nano::condition_variable condition;
	std::thread thread;

private:
	static std::size_t constexpr max_size = 1024;
};

nano::telemetry_data consolidate_telemetry_data (std::vector<telemetry_data> const & telemetry_data);
}<|MERGE_RESOLUTION|>--- conflicted
+++ resolved
@@ -22,12 +22,8 @@
 {
 class node;
 class network;
-<<<<<<< HEAD
 class node_observers;
-class stat;
-=======
 class stats;
->>>>>>> e38d7a4d
 class ledger;
 class thread_pool;
 class unchecked_map;
@@ -48,7 +44,6 @@
 class telemetry
 {
 public:
-<<<<<<< HEAD
 	struct config
 	{
 		bool enable_ongoing_requests{ true };
@@ -62,12 +57,9 @@
 	};
 
 public:
-	telemetry (config const &, nano::node &, nano::network &, nano::node_observers &, nano::network_params &, nano::stat &);
+	telemetry (config const &, nano::node &, nano::network &, nano::node_observers &, nano::network_params &, nano::stats &);
 	~telemetry ();
 
-=======
-	telemetry (nano::network &, nano::thread_pool &, nano::observer_set<nano::telemetry_data const &, nano::endpoint const &> &, nano::stats &, nano::network_params &, bool);
->>>>>>> e38d7a4d
 	void start ();
 	void stop ();
 
@@ -101,7 +93,7 @@
 	nano::network & network;
 	nano::node_observers & observers;
 	nano::network_params & network_params;
-	nano::stat & stats;
+	nano::stats & stats;
 
 	const config config_m;
 
@@ -114,19 +106,9 @@
 		std::shared_ptr<nano::transport::channel> channel;
 	};
 
-<<<<<<< HEAD
 private:
 	bool request_predicate () const;
 	bool broadcast_predicate () const;
-=======
-	nano::network & network;
-	nano::thread_pool & workers;
-	nano::observer_set<nano::telemetry_data const &, nano::endpoint const &> & observers;
-	nano::stats & stats;
-	/* Important that this is a reference to the node network_params for tests which want to modify genesis block */
-	nano::network_params & network_params;
-	bool disable_ongoing_requests;
->>>>>>> e38d7a4d
 
 	void run ();
 	void run_requests ();
