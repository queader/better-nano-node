#include <nano/lib/blocks.hpp>
#include <nano/node/active_elections.hpp>
#include <nano/node/election.hpp>
#include <nano/node/node.hpp>
#include <nano/node/scheduler/priority.hpp>
#include <nano/secure/ledger.hpp>
#include <nano/secure/ledger_set_any.hpp>
#include <nano/secure/ledger_set_confirmed.hpp>

nano::scheduler::priority::priority (nano::node & node_a, nano::stats & stats_a) :
	config{ node_a.config.priority_scheduler },
	node{ node_a },
	stats{ stats_a }
{
	std::vector<nano::uint128_t> minimums;

	auto build_region = [&minimums] (uint128_t const & begin, uint128_t const & end, size_t count) {
		auto width = (end - begin) / count;
		for (auto i = 0; i < count; ++i)
		{
			minimums.push_back (begin + i * width);
		}
	};

	minimums.push_back (uint128_t{ 0 });
	build_region (uint128_t{ 1 } << 88, uint128_t{ 1 } << 92, 2);
	build_region (uint128_t{ 1 } << 92, uint128_t{ 1 } << 96, 4);
	build_region (uint128_t{ 1 } << 96, uint128_t{ 1 } << 100, 8);
	build_region (uint128_t{ 1 } << 100, uint128_t{ 1 } << 104, 16);
	build_region (uint128_t{ 1 } << 104, uint128_t{ 1 } << 108, 16);
	build_region (uint128_t{ 1 } << 108, uint128_t{ 1 } << 112, 8);
	build_region (uint128_t{ 1 } << 112, uint128_t{ 1 } << 116, 4);
	build_region (uint128_t{ 1 } << 116, uint128_t{ 1 } << 120, 2);
	minimums.push_back (uint128_t{ 1 } << 120);

	node.logger.info (nano::log::type::election_scheduler, "Number of buckets: {}", minimums.size ());

	for (size_t i = 0u, n = minimums.size (); i < n; ++i)
	{
		auto bucket = std::make_unique<scheduler::bucket> (minimums[i], node);
		buckets.emplace_back (std::move (bucket));
	}
}

nano::scheduler::priority::~priority ()
{
	// Thread must be stopped before destruction
	debug_assert (!thread.joinable ());
	debug_assert (!cleanup_thread.joinable ());
}

void nano::scheduler::priority::start ()
{
	debug_assert (!thread.joinable ());
	debug_assert (!cleanup_thread.joinable ());

	if (!config.enabled)
	{
		return;
	}

	thread = std::thread{ [this] () {
		nano::thread_role::set (nano::thread_role::name::scheduler_priority);
		run ();
	} };

	cleanup_thread = std::thread{ [this] () {
		nano::thread_role::set (nano::thread_role::name::scheduler_priority);
		run_cleanup ();
	} };
}

void nano::scheduler::priority::stop ()
{
	{
		nano::lock_guard<nano::mutex> lock{ mutex };
		stopped = true;
	}
	condition.notify_all ();
	join_or_pass (thread);
	join_or_pass (cleanup_thread);
}

bool nano::scheduler::priority::activate (secure::transaction const & transaction, nano::account const & account)
{
	debug_assert (!account.is_zero ());
	auto info = node.ledger.any.account_get (transaction, account);
	if (info)
	{
		nano::confirmation_height_info conf_info;
		node.store.confirmation_height.get (transaction, account, conf_info);
		if (conf_info.height < info->block_count)
		{
			return activate (transaction, account, *info, conf_info);
		}
	}
	stats.inc (nano::stat::type::election_scheduler, nano::stat::detail::activate_skip);
	return false; // Not activated
}

bool nano::scheduler::priority::activate (secure::transaction const & transaction, nano::account const & account, nano::account_info const & account_info, nano::confirmation_height_info const & conf_info)
{
	debug_assert (conf_info.frontier != account_info.head);

	auto hash = conf_info.height == 0 ? account_info.open_block : node.ledger.any.block_successor (transaction, conf_info.frontier).value ();
	auto block = node.ledger.any.block_get (transaction, hash);
	release_assert (block != nullptr);

	if (node.ledger.dependents_confirmed (transaction, *block))
	{
		auto const balance = block->balance ();
		auto const previous_balance = node.ledger.any.block_balance (transaction, conf_info.frontier).value_or (0);
		auto const balance_priority = std::max (balance, previous_balance);

		bool added = false;
		{
			nano::lock_guard<nano::mutex> lock{ mutex };
			added = buckets->push (account_info.modified, block, balance_priority);
		}
		if (added)
		{
			node.stats.inc (nano::stat::type::election_scheduler, nano::stat::detail::activated);
			node.logger.trace (nano::log::type::election_scheduler, nano::log::detail::block_activated,
			nano::log::arg{ "account", account.to_account () }, // TODO: Convert to lazy eval
			nano::log::arg{ "block", block },
			nano::log::arg{ "time", account_info.modified },
			nano::log::arg{ "priority", balance_priority });

<<<<<<< HEAD
	{
		nano::lock_guard<nano::mutex> lock{ mutex };
		auto & bucket = find_bucket (balance_priority);
		bucket.push (time_priority, block);
	}

	notify ();
=======
			notify ();
		}
		else
		{
			node.stats.inc (nano::stat::type::election_scheduler, nano::stat::detail::activate_full);
		}

		return true; // Activated
	}
>>>>>>> f7232cd0

	stats.inc (nano::stat::type::election_scheduler, nano::stat::detail::activate_failed);
	return false; // Not activated
}

void nano::scheduler::priority::notify ()
{
	condition.notify_all ();
}

std::size_t nano::scheduler::priority::size () const
{
	return std::accumulate (buckets.begin (), buckets.end (), std::size_t{ 0 }, [] (auto const & sum, auto const & bucket) {
		return sum + bucket->size ();
	});
}

bool nano::scheduler::priority::empty () const
{
	return std::all_of (buckets.begin (), buckets.end (), [] (auto const & bucket) {
		return bucket->empty ();
	});
}

bool nano::scheduler::priority::predicate () const
{
	// return node.active.vacancy (nano::election_behavior::priority) > 0 && !buckets->empty ();

	return std::any_of (buckets.begin (), buckets.end (), [] (auto const & bucket) {
		return bucket->available ();
	});
}

void nano::scheduler::priority::run ()
{
	nano::unique_lock<nano::mutex> lock{ mutex };
	while (!stopped)
	{
		condition.wait (lock, [this] () {
			return stopped || predicate ();
		});
		debug_assert ((std::this_thread::yield (), true)); // Introduce some random delay in debug builds
		if (!stopped)
		{
			stats.inc (nano::stat::type::election_scheduler, nano::stat::detail::loop);

			lock.unlock ();

			for (auto & bucket : buckets)
			{
				if (bucket->available ())
				{
					bucket->activate ();
				}
			}

			lock.lock ();
		}
	}
}

void nano::scheduler::priority::run_cleanup ()
{
	nano::unique_lock<nano::mutex> lock{ mutex };
	while (!stopped)
	{
		condition.wait_for (lock, 1s, [this] () {
			return stopped;
		});
		if (!stopped)
		{
			stats.inc (nano::stat::type::election_scheduler, nano::stat::detail::cleanup);

			lock.unlock ();

			for (auto & bucket : buckets)
			{
				bucket->update ();
			}

			lock.lock ();
		}
	}
}

auto nano::scheduler::priority::find_bucket (nano::uint128_t priority) -> bucket &
{
	auto it = std::upper_bound (buckets.begin (), buckets.end (), priority, [] (nano::uint128_t const & priority, std::unique_ptr<bucket> const & bucket) {
		return priority < bucket->minimum_balance;
	});
	release_assert (it != buckets.begin ()); // There should always be a bucket with a minimum_balance of 0
	it = std::prev (it);

	return **it; // TODO: Revisit this
}

std::unique_ptr<nano::container_info_component> nano::scheduler::priority::collect_container_info (std::string const & name)
{
	auto collect_blocks = [&] () {
		auto composite = std::make_unique<container_info_composite> ("blocks");
		for (auto i = 0; i < buckets.size (); ++i)
		{
			auto const & bucket = buckets[i];
			composite->add_component (std::make_unique<container_info_leaf> (container_info{ std::to_string (i), bucket->size (), 0 }));
		}
		return composite;
	};

	auto collect_elections = [&] () {
		auto composite = std::make_unique<container_info_composite> ("elections");
		for (auto i = 0; i < buckets.size (); ++i)
		{
			auto const & bucket = buckets[i];
			composite->add_component (std::make_unique<container_info_leaf> (container_info{ std::to_string (i), bucket->election_count (), 0 }));
		}
		return composite;
	};

	auto composite = std::make_unique<container_info_composite> (name);
	composite->add_component (collect_blocks ());
	composite->add_component (collect_elections ());
	return composite;
}<|MERGE_RESOLUTION|>--- conflicted
+++ resolved
@@ -114,8 +114,8 @@
 
 		bool added = false;
 		{
-			nano::lock_guard<nano::mutex> lock{ mutex };
-			added = buckets->push (account_info.modified, block, balance_priority);
+			auto & bucket = find_bucket (balance_priority);
+			added = bucket.push (account_info.modified, block);
 		}
 		if (added)
 		{
@@ -126,15 +126,6 @@
 			nano::log::arg{ "time", account_info.modified },
 			nano::log::arg{ "priority", balance_priority });
 
-<<<<<<< HEAD
-	{
-		nano::lock_guard<nano::mutex> lock{ mutex };
-		auto & bucket = find_bucket (balance_priority);
-		bucket.push (time_priority, block);
-	}
-
-	notify ();
-=======
 			notify ();
 		}
 		else
@@ -144,7 +135,6 @@
 
 		return true; // Activated
 	}
->>>>>>> f7232cd0
 
 	stats.inc (nano::stat::type::election_scheduler, nano::stat::detail::activate_failed);
 	return false; // Not activated
@@ -171,8 +161,6 @@
 
 bool nano::scheduler::priority::predicate () const
 {
-	// return node.active.vacancy (nano::election_behavior::priority) > 0 && !buckets->empty ();
-
 	return std::any_of (buckets.begin (), buckets.end (), [] (auto const & bucket) {
 		return bucket->available ();
 	});
@@ -237,11 +225,10 @@
 	});
 	release_assert (it != buckets.begin ()); // There should always be a bucket with a minimum_balance of 0
 	it = std::prev (it);
-
-	return **it; // TODO: Revisit this
-}
-
-std::unique_ptr<nano::container_info_component> nano::scheduler::priority::collect_container_info (std::string const & name)
+	return **it;
+}
+
+std::unique_ptr<nano::container_info_component> nano::scheduler::priority::collect_container_info (std::string const & name) const
 {
 	auto collect_blocks = [&] () {
 		auto composite = std::make_unique<container_info_composite> ("blocks");
