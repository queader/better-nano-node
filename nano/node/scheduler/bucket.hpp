--- conflicted
+++ resolved
@@ -32,27 +32,17 @@
 	using priority_t = uint64_t;
 
 public:
-<<<<<<< HEAD
 	bucket (nano::uint128_t minimum_balance, nano::node &);
-=======
-	bucket (nano::uint128_t minimum_balance, size_t maximum);
->>>>>>> f7232cd0
 	~bucket ();
 
 	nano::uint128_t const minimum_balance;
 
-<<<<<<< HEAD
 	bool available () const;
 	bool activate ();
 	void update ();
 
-	void push (uint64_t time, std::shared_ptr<nano::block> block);
+	bool push (uint64_t time, std::shared_ptr<nano::block> block);
 
-=======
-	std::shared_ptr<nano::block> top () const;
-	void pop ();
-	bool push (uint64_t time, std::shared_ptr<nano::block> block);
->>>>>>> f7232cd0
 	size_t size () const;
 	size_t election_count () const;
 	bool empty () const;
