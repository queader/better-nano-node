#include <nano/lib/blocks.hpp>
#include <nano/node/active_elections.hpp>
#include <nano/node/election.hpp>
#include <nano/node/node.hpp>
#include <nano/node/scheduler/bucket.hpp>

/*
 * bucket
 */

nano::scheduler::bucket::bucket (nano::uint128_t minimum_balance, nano::node & node) :
	minimum_balance{ minimum_balance },
	active{ node.active },
	stats{ node.stats }
{
}

nano::scheduler::bucket::~bucket ()
{
}

<<<<<<< HEAD
bool nano::scheduler::bucket::available () const
=======
nano::scheduler::bucket::bucket (nano::uint128_t minimum_balance, size_t maximum) :
	maximum{ maximum },
	minimum_balance{ minimum_balance }
>>>>>>> f7232cd0
{
	nano::lock_guard<nano::mutex> lock{ mutex };

	if (queue.empty ())
	{
		return false;
	}
	else
	{
		return election_vacancy (queue.begin ()->time);
	}
}

bool nano::scheduler::bucket::election_vacancy (priority_t candidate) const
{
	debug_assert (!mutex.try_lock ());

	if (elections.size () < reserved_elections)
	{
		return true;
	}
	if (elections.size () < max_elections)
	{
		return active.vacancy (nano::election_behavior::priority) > 0;
	}
	if (!elections.empty ())
	{
		auto lowest = elections.get<tag_priority> ().begin ()->priority;

		// Compare to equal to drain duplicates
		if (candidate <= lowest)
		{
			// Bound number of reprioritizations
			return elections.size () < max_elections * 2;
		};
	}
	return false;
}

bool nano::scheduler::bucket::election_overfill () const
{
	debug_assert (!mutex.try_lock ());

	if (elections.size () < reserved_elections)
	{
		return false;
	}
	if (elections.size () < max_elections)
	{
		return active.vacancy (nano::election_behavior::priority) < 0;
	}
	return true;
}

bool nano::scheduler::bucket::activate ()
{
	nano::lock_guard<nano::mutex> lock{ mutex };

	if (queue.empty ())
	{
		return false; // Not activated
	}

	block_entry top = *queue.begin ();
	queue.erase (queue.begin ());

	auto block = top.block;
	auto priority = top.time;

	auto erase_callback = [this] (std::shared_ptr<nano::election> election) {
		nano::lock_guard<nano::mutex> lock{ mutex };
		elections.get<tag_root> ().erase (election->qualified_root);
	};

	auto result = active.insert (block, nano::election_behavior::priority, erase_callback);
	if (result.inserted)
	{
		release_assert (result.election);
		elections.get<tag_root> ().insert ({ result.election, result.election->qualified_root, priority });

		stats.inc (nano::stat::type::election_bucket, nano::stat::detail::activate_success);
	}
	else
	{
		stats.inc (nano::stat::type::election_bucket, nano::stat::detail::activate_failed);
	}

	return result.inserted;
}

void nano::scheduler::bucket::update ()
{
	nano::lock_guard<nano::mutex> lock{ mutex };

	if (election_overfill ())
	{
		cancel_lowest_election ();
	}
}

// Returns true if the block was inserted
bool nano::scheduler::bucket::push (uint64_t time, std::shared_ptr<nano::block> block)
{
<<<<<<< HEAD
	nano::lock_guard<nano::mutex> lock{ mutex };

	queue.insert ({ time, block });
	if (queue.size () > max_blocks)
	{
		release_assert (!queue.empty ());
=======
	auto [it, inserted] = queue.insert ({ time, block });
	release_assert (!queue.empty ());
	bool was_last = (it == --queue.end ());
	if (queue.size () > maximum)
	{
>>>>>>> f7232cd0
		queue.erase (--queue.end ());
		return inserted && !was_last;
	}
	return inserted;
}

size_t nano::scheduler::bucket::size () const
{
	nano::lock_guard<nano::mutex> lock{ mutex };
	return queue.size ();
}

bool nano::scheduler::bucket::empty () const
{
	nano::lock_guard<nano::mutex> lock{ mutex };
	return queue.empty ();
}

size_t nano::scheduler::bucket::election_count () const
{
	nano::lock_guard<nano::mutex> lock{ mutex };
	return elections.size ();
}

void nano::scheduler::bucket::cancel_lowest_election ()
{
	debug_assert (!mutex.try_lock ());

	if (!elections.empty ())
	{
		elections.get<tag_priority> ().begin ()->election->cancel ();

		stats.inc (nano::stat::type::election_bucket, nano::stat::detail::cancel_lowest);
	}
}

void nano::scheduler::bucket::dump () const
{
	for (auto const & item : queue)
	{
		std::cerr << item.time << ' ' << item.block->hash ().to_string () << '\n';
	}
}

/*
 * block_entry
 */

bool nano::scheduler::bucket::block_entry::operator< (block_entry const & other_a) const
{
	return time < other_a.time || (time == other_a.time && block->hash () < other_a.block->hash ());
}

bool nano::scheduler::bucket::block_entry::operator== (block_entry const & other_a) const
{
	return time == other_a.time && block->hash () == other_a.block->hash ();
}<|MERGE_RESOLUTION|>--- conflicted
+++ resolved
@@ -19,13 +19,7 @@
 {
 }
 
-<<<<<<< HEAD
 bool nano::scheduler::bucket::available () const
-=======
-nano::scheduler::bucket::bucket (nano::uint128_t minimum_balance, size_t maximum) :
-	maximum{ maximum },
-	minimum_balance{ minimum_balance }
->>>>>>> f7232cd0
 {
 	nano::lock_guard<nano::mutex> lock{ mutex };
 
@@ -129,20 +123,13 @@
 // Returns true if the block was inserted
 bool nano::scheduler::bucket::push (uint64_t time, std::shared_ptr<nano::block> block)
 {
-<<<<<<< HEAD
 	nano::lock_guard<nano::mutex> lock{ mutex };
 
-	queue.insert ({ time, block });
-	if (queue.size () > max_blocks)
-	{
-		release_assert (!queue.empty ());
-=======
 	auto [it, inserted] = queue.insert ({ time, block });
 	release_assert (!queue.empty ());
 	bool was_last = (it == --queue.end ());
-	if (queue.size () > maximum)
+	if (queue.size () > max_blocks)
 	{
->>>>>>> f7232cd0
 		queue.erase (--queue.end ());
 		return inserted && !was_last;
 	}
