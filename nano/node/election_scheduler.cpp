--- conflicted
+++ resolved
@@ -47,17 +47,12 @@
 		node.store.confirmation_height.get (transaction, account_a, conf_info);
 		if (conf_info.height < info->block_count)
 		{
-<<<<<<< HEAD
-			debug_assert (conf_info.frontier != account_info.head);
+			debug_assert (conf_info.frontier != info->head);
 
 			// Notify optimistic scheduler here to avoid fetching account info from database twice
-			optimistic.activate (account_a, account_info, conf_info);
+			optimistic.activate (account_a, *info, conf_info);
 
-			auto hash = conf_info.height == 0 ? account_info.open_block : node.store.block.successor (transaction, conf_info.frontier);
-=======
-			debug_assert (conf_info.frontier != info->head);
 			auto hash = conf_info.height == 0 ? info->open_block : node.store.block.successor (transaction, conf_info.frontier);
->>>>>>> 90ed0ffe
 			auto block = node.store.block.get (transaction, hash);
 			debug_assert (block != nullptr);
 			if (node.ledger.dependents_confirmed (transaction, *block))
