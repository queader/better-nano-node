--- conflicted
+++ resolved
@@ -148,11 +148,7 @@
 				auto const [block, previous_balance, election_behavior] = manual_queue.front ();
 				manual_queue.pop_front ();
 				lock.unlock ();
-<<<<<<< HEAD
-
-=======
 				stats.inc (nano::stat::type::election_scheduler, nano::stat::detail::insert_manual);
->>>>>>> b0d9ca8a
 				node.active.insert (block, election_behavior);
 			}
 			else if (priority_queue_predicate ())
@@ -160,18 +156,12 @@
 				auto block = priority.top ();
 				priority.pop ();
 				lock.unlock ();
-<<<<<<< HEAD
-
-				auto result = node.active.insert (block);
-=======
-				std::shared_ptr<nano::election> election;
 				stats.inc (nano::stat::type::election_scheduler, nano::stat::detail::insert_priority);
 				auto result = node.active.insert (block);
 				if (result.inserted)
 				{
 					stats.inc (nano::stat::type::election_scheduler, nano::stat::detail::insert_priority_success);
 				}
->>>>>>> b0d9ca8a
 				if (result.election != nullptr)
 				{
 					result.election->transition_active ();
