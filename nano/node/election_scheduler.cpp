#include <nano/node/election_scheduler.hpp>
#include <nano/node/node.hpp>

<<<<<<< HEAD
nano::election_scheduler::election_scheduler (nano::node & node_a, nano::optimistic_scheduler & optimistic_a) :
	node{ node_a },
	optimistic{ optimistic_a }
=======
nano::election_scheduler::election_scheduler (nano::node & node_a, nano::stats & stats_a) :
	node{ node_a },
	stats{ stats_a }
>>>>>>> e1c893b7
{
}

nano::election_scheduler::~election_scheduler ()
{
	// Thread must be stopped before destruction
	debug_assert (!thread.joinable ());
}

void nano::election_scheduler::start ()
{
	debug_assert (!thread.joinable ());

	thread = std::thread{ [this] () {
		nano::thread_role::set (nano::thread_role::name::election_scheduler);
		run ();
	} };
}

void nano::election_scheduler::stop ()
{
	{
		nano::lock_guard<nano::mutex> lock{ mutex };
		stopped = true;
	}
	notify ();
	nano::join_or_pass (thread);
}

void nano::election_scheduler::manual (std::shared_ptr<nano::block> const & block_a, boost::optional<nano::uint128_t> const & previous_balance_a, nano::election_behavior election_behavior_a)
{
	nano::lock_guard<nano::mutex> lock{ mutex };
	manual_queue.push_back (std::make_tuple (block_a, previous_balance_a, election_behavior_a));
	notify ();
}

bool nano::election_scheduler::activate (nano::account const & account_a, nano::transaction const & transaction)
{
	debug_assert (!account_a.is_zero ());
	auto info = node.ledger.account_info (transaction, account_a);
	if (info)
	{
		nano::confirmation_height_info conf_info;
		node.store.confirmation_height.get (transaction, account_a, conf_info);
		if (conf_info.height < info->block_count)
		{
			debug_assert (conf_info.frontier != info->head);

			// Notify optimistic scheduler here to avoid fetching account info from database twice
			optimistic.activate (account_a, *info, conf_info);

			auto hash = conf_info.height == 0 ? info->open_block : node.store.block.successor (transaction, conf_info.frontier);
			auto block = node.store.block.get (transaction, hash);
			debug_assert (block != nullptr);
			if (node.ledger.dependents_confirmed (transaction, *block))
			{
				stats.inc (nano::stat::type::election_scheduler, nano::stat::detail::activated);
				auto balance = node.ledger.balance (transaction, hash);
				auto previous_balance = node.ledger.balance (transaction, conf_info.frontier);
				nano::lock_guard<nano::mutex> lock{ mutex };
				priority.push (info->modified, block, std::max (balance, previous_balance));
				notify ();
				return true; // Activated
			}
		}
	}
	return false; // Not activated
}

void nano::election_scheduler::flush ()
{
	nano::unique_lock<nano::mutex> lock{ mutex };
	condition.wait (lock, [this] () {
		return stopped || empty_locked () || node.active.vacancy () <= 0;
	});
}

void nano::election_scheduler::notify ()
{
	condition.notify_all ();
}

std::size_t nano::election_scheduler::size () const
{
	nano::lock_guard<nano::mutex> lock{ mutex };
	return priority.size () + manual_queue.size ();
}

bool nano::election_scheduler::empty_locked () const
{
	return priority.empty () && manual_queue.empty ();
}

bool nano::election_scheduler::empty () const
{
	nano::lock_guard<nano::mutex> lock{ mutex };
	return empty_locked ();
}

std::size_t nano::election_scheduler::priority_queue_size () const
{
	return priority.size ();
}

bool nano::election_scheduler::priority_queue_predicate () const
{
	return node.active.vacancy () > 0 && !priority.empty ();
}

bool nano::election_scheduler::manual_queue_predicate () const
{
	return !manual_queue.empty ();
}

bool nano::election_scheduler::overfill_predicate () const
{
	/*
	 * Both normal and hinted election schedulers are well-behaved, meaning they first check for AEC vacancy before inserting new elections.
	 * However, it is possible that AEC will be temporarily overfilled in case it's running at full capacity and election hinting or manual queue kicks in.
	 * That case will lead to unwanted churning of elections, so this allows for AEC to be overfilled to 125% until erasing of elections happens.
	 */
	return node.active.vacancy () < -(node.active.limit () / 4);
}

void nano::election_scheduler::run ()
{
	nano::unique_lock<nano::mutex> lock{ mutex };
	while (!stopped)
	{
		condition.wait (lock, [this] () {
			return stopped || priority_queue_predicate () || manual_queue_predicate () || overfill_predicate ();
		});
		debug_assert ((std::this_thread::yield (), true)); // Introduce some random delay in debug builds
		if (!stopped)
		{
			stats.inc (nano::stat::type::election_scheduler, nano::stat::detail::loop);

			if (overfill_predicate ())
			{
				lock.unlock ();
				stats.inc (nano::stat::type::election_scheduler, nano::stat::detail::erase_oldest);
				node.active.erase_oldest ();
			}
			else if (manual_queue_predicate ())
			{
				auto const [block, previous_balance, election_behavior] = manual_queue.front ();
				manual_queue.pop_front ();
				lock.unlock ();
				stats.inc (nano::stat::type::election_scheduler, nano::stat::detail::insert_manual);
				node.active.insert (block, election_behavior);
			}
			else if (priority_queue_predicate ())
			{
				auto block = priority.top ();
				priority.pop ();
				lock.unlock ();
				stats.inc (nano::stat::type::election_scheduler, nano::stat::detail::insert_priority);
				auto result = node.active.insert (block);
				if (result.inserted)
				{
					stats.inc (nano::stat::type::election_scheduler, nano::stat::detail::insert_priority_success);
				}
				if (result.election != nullptr)
				{
					result.election->transition_active ();
				}
			}
			else
			{
				lock.unlock ();
			}
			notify ();
			lock.lock ();
		}
	}
}

std::unique_ptr<nano::container_info_component> nano::election_scheduler::collect_container_info (std::string const & name)
{
	nano::unique_lock<nano::mutex> lock{ mutex };

	auto composite = std::make_unique<container_info_composite> (name);
	composite->add_component (std::make_unique<container_info_leaf> (container_info{ "manual_queue", manual_queue.size (), sizeof (decltype (manual_queue)::value_type) }));
	composite->add_component (priority.collect_container_info ("priority"));
	return composite;
}<|MERGE_RESOLUTION|>--- conflicted
+++ resolved
@@ -1,15 +1,9 @@
 #include <nano/node/election_scheduler.hpp>
 #include <nano/node/node.hpp>
 
-<<<<<<< HEAD
-nano::election_scheduler::election_scheduler (nano::node & node_a, nano::optimistic_scheduler & optimistic_a) :
-	node{ node_a },
-	optimistic{ optimistic_a }
-=======
 nano::election_scheduler::election_scheduler (nano::node & node_a, nano::stats & stats_a) :
 	node{ node_a },
 	stats{ stats_a }
->>>>>>> e1c893b7
 {
 }
 
@@ -57,10 +51,6 @@
 		if (conf_info.height < info->block_count)
 		{
 			debug_assert (conf_info.frontier != info->head);
-
-			// Notify optimistic scheduler here to avoid fetching account info from database twice
-			optimistic.activate (account_a, *info, conf_info);
-
 			auto hash = conf_info.height == 0 ? info->open_block : node.store.block.successor (transaction, conf_info.frontier);
 			auto block = node.store.block.get (transaction, hash);
 			debug_assert (block != nullptr);
