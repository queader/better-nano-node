#pragma once

#include <nano/secure/common.hpp>
#include <nano/secure/ledger.hpp>
#include <nano/secure/store.hpp>

#include <atomic>
#include <chrono>
#include <memory>
#include <unordered_set>

namespace nano
{
class channel;
class confirmation_solicitor;
class inactive_cache_information;
class node;

class vote_info final
{
public:
	std::chrono::steady_clock::time_point time;
	uint64_t timestamp;
	nano::block_hash hash;
};

class vote_with_weight_info final
{
public:
	nano::account representative;
	std::chrono::steady_clock::time_point time;
	uint64_t timestamp;
	nano::block_hash hash;
	nano::uint128_t weight;
};

class election_vote_result final
{
public:
	election_vote_result () = default;
	election_vote_result (bool, bool);
	bool replay{ false };
	bool processed{ false };
};

enum class election_behavior
{
	normal,
<<<<<<< HEAD
	hinted,
=======
	/**
	 * Hinted elections:
	 * - shorter timespan
	 * - limited space inside AEC
	 */
	hinted,
	/**
	 * Optimistic elections:
	 * - shorter timespan
	 * - limited space inside AEC
	 * - more frequent confirmation requests
	 */
>>>>>>> e1c893b7
	optimistic,
};

nano::stat::detail to_stat_detail (nano::election_behavior);

struct election_extended_status final
{
	nano::election_status status;
	std::unordered_map<nano::account, nano::vote_info> votes;
	nano::tally_t tally;
};

class election final : public std::enable_shared_from_this<nano::election>
{
public:
	enum class vote_source
	{
		live,
		cache,
	};

private:
	// Minimum time between broadcasts of the current winner of an election, as a backup to requesting confirmations
	std::chrono::milliseconds base_latency () const;
	std::function<void (std::shared_ptr<nano::block> const &)> confirmation_action;
	std::function<void (nano::account const &)> live_vote_action;

private: // State management
	enum class state_t
	{
		passive, // only listening for incoming votes
		active, // actively request confirmations
		confirmed, // confirmed but still listening for votes
		expired_confirmed,
		expired_unconfirmed
	};

	static unsigned constexpr passive_duration_factor = 5;
	static unsigned constexpr active_request_count_min = 2;
	std::atomic<nano::election::state_t> state_m = { state_t::passive };

	static_assert (std::is_trivial<std::chrono::steady_clock::duration> ());
	std::atomic<std::chrono::steady_clock::duration> state_start{ std::chrono::steady_clock::now ().time_since_epoch () };

	// These are modified while not holding the mutex from transition_time only
	std::chrono::steady_clock::time_point last_block = { std::chrono::steady_clock::now () };
	std::chrono::steady_clock::time_point last_req = {};
	/** The last time vote for this election was generated */
	std::chrono::steady_clock::time_point last_vote = {};

	bool valid_change (nano::election::state_t, nano::election::state_t) const;
	bool state_change (nano::election::state_t, nano::election::state_t);

public: // State transitions
	bool transition_time (nano::confirmation_solicitor &);
	void transition_active ();

public: // Status
	bool confirmed () const;
	bool failed () const;
	nano::election_extended_status current_status () const;
	std::shared_ptr<nano::block> winner () const;
	std::atomic<unsigned> confirmation_request_count{ 0 };

	void log_votes (nano::tally_t const &, std::string const & = "") const;
	nano::tally_t tally () const;
	bool have_quorum (nano::tally_t const &) const;

	// Guarded by mutex
	nano::election_status status;

public: // Interface
	election (nano::node &, std::shared_ptr<nano::block> const & block, std::function<void (std::shared_ptr<nano::block> const &)> const & confirmation_action, std::function<void (nano::account const &)> const & vote_action, nano::election_behavior behavior);

	std::shared_ptr<nano::block> find (nano::block_hash const &) const;
	/*
	 * Process vote. Internally uses cooldown to throttle non-final votes
	 * If the election reaches consensus, it will be confirmed
	 */
	nano::election_vote_result vote (nano::account const & representative, uint64_t timestamp, nano::block_hash const & block_hash, vote_source = vote_source::live);
	bool publish (std::shared_ptr<nano::block> const & block_a);
	// Confirm this block if quorum is met
	void confirm_if_quorum (nano::unique_lock<nano::mutex> &);

	/**
	 * Broadcasts vote for the current winner of this election
	 * Checks if sufficient amount of time (`vote_generation_interval`) passed since the last vote generation
	 */
	void broadcast_vote ();

private: // Dependencies
	nano::node & node;

public: // Information
	uint64_t const height;
	nano::root const root;
	nano::qualified_root const qualified_root;
	std::vector<nano::vote_with_weight_info> votes_with_weight () const;
	nano::election_behavior behavior () const;

private:
	nano::tally_t tally_impl () const;
	// lock_a does not own the mutex on return
	void confirm_once (nano::unique_lock<nano::mutex> & lock_a, nano::election_status_type = nano::election_status_type::active_confirmed_quorum);
	void broadcast_block (nano::confirmation_solicitor &);
	void send_confirm_req (nano::confirmation_solicitor &);
	/**
	 * Broadcast vote for current election winner. Generates final vote if reached quorum or already confirmed
	 * Requires mutex lock
	 */
	void broadcast_vote_impl ();
	void remove_votes (nano::block_hash const &);
	void remove_block (nano::block_hash const &);
	bool replace_by_weight (nano::unique_lock<nano::mutex> & lock_a, nano::block_hash const &);
	std::chrono::milliseconds time_to_live () const;
	/**
	 * Calculates minimum time delay between subsequent votes when processing non-final votes
	 */
	std::chrono::seconds cooldown_time (nano::uint128_t weight) const;
	/**
	 * Calculates time delay between broadcasting confirmation requests
	 */
	std::chrono::milliseconds confirm_req_time () const;

private:
	std::unordered_map<nano::block_hash, std::shared_ptr<nano::block>> last_blocks;
	std::unordered_map<nano::account, nano::vote_info> last_votes;
	std::atomic<bool> is_quorum{ false };
	mutable nano::uint128_t final_weight{ 0 };
	mutable std::unordered_map<nano::block_hash, nano::uint128_t> last_tally;

	nano::election_behavior const behavior_m{ nano::election_behavior::normal };
	std::chrono::steady_clock::time_point const election_start = { std::chrono::steady_clock::now () };

	mutable nano::mutex mutex;

private: // Constants
	static std::size_t constexpr max_blocks{ 10 };

	friend class active_transactions;
	friend class confirmation_solicitor;

public: // Only used in tests
	void force_confirm (nano::election_status_type = nano::election_status_type::active_confirmed_quorum);
	std::unordered_map<nano::account, nano::vote_info> votes () const;
	std::unordered_map<nano::block_hash, std::shared_ptr<nano::block>> blocks () const;

	friend class confirmation_solicitor_different_hash_Test;
	friend class confirmation_solicitor_bypass_max_requests_cap_Test;
	friend class votes_add_existing_Test;
	friend class votes_add_old_Test;
};
}<|MERGE_RESOLUTION|>--- conflicted
+++ resolved
@@ -46,9 +46,6 @@
 enum class election_behavior
 {
 	normal,
-<<<<<<< HEAD
-	hinted,
-=======
 	/**
 	 * Hinted elections:
 	 * - shorter timespan
@@ -61,7 +58,6 @@
 	 * - limited space inside AEC
 	 * - more frequent confirmation requests
 	 */
->>>>>>> e1c893b7
 	optimistic,
 };
 
