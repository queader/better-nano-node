#pragma once

#include <nano/lib/numbers.hpp>
#include <nano/lib/numbers_templ.hpp>
#include <nano/lib/observer_set.hpp>
#include <nano/lib/rate_limiting.hpp>
#include <nano/lib/thread_pool.hpp>
#include <nano/node/fwd.hpp>
#include <nano/secure/common.hpp>
#include <nano/secure/fwd.hpp>

#include <boost/multi_index/hashed_index.hpp>
#include <boost/multi_index/member.hpp>
#include <boost/multi_index/ordered_index.hpp>
#include <boost/multi_index/sequenced_index.hpp>
#include <boost/multi_index_container.hpp>

#include <condition_variable>
#include <deque>
#include <mutex>
#include <thread>
#include <unordered_set>

namespace mi = boost::multi_index;

namespace nano
{
class confirming_set_config final
{
public:
	// TODO: Serialization & deserialization

public:
	bool enable{ true };
	size_t batch_size{ 256 };

	/** Maximum number of dependent blocks to be stored in memory during processing */
	size_t max_blocks{ 128 * 1024 };
	size_t max_queued_notifications{ 8 };

<<<<<<< HEAD
	/** Maximum number of failed blocks to wait for requeuing */
	size_t max_deferred{ 16 * 1024 };
	/** Max age of deferred blocks before they are dropped */
	std::chrono::seconds deferred_age_cutoff{ 15min };
=======
	/** For bounded backlog testing */
	size_t rate_limit{ 0 };
>>>>>>> c1eea7f9
};

/**
 * Set of blocks to be durably confirmed
 */
class confirming_set final
{
	friend class confirmation_heightDeathTest_missing_block_Test;
	friend class confirmation_height_pruned_source_Test;

public:
	confirming_set (confirming_set_config const &, nano::ledger &, nano::block_processor &, nano::stats &, nano::logger &);
	~confirming_set ();

	void start ();
	void stop ();

	// Adds a block to the set of blocks to be confirmed
	void add (nano::block_hash const & hash, std::shared_ptr<nano::election> const & election = nullptr);
	// Added blocks will remain in this set until after ledger has them marked as confirmed.
	bool contains (nano::block_hash const & hash) const;
	std::size_t size () const;

	nano::container_info container_info () const;

public: // Events
	struct context
	{
		std::shared_ptr<nano::block> block;
		nano::block_hash confirmation_root;
		std::shared_ptr<nano::election> election;
	};

	nano::observer_set<std::deque<context> const &> batch_cemented;
	nano::observer_set<std::deque<nano::block_hash> const &> already_cemented;
	nano::observer_set<nano::block_hash> cementing_failed;

	nano::observer_set<std::shared_ptr<nano::block>> cemented_observers;

private: // Dependencies
	confirming_set_config const & config;
	nano::ledger & ledger;
	nano::block_processor & block_processor;
	nano::stats & stats;
	nano::logger & logger;

private:
	struct entry
	{
		nano::block_hash hash;
		std::shared_ptr<nano::election> election;
		std::chrono::steady_clock::time_point timestamp{ std::chrono::steady_clock::now () };
	};

	void run ();
	void run_batch (std::unique_lock<std::mutex> &);
	std::deque<entry> next_batch (size_t max_count);
	void cleanup (std::unique_lock<std::mutex> &);

private:
	// clang-format off
	class tag_hash {};
	class tag_sequenced {};

	using ordered_entries = boost::multi_index_container<entry,
	mi::indexed_by<
		mi::sequenced<mi::tag<tag_sequenced>>,
		mi::hashed_unique<mi::tag<tag_hash>,
			mi::member<entry, nano::block_hash, &entry::hash>>
	>>;
	// clang-format on

	// Blocks that are ready to be cemented
	ordered_entries set;
	// Blocks that could not be cemented immediately (e.g. waiting for rollbacks to complete)
	ordered_entries deferred;
	// Blocks that are being cemented in the current batch
	std::unordered_set<nano::block_hash> current;

	nano::rate_limiter limiter;

	std::atomic<bool> stopped{ false };
	mutable std::mutex mutex;
	std::condition_variable condition;
	std::thread thread;

	nano::thread_pool workers;
};
}<|MERGE_RESOLUTION|>--- conflicted
+++ resolved
@@ -38,15 +38,13 @@
 	size_t max_blocks{ 128 * 1024 };
 	size_t max_queued_notifications{ 8 };
 
-<<<<<<< HEAD
 	/** Maximum number of failed blocks to wait for requeuing */
 	size_t max_deferred{ 16 * 1024 };
 	/** Max age of deferred blocks before they are dropped */
 	std::chrono::seconds deferred_age_cutoff{ 15min };
-=======
+
 	/** For bounded backlog testing */
 	size_t rate_limit{ 0 };
->>>>>>> c1eea7f9
 };
 
 /**
