--- conflicted
+++ resolved
@@ -54,11 +54,7 @@
 void nano::distributed_work_factory::cleanup_finished ()
 {
 	nano::lock_guard<nano::mutex> guard (mutex);
-<<<<<<< HEAD
-	nano::erase_if (items, [] (auto const & item) { return item.second.expired (); });
-=======
 	std::erase_if (items, [] (decltype (items)::value_type item) { return item.second.expired (); });
->>>>>>> e506df45
 }
 
 void nano::distributed_work_factory::stop ()
