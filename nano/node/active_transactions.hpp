--- conflicted
+++ resolved
@@ -149,10 +149,6 @@
 	 * Starts new election with a specified behavior type
 	 */
 	nano::election_insertion_result insert (std::shared_ptr<nano::block> const & block, nano::election_behavior behavior = nano::election_behavior::normal);
-<<<<<<< HEAD
-
-=======
->>>>>>> b0d9ca8a
 	// Distinguishes replay votes, cannot be determined if the block is not in any election
 	nano::vote_code vote (std::shared_ptr<nano::vote> const &);
 	// Is the root of this block in the roots container
@@ -179,22 +175,12 @@
 	/**
 	 * Maximum number of elections that should be present in this container
 	 * NOTE: This is only a soft limit, it is possible for this container to exceed this count
-<<<<<<< HEAD
 	 */
 	int64_t limit (nano::election_behavior behavior = nano::election_behavior::normal) const;
 	/**
 	 * How many election slots are available for specified election type
 	 */
 	int64_t vacancy (nano::election_behavior behavior = nano::election_behavior::normal) const;
-
-=======
-	 */
-	int64_t limit (nano::election_behavior behavior = nano::election_behavior::normal) const;
-	/**
-	 * How many election slots are available for specified election type
-	 */
-	int64_t vacancy (nano::election_behavior behavior = nano::election_behavior::normal) const;
->>>>>>> b0d9ca8a
 	std::function<void ()> vacancy_update{ [] () {} };
 
 	std::size_t election_winner_details_size ();
