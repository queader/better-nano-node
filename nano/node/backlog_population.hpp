#pragma once

#include <nano/lib/locks.hpp>
#include <nano/lib/numbers.hpp>
#include <nano/lib/observer_set.hpp>
#include <nano/secure/common.hpp>

#include <atomic>
#include <condition_variable>
#include <thread>

namespace nano
{
class stat;
class store;
class election_scheduler;

class backlog_population final
{
public:
	struct config
	{
<<<<<<< HEAD
		bool ongoing_backlog_population_enabled;

		/** Percentage of time to spend doing frontier scanning. Should be limited in order not to steal too much IO from other node operations. (0-100 range) */
		uint duty_cycle;

	public: // Helpers
		/**
		 * Converts duty cycle percentage to thread sleep time.
		 */
		std::chrono::duration<double> duty_to_sleep_time () const;
	};

	backlog_population (const config &, nano::store &, nano::election_scheduler &, nano::stat &);
=======
		/** Control if ongoing backlog population is enabled. If not, backlog population can still be triggered by RPC */
		bool enabled;

		/** Number of accounts per second to process. Number of accounts per single batch is this value divided by `frequency` */
		unsigned batch_size;

		/** Number of batches to run per second. Batches run in 1 second / `frequency` intervals */
		unsigned frequency;
	};

	backlog_population (const config &, nano::store &, nano::stat &);
>>>>>>> 02bffc2d
	~backlog_population ();

	void start ();
	void stop ();

	/** Manually trigger backlog population */
	void trigger ();

	/** Notify about AEC vacancy */
	void notify ();

<<<<<<< HEAD
private: // Dependencies
	nano::store & store;
	nano::election_scheduler & scheduler;
=======
public:
	/**
	 * Callback called for each backlogged account
	 */
	using callback_t = nano::observer_set<nano::transaction const &, nano::account const &, nano::account_info const &, nano::confirmation_height_info const &>;
	callback_t activate_callback;

private: // Dependencies
	nano::store & store;
>>>>>>> 02bffc2d
	nano::stat & stats;

	config config_m;

private:
	void run ();
	bool predicate () const;

	void populate_backlog ();
	void activate (nano::transaction const &, nano::account const &);

	/** This is a manual trigger, the ongoing backlog population does not use this.
	 *  It can be triggered even when backlog population (frontiers confirmation) is disabled. */
	bool triggered{ false };

	std::atomic<bool> stopped{ false };
	nano::condition_variable condition;
	mutable nano::mutex mutex;

	/** Thread that runs the backlog implementation logic. The thread always runs, even if
	 *  backlog population is disabled, so that it can service a manual trigger (e.g. via RPC). */
	std::thread thread;
<<<<<<< HEAD

private: // Config
	/**
	 * How many accounts to scan in one internal loop pass
	 * Should not be too high, as not to hold a database read transaction for too long
	 */
	static uint64_t const chunk_size = 1024;
=======
>>>>>>> 02bffc2d
};
}<|MERGE_RESOLUTION|>--- conflicted
+++ resolved
@@ -20,21 +20,6 @@
 public:
 	struct config
 	{
-<<<<<<< HEAD
-		bool ongoing_backlog_population_enabled;
-
-		/** Percentage of time to spend doing frontier scanning. Should be limited in order not to steal too much IO from other node operations. (0-100 range) */
-		uint duty_cycle;
-
-	public: // Helpers
-		/**
-		 * Converts duty cycle percentage to thread sleep time.
-		 */
-		std::chrono::duration<double> duty_to_sleep_time () const;
-	};
-
-	backlog_population (const config &, nano::store &, nano::election_scheduler &, nano::stat &);
-=======
 		/** Control if ongoing backlog population is enabled. If not, backlog population can still be triggered by RPC */
 		bool enabled;
 
@@ -46,7 +31,6 @@
 	};
 
 	backlog_population (const config &, nano::store &, nano::stat &);
->>>>>>> 02bffc2d
 	~backlog_population ();
 
 	void start ();
@@ -58,11 +42,6 @@
 	/** Notify about AEC vacancy */
 	void notify ();
 
-<<<<<<< HEAD
-private: // Dependencies
-	nano::store & store;
-	nano::election_scheduler & scheduler;
-=======
 public:
 	/**
 	 * Callback called for each backlogged account
@@ -72,7 +51,6 @@
 
 private: // Dependencies
 	nano::store & store;
->>>>>>> 02bffc2d
 	nano::stat & stats;
 
 	config config_m;
@@ -95,15 +73,5 @@
 	/** Thread that runs the backlog implementation logic. The thread always runs, even if
 	 *  backlog population is disabled, so that it can service a manual trigger (e.g. via RPC). */
 	std::thread thread;
-<<<<<<< HEAD
-
-private: // Config
-	/**
-	 * How many accounts to scan in one internal loop pass
-	 * Should not be too high, as not to hold a database read transaction for too long
-	 */
-	static uint64_t const chunk_size = 1024;
-=======
->>>>>>> 02bffc2d
 };
 }