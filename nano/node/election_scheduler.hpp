--- conflicted
+++ resolved
@@ -34,10 +34,6 @@
 	 * @return true if account was activated
 	 */
 	bool activate (nano::account const &, nano::transaction const &);
-<<<<<<< HEAD
-=======
-	void stop ();
->>>>>>> 02bffc2d
 	// Blocks until no more elections can be activated or there are no more elections to activate
 	void flush ();
 	void notify ();
