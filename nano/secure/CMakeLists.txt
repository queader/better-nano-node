if(${CMAKE_SYSTEM_NAME} MATCHES "Darwin")
  set(PLATFORM_SECURE_SOURCE plat/osx/working.mm)
elseif(${CMAKE_SYSTEM_NAME} MATCHES "Windows")
  set(PLATFORM_SECURE_SOURCE plat/windows/working.cpp)
elseif(${CMAKE_SYSTEM_NAME} MATCHES "Linux")
  set(PLATFORM_SECURE_SOURCE plat/posix/working.cpp)
elseif(${CMAKE_SYSTEM_NAME} MATCHES "FreeBSD")
  set(PLATFORM_SECURE_SOURCE plat/posix/working.cpp)
else()
  error("Unknown platform: ${CMAKE_SYSTEM_NAME}")
endif()

# Embed bootstrap representative weights in executable. Both live and beta
# weights are added to accommodate switching networks from the command line.
file(READ ${CMAKE_SOURCE_DIR}/rep_weights_live.bin liveweights HEX)
string(REGEX REPLACE "(..)" "0x\\1," liveweights ${liveweights})
file(
  WRITE ${CMAKE_BINARY_DIR}/bootstrap_weights_live.cpp
  "#include <cstddef>\n"
  "namespace nano {\n"
  "	unsigned char nano_bootstrap_weights_live[] = {${liveweights} 0x00};\n"
  "	size_t nano_bootstrap_weights_live_size = sizeof(nano_bootstrap_weights_live) - 1;\n"
  "}\n")

if(EXISTS ${CMAKE_SOURCE_DIR}/rep_weights_beta.bin)
  file(READ ${CMAKE_SOURCE_DIR}/rep_weights_beta.bin betaweights HEX)
  string(REGEX REPLACE "(..)" "0x\\1," betaweights ${betaweights})
endif()
file(
  WRITE ${CMAKE_BINARY_DIR}/bootstrap_weights_beta.cpp
  "#include <cstddef>\n"
  "namespace nano {\n"
  "	unsigned char nano_bootstrap_weights_beta[] = {${betaweights} 0x00};\n"
  "	size_t nano_bootstrap_weights_beta_size = sizeof(nano_bootstrap_weights_beta) - 1;\n"
  "}\n")

add_library(
  secure
  ${PLATFORM_SECURE_SOURCE}
  ${CMAKE_BINARY_DIR}/bootstrap_weights_live.cpp
  ${CMAKE_BINARY_DIR}/bootstrap_weights_beta.cpp
<<<<<<< HEAD
  store.hpp
  store.cpp
=======
  buffer.hpp
>>>>>>> 6a01fc4a
  common.hpp
  common.cpp
  ledger.hpp
  ledger.cpp
  network_filter.hpp
  network_filter.cpp
  utility.hpp
  utility.cpp
  working.hpp)

target_link_libraries(
  secure
  nano_lib
  ed25519
  crypto_lib
  Boost::iostreams
  Boost::system
  Boost::filesystem)

target_compile_definitions(secure PUBLIC -DQT_NO_KEYWORDS
                                         -DBOOST_ASIO_HAS_STD_ARRAY=1)

include_directories(${CMAKE_SOURCE_DIR}/submodules)<|MERGE_RESOLUTION|>--- conflicted
+++ resolved
@@ -39,12 +39,6 @@
   ${PLATFORM_SECURE_SOURCE}
   ${CMAKE_BINARY_DIR}/bootstrap_weights_live.cpp
   ${CMAKE_BINARY_DIR}/bootstrap_weights_beta.cpp
-<<<<<<< HEAD
-  store.hpp
-  store.cpp
-=======
-  buffer.hpp
->>>>>>> 6a01fc4a
   common.hpp
   common.cpp
   ledger.hpp
