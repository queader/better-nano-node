--- conflicted
+++ resolved
@@ -5,21 +5,16 @@
 #include <sstream>
 #include <utility>
 
+/*
+ * rate_observer::counter
+ */
+
 nano::test::rate_observer::counter::counter (std::string name_a, std::function<value_t ()> count_a) :
 	name{ std::move (name_a) },
 	count{ std::move (count_a) }
 {
 }
 
-<<<<<<< HEAD
-=======
-nano::test::rate_observer::counter::counter (std::string name_a, std::function<value_t ()> count_a) :
-	name{ std::move (name_a) },
-	count{ std::move (count_a) }
-{
-}
-
->>>>>>> f9e5bbfb
 nano::test::rate_observer::counter::observation nano::test::rate_observer::counter::observe ()
 {
 	auto now = std::chrono::system_clock::now ();
@@ -76,21 +71,6 @@
 
 		// Convert delta milliseconds to seconds (double precision) and then divide the counter delta to get rate per second
 		auto per_sec = observation.delta / (observation.time_delta.count () / 1000.0);
-
-<<<<<<< HEAD
-		auto prettier_name = "'" + counter->name + "'";
-
-		ss << "counter: " << std::setw (50) << std::left << prettier_name
-		   << " | "
-		   << "total: " << std::setw (14) << observation.total
-		   << " | "
-		   << "rate /s: " << std::setw (12) << std::setprecision (2) << std::fixed << per_sec
-		   << "\n";
-=======
-		std::cout << "rate of '" << counter->name << "': "
-				  << std::setw (12) << std::setprecision (2) << std::fixed << per_sec << " /s"
-				  << std::endl;
->>>>>>> f9e5bbfb
 	}
 	std::cout << ss.str () << std::endl;
 }
@@ -101,24 +81,9 @@
 	counters.push_back (counter_instance);
 }
 
-void nano::test::rate_observer::observe (std::string name, std::function<int64_t ()> observe)
-{
-	auto counter_instance = std::make_shared<counter> (name, observe);
-	counters.push_back (counter_instance);
-}
-
 void nano::test::rate_observer::observe (nano::node & node, nano::stat::type type, nano::stat::detail detail, nano::stat::dir dir)
 {
-<<<<<<< HEAD
-	std::string name;
-	name += nano::to_string (type);
-	name += "::";
-	name += nano::to_string (detail);
-	name += "::";
-	name += nano::to_string (dir);
-=======
 	auto name = std::string{ nano::to_string (type) } + "::" + std::string{ nano::to_string (detail) } + "::" + std::string{ nano::to_string (dir) };
->>>>>>> f9e5bbfb
 
 	observe (name, [&node, type, detail, dir] () {
 		return node.stats.count (type, detail, dir);
