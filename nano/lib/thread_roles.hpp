#pragma once

#include <string>

/*
 * Functions for understanding the role of the current thread
 */
namespace nano::thread_role
{
enum class name
{
	unknown,
	io,
	work,
	packet_processing,
	vote_processing,
	block_processing,
	request_loop,
	wallet_actions,
	bootstrap_initiator,
	bootstrap_connections,
	voting,
	signature_checking,
	rpc_request_processor,
	rpc_process_container,
	confirmation_height_processing,
	worker,
	bootstrap_worker,
	request_aggregator,
	state_block_signature_verification,
	epoch_upgrader,
	db_parallel_traversal,
	unchecked,
	backlog_population,
	vote_generator_queue,
	bootstrap_server,
	telemetry,
	ascending_bootstrap,
	bootstrap_server_requests,
	bootstrap_server_responses,
	scheduler_hinted,
	scheduler_manual,
	scheduler_optimistic,
	scheduler_priority,
<<<<<<< HEAD
	vote_storage,
=======
	stats,
>>>>>>> 28293391
};

/*
 * Get/Set the identifier for the current thread
 */
nano::thread_role::name get ();
void set (nano::thread_role::name);

/*
 * Get the thread name as a string from enum
 */
std::string get_string (nano::thread_role::name);

/*
 * Get the current thread's role as a string
 */
std::string get_string ();

/*
 * Internal only, should not be called directly
 */
void set_os_name (std::string const &);
}<|MERGE_RESOLUTION|>--- conflicted
+++ resolved
@@ -42,11 +42,8 @@
 	scheduler_manual,
 	scheduler_optimistic,
 	scheduler_priority,
-<<<<<<< HEAD
 	vote_storage,
-=======
 	stats,
->>>>>>> 28293391
 };
 
 /*
