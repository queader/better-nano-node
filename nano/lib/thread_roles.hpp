--- conflicted
+++ resolved
@@ -59,11 +59,8 @@
 	port_mapping,
 	stats,
 	vote_router,
-<<<<<<< HEAD
 	online_reps,
-=======
 	monitor,
->>>>>>> 628a597d
 };
 
 std::string_view to_string (name);
