#pragma once

#include <string>

/*
 * Functions for understanding the role of the current thread
 */
namespace nano::thread_role
{
enum class name
{
	unknown,
	io,
	work,
	packet_processing,
	vote_processing,
	block_processing,
	request_loop,
	wallet_actions,
	bootstrap_initiator,
	bootstrap_connections,
	voting,
	signature_checking,
	rpc_request_processor,
	rpc_process_container,
	confirmation_height_processing,
	worker,
	bootstrap_worker,
	request_aggregator,
	state_block_signature_verification,
	epoch_upgrader,
	db_parallel_traversal,
	unchecked,
	backlog_population,
	vote_generator_queue,
	bootstrap_server,
	telemetry,
	ascending_bootstrap,
	bootstrap_server_requests,
	bootstrap_server_responses,
	scheduler_hinted,
	scheduler_manual,
	scheduler_optimistic,
	scheduler_priority,
	rep_crawler,
	local_block_broadcasting,
	rep_tiers,
	network_cleanup,
	network_keepalive,
	network_reachout,
	signal_manager,
	tcp_listener,
	peer_history,
<<<<<<< HEAD
	port_mapping,
=======
	stats,
>>>>>>> 4251ff1b
};

std::string_view to_string (name);

/*
 * Get/Set the identifier for the current thread
 */
nano::thread_role::name get ();
void set (nano::thread_role::name);

/*
 * Get the thread name as a string from enum
 */
std::string get_string (nano::thread_role::name);

/*
 * Get the current thread's role as a string
 */
std::string get_string ();

/*
 * Internal only, should not be called directly
 */
void set_os_name (std::string const &);
}<|MERGE_RESOLUTION|>--- conflicted
+++ resolved
@@ -51,11 +51,8 @@
 	signal_manager,
 	tcp_listener,
 	peer_history,
-<<<<<<< HEAD
 	port_mapping,
-=======
 	stats,
->>>>>>> 4251ff1b
 };
 
 std::string_view to_string (name);
