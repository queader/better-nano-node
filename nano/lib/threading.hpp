#pragma once

#include <nano/boost/asio/deadline_timer.hpp>
#include <nano/boost/asio/executor_work_guard.hpp>
#include <nano/boost/asio/io_context.hpp>
#include <nano/boost/asio/steady_timer.hpp>
#include <nano/boost/asio/thread_pool.hpp>
#include <nano/lib/utility.hpp>

#include <boost/thread/thread.hpp>

#include <thread>

namespace nano
{
/*
 * Functions for understanding the role of the current thread
 */
namespace thread_role
{
	enum class name
	{
		unknown,
		io,
		work,
		packet_processing,
		vote_processing,
		block_processing,
		request_loop,
		wallet_actions,
		bootstrap_initiator,
		bootstrap_connections,
		voting,
		signature_checking,
		rpc_request_processor,
		rpc_process_container,
		confirmation_height_processing,
		worker,
		bootstrap_worker,
		request_aggregator,
		state_block_signature_verification,
		epoch_upgrader,
		db_parallel_traversal,
		election_scheduler,
		unchecked,
		backlog_population,
		election_hinting,
		vote_generator_queue,
		bootstrap_server,
<<<<<<< HEAD
		ascending_bootstrap,
		bootstrap_server_requests,
		bootstrap_server_responses,
		optimistic_scheduler,
=======
		telemetry,
>>>>>>> baabcca4
	};

	/*
	 * Get/Set the identifier for the current thread
	 */
	nano::thread_role::name get ();
	void set (nano::thread_role::name);

	/*
	 * Get the thread name as a string from enum
	 */
	std::string get_string (nano::thread_role::name);

	/*
	 * Get the current thread's role as a string
	 */
	std::string get_string ();

	/*
	 * Internal only, should not be called directly
	 */
	void set_os_name (std::string const &);
}

namespace thread_attributes
{
	void set (boost::thread::attributes &);
}

class thread_runner final
{
public:
	thread_runner (boost::asio::io_context &, unsigned num_threads);
	~thread_runner ();

	/** Tells the IO context to stop processing events.*/
	void stop_event_processing ();
	/** Wait for IO threads to complete */
	void join ();
	std::vector<boost::thread> threads;
	boost::asio::executor_work_guard<boost::asio::io_context::executor_type> io_guard;

private:
	void run (boost::asio::io_context &);
};

/* Default memory order of normal std::atomic operations is std::memory_order_seq_cst which provides
   a total global ordering of atomic operations as well as synchronization between threads. Weaker memory
   ordering can provide benefits in some circumstances, like dumb counters where no other data is
   dependent on the ordering of these operations. This assumes T is a type of integer, not bool or char. */
template <typename T, typename = std::enable_if_t<std::is_integral<T>::value>>
class relaxed_atomic_integral
{
public:
	relaxed_atomic_integral () noexcept = default;
	constexpr relaxed_atomic_integral (T desired) noexcept :
		atomic (desired)
	{
	}

	T operator= (T desired) noexcept
	{
		store (desired);
		return atomic;
	}

	relaxed_atomic_integral (relaxed_atomic_integral const &) = delete;
	relaxed_atomic_integral & operator= (relaxed_atomic_integral const &) = delete;

	void store (T desired, std::memory_order order = std::memory_order_relaxed) noexcept
	{
		atomic.store (desired, order);
	}

	T load (std::memory_order order = std::memory_order_relaxed) const noexcept
	{
		return atomic.load (std::memory_order_relaxed);
	}

	operator T () const noexcept
	{
		return load ();
	}

	bool compare_exchange_weak (T & expected, T desired, std::memory_order order = std::memory_order_relaxed) noexcept
	{
		return atomic.compare_exchange_weak (expected, desired, order);
	}

	bool compare_exchange_strong (T & expected, T desired, std::memory_order order = std::memory_order_relaxed) noexcept
	{
		return atomic.compare_exchange_strong (expected, desired, order);
	}

	T fetch_add (T arg, std::memory_order order = std::memory_order_relaxed) noexcept
	{
		return atomic.fetch_add (arg, order);
	}

	T fetch_sub (T arg, std::memory_order order = std::memory_order_relaxed) noexcept
	{
		return atomic.fetch_sub (arg, order);
	}

	T operator++ () noexcept
	{
		return fetch_add (1) + 1;
	}

	T operator++ (int) noexcept
	{
		return fetch_add (1);
	}

	T operator-- () noexcept
	{
		return fetch_sub (1) - 1;
	}

	T operator-- (int) noexcept
	{
		return fetch_sub (1);
	}

private:
	std::atomic<T> atomic;
};

class thread_pool final
{
public:
	explicit thread_pool (unsigned, nano::thread_role::name);
	~thread_pool ();

	/** This will run when there is an available thread for execution */
	void push_task (std::function<void ()>);

	/** Run a task at a certain point in time */
	void add_timed_task (std::chrono::steady_clock::time_point const & expiry_time, std::function<void ()> task);

	/** Stops any further pushed tasks from executing */
	void stop ();

	/** Number of threads in the thread pool */
	unsigned get_num_threads () const;

	/** Returns the number of tasks which are awaiting execution by the thread pool **/
	uint64_t num_queued_tasks () const;

private:
	nano::mutex mutex;
	std::atomic<bool> stopped{ false };
	unsigned num_threads;
	std::unique_ptr<boost::asio::thread_pool> thread_pool_m;
	relaxed_atomic_integral<uint64_t> num_tasks{ 0 };

	void set_thread_names (unsigned num_threads, nano::thread_role::name thread_name);
};

std::unique_ptr<nano::container_info_component> collect_container_info (thread_pool & thread_pool, std::string const & name);

/**
 * Number of available logical processor cores. Might be overridden by setting `NANO_HARDWARE_CONCURRENCY` environment variable
 */
unsigned int hardware_concurrency ();

/**
 * If thread is joinable joins it, otherwise does nothing
 */
bool join_or_pass (std::thread &);
}<|MERGE_RESOLUTION|>--- conflicted
+++ resolved
@@ -47,14 +47,11 @@
 		election_hinting,
 		vote_generator_queue,
 		bootstrap_server,
-<<<<<<< HEAD
 		ascending_bootstrap,
 		bootstrap_server_requests,
 		bootstrap_server_responses,
 		optimistic_scheduler,
-=======
 		telemetry,
->>>>>>> baabcca4
 	};
 
 	/*
