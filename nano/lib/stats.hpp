--- conflicted
+++ resolved
@@ -248,7 +248,8 @@
 		hinting,
 		blockprocessor,
 		bootstrap_server,
-<<<<<<< HEAD
+		active,
+		backlog,
 		bootstrap_server_requests,
 		bootstrap_server_responses,
 		unchecked,
@@ -256,10 +257,6 @@
 		bootstrap_ascending_connections,
 		bootstrap_ascending_thread,
 		bootstrap_ascending_accounts,
-=======
-		active,
-		backlog,
->>>>>>> f1d1ba41
 	};
 
 	/** Optional detail type */
@@ -267,8 +264,6 @@
 	{
 		all = 0,
 		unknown,
-
-		loop,
 
 		// common
 		loop,
@@ -475,7 +470,8 @@
 		response_account_info,
 		channel_full,
 
-<<<<<<< HEAD
+		// backlog
+		activated,
 		// unchecked
 		put,
 		satisfied,
@@ -510,10 +506,6 @@
 		unblock_failed,
 		next_forwarding,
 		next_random,
-=======
-		// backlog
-		activated,
->>>>>>> f1d1ba41
 	};
 
 	/** Direction of the stat. If the direction is irrelevant, use in */
