--- conflicted
+++ resolved
@@ -259,15 +259,12 @@
 
 		// common
 		loop,
-<<<<<<< HEAD
+		total,
 		process,
 		update,
 		insert,
 		request,
 		broadcast,
-=======
-		total,
->>>>>>> 02bffc2d
 
 		// processing queue
 		queue,
