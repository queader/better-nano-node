--- conflicted
+++ resolved
@@ -100,13 +100,11 @@
 		case nano::thread_role::name::scheduler_priority:
 			thread_role_name_string = "Sched Priority";
 			break;
-<<<<<<< HEAD
 		case nano::thread_role::name::vote_storage:
 			thread_role_name_string = "Vote storage";
-=======
+			break;
 		case nano::thread_role::name::stats:
 			thread_role_name_string = "Stats";
->>>>>>> 28293391
 			break;
 		default:
 			debug_assert (false && "nano::thread_role::get_string unhandled thread role");
