#include <nano/lib/jsonconfig.hpp>
#include <nano/lib/locks.hpp>
#include <nano/lib/stats.hpp>
#include <nano/lib/tomlconfig.hpp>

#include <boost/format.hpp>
#include <boost/property_tree/json_parser.hpp>

#include <ctime>
#include <fstream>
#include <sstream>

nano::error nano::stat_config::deserialize_toml (nano::tomlconfig & toml)
{
	auto sampling_l (toml.get_optional_child ("sampling"));
	if (sampling_l)
	{
		sampling_l->get<bool> ("enable", sampling_enabled);
		sampling_l->get<size_t> ("capacity", capacity);
		sampling_l->get<size_t> ("interval", interval);
	}

	auto log_l (toml.get_optional_child ("log"));
	if (log_l)
	{
		log_l->get<bool> ("headers", log_headers);
		log_l->get<size_t> ("interval_counters", log_interval_counters);
		log_l->get<size_t> ("interval_samples", log_interval_samples);
		log_l->get<size_t> ("rotation_count", log_rotation_count);
		log_l->get<std::string> ("filename_counters", log_counters_filename);
		log_l->get<std::string> ("filename_samples", log_samples_filename);

		// Don't allow specifying the same file name for counter and samples logs
		if (log_counters_filename == log_samples_filename)
		{
			toml.get_error ().set ("The statistics counter and samples config values must be different");
		}
	}

	return toml.get_error ();
}

nano::error nano::stat_config::serialize_toml (nano::tomlconfig & toml) const
{
	nano::tomlconfig sampling_l;
	sampling_l.put ("enable", sampling_enabled, "Enable or disable sampling.\ntype:bool");
	sampling_l.put ("capacity", capacity, "How many sample intervals to keep in the ring buffer.\ntype:uint64");
	sampling_l.put ("interval", interval, "Sample interval.\ntype:milliseconds");
	toml.put_child ("sampling", sampling_l);

	nano::tomlconfig log_l;
	log_l.put ("headers", log_headers, "If true, write headers on each counter or samples writeout.\nThe header contains log type and the current wall time.\ntype:bool");
	log_l.put ("interval_counters", log_interval_counters, "How often to log counters. 0 disables logging.\ntype:milliseconds");
	log_l.put ("interval_samples", log_interval_samples, "How often to log samples. 0 disables logging.\ntype:milliseconds");
	log_l.put ("rotation_count", log_rotation_count, "Maximum number of log outputs before rotating the file.\ntype:uint64");
	log_l.put ("filename_counters", log_counters_filename, "Log file name for counters.\ntype:string");
	log_l.put ("filename_samples", log_samples_filename, "Log file name for samples.\ntype:string");
	toml.put_child ("log", log_l);
	return toml.get_error ();
}

std::string nano::stat_log_sink::tm_to_string (tm & tm)
{
	return (boost::format ("%04d.%02d.%02d %02d:%02d:%02d") % (1900 + tm.tm_year) % (tm.tm_mon + 1) % tm.tm_mday % tm.tm_hour % tm.tm_min % tm.tm_sec).str ();
}

/** JSON sink. The resulting JSON object is provided as both a property_tree::ptree (to_object) and a string (to_string) */
class json_writer : public nano::stat_log_sink
{
	boost::property_tree::ptree tree;
	boost::property_tree::ptree entries;

public:
	std::ostream & out () override
	{
		return sstr;
	}

	void begin () override
	{
		tree.clear ();
	}

	void write_header (std::string const & header, std::chrono::system_clock::time_point & walltime) override
	{
		std::time_t now = std::chrono::system_clock::to_time_t (walltime);
		tm tm = *localtime (&now);
		tree.put ("type", header);
		tree.put ("created", tm_to_string (tm));
	}

	void write_entry (tm & tm, std::string const & type, std::string const & detail, std::string const & dir, uint64_t value, nano::stat_histogram * histogram) override
	{
		boost::property_tree::ptree entry;
		entry.put ("time", boost::format ("%02d:%02d:%02d") % tm.tm_hour % tm.tm_min % tm.tm_sec);
		entry.put ("type", type);
		entry.put ("detail", detail);
		entry.put ("dir", dir);
		entry.put ("value", value);
		if (histogram != nullptr)
		{
			boost::property_tree::ptree histogram_node;
			for (auto const & bin : histogram->get_bins ())
			{
				boost::property_tree::ptree bin_node;
				bin_node.put ("start_inclusive", bin.start_inclusive);
				bin_node.put ("end_exclusive", bin.end_exclusive);
				bin_node.put ("value", bin.value);

				std::time_t time = std::chrono::system_clock::to_time_t (bin.timestamp);
				struct tm local_tm = *localtime (&time);
				bin_node.put ("time", boost::format ("%02d:%02d:%02d") % local_tm.tm_hour % local_tm.tm_min % local_tm.tm_sec);
				histogram_node.push_back (std::make_pair ("", bin_node));
			}
			entry.put_child ("histogram", histogram_node);
		}
		entries.push_back (std::make_pair ("", entry));
	}

	void finalize () override
	{
		tree.add_child ("entries", entries);
	}

	void * to_object () override
	{
		return &tree;
	}

	std::string to_string () override
	{
		boost::property_tree::write_json (sstr, tree);
		return sstr.str ();
	}

private:
	std::ostringstream sstr;
};

/** File sink with rotation support. This writes one counter per line and does not include histogram values. */
class file_writer : public nano::stat_log_sink
{
public:
	std::ofstream log;
	std::string filename;

	explicit file_writer (std::string const & filename) :
		filename (filename)
	{
		log.open (filename.c_str (), std::ofstream::out);
	}
	virtual ~file_writer ()
	{
		log.close ();
	}
	std::ostream & out () override
	{
		return log;
	}

	void write_header (std::string const & header, std::chrono::system_clock::time_point & walltime) override
	{
		std::time_t now = std::chrono::system_clock::to_time_t (walltime);
		tm tm = *localtime (&now);
		log << header << "," << boost::format ("%04d.%02d.%02d %02d:%02d:%02d") % (1900 + tm.tm_year) % (tm.tm_mon + 1) % tm.tm_mday % tm.tm_hour % tm.tm_min % tm.tm_sec << std::endl;
	}

	void write_entry (tm & tm, std::string const & type, std::string const & detail, std::string const & dir, uint64_t value, nano::stat_histogram *) override
	{
		log << boost::format ("%02d:%02d:%02d") % tm.tm_hour % tm.tm_min % tm.tm_sec << "," << type << "," << detail << "," << dir << "," << value << std::endl;
	}

	void rotate () override
	{
		log.close ();
		log.open (filename.c_str (), std::ofstream::out);
		log_entries = 0;
	}
};

nano::stat_histogram::stat_histogram (std::initializer_list<uint64_t> intervals_a, size_t bin_count_a)
{
	if (bin_count_a == 0)
	{
		debug_assert (intervals_a.size () > 1);
		uint64_t start_inclusive_l = *intervals_a.begin ();
		for (auto it = std::next (intervals_a.begin ()); it != intervals_a.end (); ++it)
		{
			uint64_t end_exclusive_l = *it;
			bins.emplace_back (start_inclusive_l, end_exclusive_l);
			start_inclusive_l = end_exclusive_l;
		}
	}
	else
	{
		debug_assert (intervals_a.size () == 2);
		uint64_t min_inclusive_l = *intervals_a.begin ();
		uint64_t max_exclusive_l = *std::next (intervals_a.begin ());

		auto domain_l = (max_exclusive_l - min_inclusive_l);
		auto bin_size_l = (domain_l + bin_count_a - 1) / bin_count_a;
		auto last_bin_size_l = (domain_l % bin_size_l);
		auto next_start_l = min_inclusive_l;

		for (size_t i = 0; i < bin_count_a; i++, next_start_l += bin_size_l)
		{
			bins.emplace_back (next_start_l, next_start_l + bin_size_l);
		}
		if (last_bin_size_l > 0)
		{
			bins.emplace_back (next_start_l, next_start_l + last_bin_size_l);
		}
	}
}

void nano::stat_histogram::add (uint64_t index_a, uint64_t addend_a)
{
	nano::lock_guard<nano::mutex> lk{ histogram_mutex };
	debug_assert (!bins.empty ());

	// The search for a bin is linear, but we're searching just a few
	// contiguous items which are likely to be in cache.
	bool found_l = false;
	for (auto & bin : bins)
	{
		if (index_a >= bin.start_inclusive && index_a < bin.end_exclusive)
		{
			bin.value += addend_a;
			bin.timestamp = std::chrono::system_clock::now ();
			found_l = true;
			break;
		}
	}

	// Clamp into first or last bin if no suitable bin was found
	if (!found_l)
	{
		if (index_a < bins.front ().start_inclusive)
		{
			bins.front ().value += addend_a;
		}
		else
		{
			bins.back ().value += addend_a;
		}
	}
}

std::vector<nano::stat_histogram::bin> nano::stat_histogram::get_bins () const
{
	nano::lock_guard<nano::mutex> lk{ histogram_mutex };
	return bins;
}

nano::stat::stat (nano::stat_config config) :
	config (config)
{
}

std::shared_ptr<nano::stat_entry> nano::stat::get_entry (uint32_t key)
{
	return get_entry (key, config.interval, config.capacity);
}

std::shared_ptr<nano::stat_entry> nano::stat::get_entry (uint32_t key, size_t interval, size_t capacity)
{
	nano::unique_lock<nano::mutex> lock{ stat_mutex };
	return get_entry_impl (key, interval, capacity);
}

std::shared_ptr<nano::stat_entry> nano::stat::get_entry_impl (uint32_t key, size_t interval, size_t capacity)
{
	std::shared_ptr<nano::stat_entry> res;
	auto entry = entries.find (key);
	if (entry == entries.end ())
	{
		res = entries.emplace (key, std::make_shared<nano::stat_entry> (capacity, interval)).first->second;
	}
	else
	{
		res = entry->second;
	}

	return res;
}

std::unique_ptr<nano::stat_log_sink> nano::stat::log_sink_json () const
{
	return std::make_unique<json_writer> ();
}

void nano::stat::log_counters (stat_log_sink & sink)
{
	nano::unique_lock<nano::mutex> lock{ stat_mutex };
	log_counters_impl (sink);
}

void nano::stat::log_counters_impl (stat_log_sink & sink)
{
	sink.begin ();
	if (sink.entries () >= config.log_rotation_count)
	{
		sink.rotate ();
	}

	if (config.log_headers)
	{
		auto walltime (std::chrono::system_clock::now ());
		sink.write_header ("counters", walltime);
	}

	for (auto & it : entries)
	{
		std::time_t time = std::chrono::system_clock::to_time_t (it.second->counter.get_timestamp ());
		tm local_tm = *localtime (&time);

		auto key = it.first;
		std::string type = type_to_string (key);
		std::string detail = detail_to_string (key);
		std::string dir = dir_to_string (key);
		sink.write_entry (local_tm, type, detail, dir, it.second->counter.get_value (), it.second->histogram.get ());
	}
	sink.entries ()++;
	sink.finalize ();
}

void nano::stat::log_samples (stat_log_sink & sink)
{
	nano::unique_lock<nano::mutex> lock{ stat_mutex };
	log_samples_impl (sink);
}

void nano::stat::log_samples_impl (stat_log_sink & sink)
{
	sink.begin ();
	if (sink.entries () >= config.log_rotation_count)
	{
		sink.rotate ();
	}

	if (config.log_headers)
	{
		auto walltime (std::chrono::system_clock::now ());
		sink.write_header ("samples", walltime);
	}

	for (auto & it : entries)
	{
		auto key = it.first;
		std::string type = type_to_string (key);
		std::string detail = detail_to_string (key);
		std::string dir = dir_to_string (key);

		for (auto & datapoint : it.second->samples)
		{
			std::time_t time = std::chrono::system_clock::to_time_t (datapoint.get_timestamp ());
			tm local_tm = *localtime (&time);
			sink.write_entry (local_tm, type, detail, dir, datapoint.get_value (), nullptr);
		}
	}
	sink.entries ()++;
	sink.finalize ();
}

void nano::stat::define_histogram (stat::type type, stat::detail detail, stat::dir dir, std::initializer_list<uint64_t> intervals_a, size_t bin_count_a /*=0*/)
{
	auto entry (get_entry (key_of (type, detail, dir)));
	entry->histogram = std::make_unique<nano::stat_histogram> (intervals_a, bin_count_a);
}

void nano::stat::update_histogram (stat::type type, stat::detail detail, stat::dir dir, uint64_t index_a, uint64_t addend_a)
{
	auto entry (get_entry (key_of (type, detail, dir)));
	debug_assert (entry->histogram != nullptr);
	entry->histogram->add (index_a, addend_a);
}

nano::stat_histogram * nano::stat::get_histogram (stat::type type, stat::detail detail, stat::dir dir)
{
	auto entry (get_entry (key_of (type, detail, dir)));
	debug_assert (entry->histogram != nullptr);
	return entry->histogram.get ();
}

void nano::stat::update (uint32_t key_a, uint64_t value)
{
	static file_writer log_count (config.log_counters_filename);
	static file_writer log_sample (config.log_samples_filename);

	auto now (std::chrono::steady_clock::now ());

	nano::unique_lock<nano::mutex> lock{ stat_mutex };
	if (!stopped)
	{
		auto entry (get_entry_impl (key_a, config.interval, config.capacity));

		// Counters
		auto old (entry->counter.get_value ());
		entry->counter.add (value);
		entry->count_observers.notify (old, entry->counter.get_value ());

		std::chrono::duration<double, std::milli> duration = now - log_last_count_writeout;
		if (config.log_interval_counters > 0 && duration.count () > config.log_interval_counters)
		{
			log_counters_impl (log_count);
			log_last_count_writeout = now;
		}

		// Samples
		if (config.sampling_enabled && entry->sample_interval > 0)
		{
			entry->sample_current.add (value, false);

			std::chrono::duration<double, std::milli> duration = now - entry->sample_start_time;
			if (duration.count () > entry->sample_interval)
			{
				entry->sample_start_time = now;

				// Make a snapshot of samples for thread safety and to get a stable container
				entry->sample_current.set_timestamp (std::chrono::system_clock::now ());
				entry->samples.push_back (entry->sample_current);
				entry->sample_current.set_value (0);

				if (!entry->sample_observers.empty ())
				{
					auto snapshot (entry->samples);
					entry->sample_observers.notify (snapshot);
				}

				// Log sink
				duration = now - log_last_sample_writeout;
				if (config.log_interval_samples > 0 && duration.count () > config.log_interval_samples)
				{
					log_samples_impl (log_sample);
					log_last_sample_writeout = now;
				}
			}
		}
	}
}

std::chrono::seconds nano::stat::last_reset ()
{
	nano::unique_lock<nano::mutex> lock{ stat_mutex };
	auto now (std::chrono::steady_clock::now ());
	return std::chrono::duration_cast<std::chrono::seconds> (now - timestamp);
}

void nano::stat::stop ()
{
	nano::lock_guard<nano::mutex> guard{ stat_mutex };
	stopped = true;
}

void nano::stat::clear ()
{
	nano::unique_lock<nano::mutex> lock{ stat_mutex };
	entries.clear ();
	timestamp = std::chrono::steady_clock::now ();
}

std::string nano::stat::type_to_string (uint32_t key)
{
	auto type = static_cast<stat::type> (key >> 16 & 0x000000ff);
	return type_to_string (type);
}

std::string nano::stat::type_to_string (stat::type type)
{
	std::string res;
	switch (type)
	{
		case nano::stat::type::ipc:
			res = "ipc";
			break;
		case nano::stat::type::block:
			res = "block";
			break;
		case nano::stat::type::bootstrap:
			res = "bootstrap";
			break;
		case nano::stat::type::tcp_server:
			res = "tcp_server";
			break;
		case nano::stat::type::error:
			res = "error";
			break;
		case nano::stat::type::http_callback:
			res = "http_callback";
			break;
		case nano::stat::type::ledger:
			res = "ledger";
			break;
		case nano::stat::type::tcp:
			res = "tcp";
			break;
		case nano::stat::type::udp:
			res = "udp";
			break;
		case nano::stat::type::peering:
			res = "peering";
			break;
		case nano::stat::type::rollback:
			res = "rollback";
			break;
		case nano::stat::type::traffic_udp:
			res = "traffic_udp";
			break;
		case nano::stat::type::traffic_tcp:
			res = "traffic_tcp";
			break;
		case nano::stat::type::vote:
			res = "vote";
			break;
		case nano::stat::type::election:
			res = "election";
			break;
		case nano::stat::type::message:
			res = "message";
			break;
		case nano::stat::type::confirmation_observer:
			res = "observer";
			break;
		case nano::stat::type::confirmation_height:
			res = "confirmation_height";
			break;
		case nano::stat::type::drop:
			res = "drop";
			break;
		case nano::stat::type::aggregator:
			res = "aggregator";
			break;
		case nano::stat::type::requests:
			res = "requests";
			break;
		case nano::stat::type::filter:
			res = "filter";
			break;
		case nano::stat::type::telemetry:
			res = "telemetry";
			break;
		case nano::stat::type::vote_generator:
			res = "vote_generator";
			break;
		case nano::stat::type::vote_cache:
			res = "vote_cache";
			break;
		case nano::stat::type::hinting:
			res = "hinting";
			break;
		case nano::stat::type::blockprocessor:
			res = "blockprocessor";
			break;
		case nano::stat::type::bootstrap_server:
			res = "bootstrap_server";
			break;
		case nano::stat::type::active:
			res = "active";
			break;
		case nano::stat::type::backlog:
			res = "backlog";
			break;
	}
	return res;
}

std::string nano::stat::detail_to_string (stat::detail detail)
{
	std::string res;
	switch (detail)
	{
		case nano::stat::detail::all:
			res = "all";
			break;
		case nano::stat::detail::loop:
			res = "loop";
			break;
<<<<<<< HEAD
		case nano::stat::detail::process:
			res = "process";
			break;
		case nano::stat::detail::update:
			res = "update";
			break;
		case nano::stat::detail::insert:
			res = "insert";
			break;
		case nano::stat::detail::request:
			res = "request";
			break;
		case nano::stat::detail::broadcast:
			res = "broadcast";
=======
		case nano::stat::detail::total:
			res = "total";
>>>>>>> 02bffc2d
			break;
		case nano::stat::detail::queue:
			res = "queue";
			break;
		case nano::stat::detail::overfill:
			res = "overfill";
			break;
		case nano::stat::detail::batch:
			res = "batch";
			break;
		case nano::stat::detail::bad_sender:
			res = "bad_sender";
			break;
		case nano::stat::detail::bulk_pull:
			res = "bulk_pull";
			break;
		case nano::stat::detail::bulk_pull_account:
			res = "bulk_pull_account";
			break;
		case nano::stat::detail::bulk_pull_deserialize_receive_block:
			res = "bulk_pull_deserialize_receive_block";
			break;
		case nano::stat::detail::bulk_pull_error_starting_request:
			res = "bulk_pull_error_starting_request";
			break;
		case nano::stat::detail::bulk_pull_failed_account:
			res = "bulk_pull_failed_account";
			break;
		case nano::stat::detail::bulk_pull_receive_block_failure:
			res = "bulk_pull_receive_block_failure";
			break;
		case nano::stat::detail::bulk_pull_request_failure:
			res = "bulk_pull_request_failure";
			break;
		case nano::stat::detail::bulk_push:
			res = "bulk_push";
			break;
		case nano::stat::detail::active_quorum:
			res = "observer_confirmation_active_quorum";
			break;
		case nano::stat::detail::active_conf_height:
			res = "observer_confirmation_active_conf_height";
			break;
		case nano::stat::detail::inactive_conf_height:
			res = "observer_confirmation_inactive";
			break;
		case nano::stat::detail::error_socket_close:
			res = "error_socket_close";
			break;
		case nano::stat::detail::request_underflow:
			res = "request_underflow";
			break;
		case nano::stat::detail::change:
			res = "change";
			break;
		case nano::stat::detail::confirm_ack:
			res = "confirm_ack";
			break;
		case nano::stat::detail::node_id_handshake:
			res = "node_id_handshake";
			break;
		case nano::stat::detail::confirm_req:
			res = "confirm_req";
			break;
		case nano::stat::detail::fork:
			res = "fork";
			break;
		case nano::stat::detail::old:
			res = "old";
			break;
		case nano::stat::detail::gap_previous:
			res = "gap_previous";
			break;
		case nano::stat::detail::gap_source:
			res = "gap_source";
			break;
		case nano::stat::detail::rollback_failed:
			res = "rollback_failed";
			break;
		case nano::stat::detail::progress:
			res = "progress";
			break;
		case nano::stat::detail::bad_signature:
			res = "bad_signature";
			break;
		case nano::stat::detail::negative_spend:
			res = "negative_spend";
			break;
		case nano::stat::detail::unreceivable:
			res = "unreceivable";
			break;
		case nano::stat::detail::gap_epoch_open_pending:
			res = "gap_epoch_open_pending";
			break;
		case nano::stat::detail::opened_burn_account:
			res = "opened_burn_account";
			break;
		case nano::stat::detail::balance_mismatch:
			res = "balance_mismatch";
			break;
		case nano::stat::detail::representative_mismatch:
			res = "representative_mismatch";
			break;
		case nano::stat::detail::block_position:
			res = "block_position";
			break;
		case nano::stat::detail::frontier_confirmation_failed:
			res = "frontier_confirmation_failed";
			break;
		case nano::stat::detail::frontier_confirmation_successful:
			res = "frontier_confirmation_successful";
			break;
		case nano::stat::detail::frontier_req:
			res = "frontier_req";
			break;
		case nano::stat::detail::handshake:
			res = "handshake";
			break;
		case nano::stat::detail::http_callback:
			res = "http_callback";
			break;
		case nano::stat::detail::initiate:
			res = "initiate";
			break;
		case nano::stat::detail::initiate_legacy_age:
			res = "initiate_legacy_age";
			break;
		case nano::stat::detail::initiate_lazy:
			res = "initiate_lazy";
			break;
		case nano::stat::detail::initiate_wallet_lazy:
			res = "initiate_wallet_lazy";
			break;
		case nano::stat::detail::insufficient_work:
			res = "insufficient_work";
			break;
		case nano::stat::detail::invalid:
			res = "invalid";
			break;
		case nano::stat::detail::invocations:
			res = "invocations";
			break;
		case nano::stat::detail::keepalive:
			res = "keepalive";
			break;
		case nano::stat::detail::not_a_type:
			res = "not_a_type";
			break;
		case nano::stat::detail::open:
			res = "open";
			break;
		case nano::stat::detail::publish:
			res = "publish";
			break;
		case nano::stat::detail::receive:
			res = "receive";
			break;
		case nano::stat::detail::republish_vote:
			res = "republish_vote";
			break;
		case nano::stat::detail::send:
			res = "send";
			break;
		case nano::stat::detail::telemetry_req:
			res = "telemetry_req";
			break;
		case nano::stat::detail::telemetry_ack:
			res = "telemetry_ack";
			break;
		case nano::stat::detail::asc_pull_req:
			res = "asc_pull_req";
			break;
		case nano::stat::detail::asc_pull_ack:
			res = "asc_pull_ack";
			break;
		case nano::stat::detail::state_block:
			res = "state_block";
			break;
		case nano::stat::detail::epoch_block:
			res = "epoch_block";
			break;
		case nano::stat::detail::vote_valid:
			res = "vote_valid";
			break;
		case nano::stat::detail::vote_replay:
			res = "vote_replay";
			break;
		case nano::stat::detail::vote_indeterminate:
			res = "vote_indeterminate";
			break;
		case nano::stat::detail::vote_invalid:
			res = "vote_invalid";
			break;
		case nano::stat::detail::vote_overflow:
			res = "vote_overflow";
			break;
		case nano::stat::detail::vote_new:
			res = "vote_new";
			break;
		case nano::stat::detail::vote_processed:
			res = "vote_processed";
			break;
		case nano::stat::detail::vote_cached:
			res = "vote_cached";
			break;
		case nano::stat::detail::late_block:
			res = "late_block";
			break;
		case nano::stat::detail::late_block_seconds:
			res = "late_block_seconds";
			break;
		case nano::stat::detail::election_start:
			res = "election_start";
			break;
		case nano::stat::detail::election_confirmed_all:
			res = "election_confirmed_all";
			break;
		case nano::stat::detail::election_block_conflict:
			res = "election_block_conflict";
			break;
		case nano::stat::detail::election_difficulty_update:
			res = "election_difficulty_update";
			break;
		case nano::stat::detail::election_drop_expired:
			res = "election_drop_expired";
			break;
		case nano::stat::detail::election_drop_overflow:
			res = "election_drop_overflow";
			break;
		case nano::stat::detail::election_drop_all:
			res = "election_drop_all";
			break;
		case nano::stat::detail::election_restart:
			res = "election_restart";
			break;
		case nano::stat::detail::election_confirmed:
			res = "election_confirmed";
			break;
		case nano::stat::detail::election_not_confirmed:
			res = "election_not_confirmed";
			break;
		case nano::stat::detail::election_hinted_overflow:
			res = "election_hinted_overflow";
			break;
		case nano::stat::detail::election_hinted_started:
			res = "election_hinted_started";
			break;
		case nano::stat::detail::election_hinted_confirmed:
			res = "election_hinted_confirmed";
			break;
		case nano::stat::detail::election_hinted_drop:
			res = "election_hinted_drop";
			break;
		case nano::stat::detail::generate_vote:
			res = "generate_vote";
			break;
		case nano::stat::detail::generate_vote_normal:
			res = "generate_vote_normal";
			break;
		case nano::stat::detail::generate_vote_final:
			res = "generate_vote_final";
			break;
		case nano::stat::detail::blocking:
			res = "blocking";
			break;
		case nano::stat::detail::overflow:
			res = "overflow";
			break;
		case nano::stat::detail::tcp_accept_success:
			res = "accept_success";
			break;
		case nano::stat::detail::tcp_accept_failure:
			res = "accept_failure";
			break;
		case nano::stat::detail::tcp_write_drop:
			res = "tcp_write_drop";
			break;
		case nano::stat::detail::tcp_write_no_socket_drop:
			res = "tcp_write_no_socket_drop";
			break;
		case nano::stat::detail::tcp_excluded:
			res = "tcp_excluded";
			break;
		case nano::stat::detail::tcp_max_per_ip:
			res = "tcp_max_per_ip";
			break;
		case nano::stat::detail::tcp_max_per_subnetwork:
			res = "tcp_max_per_subnetwork";
			break;
		case nano::stat::detail::tcp_silent_connection_drop:
			res = "tcp_silent_connection_drop";
			break;
		case nano::stat::detail::tcp_io_timeout_drop:
			res = "tcp_io_timeout_drop";
			break;
		case nano::stat::detail::tcp_connect_error:
			res = "tcp_connect_error";
			break;
		case nano::stat::detail::tcp_read_error:
			res = "tcp_read_error";
			break;
		case nano::stat::detail::tcp_write_error:
			res = "tcp_write_error";
			break;
		case nano::stat::detail::unreachable_host:
			res = "unreachable_host";
			break;
		case nano::stat::detail::invalid_header:
			res = "invalid_header";
			break;
		case nano::stat::detail::invalid_message_type:
			res = "invalid_message_type";
			break;
		case nano::stat::detail::invalid_keepalive_message:
			res = "invalid_keepalive_message";
			break;
		case nano::stat::detail::invalid_publish_message:
			res = "invalid_publish_message";
			break;
		case nano::stat::detail::invalid_confirm_req_message:
			res = "invalid_confirm_req_message";
			break;
		case nano::stat::detail::invalid_confirm_ack_message:
			res = "invalid_confirm_ack_message";
			break;
		case nano::stat::detail::invalid_node_id_handshake_message:
			res = "invalid_node_id_handshake_message";
			break;
		case nano::stat::detail::invalid_telemetry_req_message:
			res = "invalid_telemetry_req_message";
			break;
		case nano::stat::detail::invalid_telemetry_ack_message:
			res = "invalid_telemetry_ack_message";
			break;
		case nano::stat::detail::invalid_bulk_pull_message:
			res = "invalid_bulk_pull_message";
			break;
		case nano::stat::detail::invalid_bulk_pull_account_message:
			res = "invalid_bulk_pull_account_message";
			break;
		case nano::stat::detail::invalid_frontier_req_message:
			res = "invalid_frontier_req_message";
			break;
		case nano::stat::detail::invalid_asc_pull_req_message:
			res = "invalid_asc_pull_req_message";
			break;
		case nano::stat::detail::invalid_asc_pull_ack_message:
			res = "invalid_asc_pull_ack_message";
			break;
		case nano::stat::detail::message_too_big:
			res = "message_too_big";
			break;
		case nano::stat::detail::outdated_version:
			res = "outdated_version";
			break;
		case nano::stat::detail::udp_max_per_ip:
			res = "udp_max_per_ip";
			break;
		case nano::stat::detail::udp_max_per_subnetwork:
			res = "udp_max_per_subnetwork";
			break;
		case nano::stat::detail::blocks_confirmed:
			res = "blocks_confirmed";
			break;
		case nano::stat::detail::blocks_confirmed_unbounded:
			res = "blocks_confirmed_unbounded";
			break;
		case nano::stat::detail::blocks_confirmed_bounded:
			res = "blocks_confirmed_bounded";
			break;
		case nano::stat::detail::aggregator_accepted:
			res = "aggregator_accepted";
			break;
		case nano::stat::detail::aggregator_dropped:
			res = "aggregator_dropped";
			break;
		case nano::stat::detail::requests_cached_hashes:
			res = "requests_cached_hashes";
			break;
		case nano::stat::detail::requests_generated_hashes:
			res = "requests_generated_hashes";
			break;
		case nano::stat::detail::requests_cached_votes:
			res = "requests_cached_votes";
			break;
		case nano::stat::detail::requests_generated_votes:
			res = "requests_generated_votes";
			break;
		case nano::stat::detail::requests_cached_late_hashes:
			res = "requests_cached_late_hashes";
			break;
		case nano::stat::detail::requests_cached_late_votes:
			res = "requests_cached_late_votes";
			break;
		case nano::stat::detail::requests_cannot_vote:
			res = "requests_cannot_vote";
			break;
		case nano::stat::detail::requests_unknown:
			res = "requests_unknown";
			break;
		case nano::stat::detail::duplicate_publish:
			res = "duplicate_publish";
			break;
		case nano::stat::detail::different_genesis_hash:
			res = "different_genesis_hash";
			break;
		case nano::stat::detail::invalid_signature:
			res = "invalid_signature";
			break;
		case nano::stat::detail::node_id_mismatch:
			res = "node_id_mismatch";
			break;
		case nano::stat::detail::request_within_protection_cache_zone:
			res = "request_within_protection_cache_zone";
			break;
		case nano::stat::detail::no_response_received:
			res = "no_response_received";
			break;
		case nano::stat::detail::unsolicited_telemetry_ack:
			res = "unsolicited_telemetry_ack";
			break;
		case nano::stat::detail::failed_send_telemetry_req:
			res = "failed_send_telemetry_req";
			break;
		case nano::stat::detail::empty_payload:
			res = "empty_payload";
			break;
		case nano::stat::detail::cleanup_outdated:
			res = "cleanup_outdated";
			break;
		case nano::stat::detail::cleanup_dead:
			res = "cleanup_dead";
			break;
		case nano::stat::detail::generator_broadcasts:
			res = "generator_broadcasts";
			break;
		case nano::stat::detail::generator_replies:
			res = "generator_replies";
			break;
		case nano::stat::detail::generator_replies_discarded:
			res = "generator_replies_discarded";
			break;
		case nano::stat::detail::generator_spacing:
			res = "generator_spacing";
			break;
		case nano::stat::detail::invalid_network:
			res = "invalid_network";
			break;
		case nano::stat::detail::hinted:
			res = "hinted";
			break;
		case nano::stat::detail::insert_failed:
			res = "insert_failed";
			break;
		case nano::stat::detail::missing_block:
			res = "missing_block";
			break;
		case nano::stat::detail::response:
			res = "response";
			break;
		case nano::stat::detail::write_drop:
			res = "write_drop";
			break;
		case nano::stat::detail::write_error:
			res = "write_error";
			break;
		case nano::stat::detail::blocks:
			res = "blocks";
			break;
		case nano::stat::detail::drop:
			res = "drop";
			break;
		case nano::stat::detail::bad_count:
			res = "bad_count";
			break;
		case nano::stat::detail::response_blocks:
			res = "response_blocks";
			break;
		case nano::stat::detail::response_account_info:
			res = "response_account_info";
			break;
		case nano::stat::detail::channel_full:
			res = "channel_full";
			break;
		case nano::stat::detail::activated:
			res = "activated";
			break;
	}
	return res;
}

std::string nano::stat::detail_to_string (uint32_t key)
{
	auto detail = static_cast<stat::detail> (key >> 8 & 0x000000ff);
	return detail_to_string (detail);
}

std::string nano::stat::dir_to_string (uint32_t key)
{
	auto dir = static_cast<stat::dir> (key & 0x000000ff);
	return dir_to_string (dir);
}

std::string nano::stat::dir_to_string (dir dir)
{
	std::string res;
	switch (dir)
	{
		case nano::stat::dir::in:
			res = "in";
			break;
		case nano::stat::dir::out:
			res = "out";
			break;
	}
	return res;
}

nano::stat_datapoint::stat_datapoint (stat_datapoint const & other_a)
{
	nano::lock_guard<nano::mutex> lock{ other_a.datapoint_mutex };
	value = other_a.value;
	timestamp = other_a.timestamp;
}

nano::stat_datapoint & nano::stat_datapoint::operator= (stat_datapoint const & other_a)
{
	nano::lock_guard<nano::mutex> lock{ other_a.datapoint_mutex };
	value = other_a.value;
	timestamp = other_a.timestamp;
	return *this;
}

uint64_t nano::stat_datapoint::get_value () const
{
	nano::lock_guard<nano::mutex> lock{ datapoint_mutex };
	return value;
}

void nano::stat_datapoint::set_value (uint64_t value_a)
{
	nano::lock_guard<nano::mutex> lock{ datapoint_mutex };
	value = value_a;
}

std::chrono::system_clock::time_point nano::stat_datapoint::get_timestamp () const
{
	nano::lock_guard<nano::mutex> lock{ datapoint_mutex };
	return timestamp;
}

void nano::stat_datapoint::set_timestamp (std::chrono::system_clock::time_point timestamp_a)
{
	nano::lock_guard<nano::mutex> lock{ datapoint_mutex };
	timestamp = timestamp_a;
}

/** Add \addend to the current value and optionally update the timestamp */
void nano::stat_datapoint::add (uint64_t addend, bool update_timestamp)
{
	nano::lock_guard<nano::mutex> lock{ datapoint_mutex };
	value += addend;
	if (update_timestamp)
	{
		timestamp = std::chrono::system_clock::now ();
	}
}<|MERGE_RESOLUTION|>--- conflicted
+++ resolved
@@ -575,7 +575,9 @@
 		case nano::stat::detail::loop:
 			res = "loop";
 			break;
-<<<<<<< HEAD
+		case nano::stat::detail::total:
+			res = "total";
+			break;
 		case nano::stat::detail::process:
 			res = "process";
 			break;
@@ -590,10 +592,6 @@
 			break;
 		case nano::stat::detail::broadcast:
 			res = "broadcast";
-=======
-		case nano::stat::detail::total:
-			res = "total";
->>>>>>> 02bffc2d
 			break;
 		case nano::stat::detail::queue:
 			res = "queue";
