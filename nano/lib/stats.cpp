--- conflicted
+++ resolved
@@ -592,13 +592,11 @@
 		case nano::stat::detail::loop:
 			res = "loop";
 			break;
-<<<<<<< HEAD
+		case nano::stat::detail::total:
+			res = "total";
+			break;
 		case nano::stat::detail::unknown:
 			res = "unknown";
-=======
-		case nano::stat::detail::total:
-			res = "total";
->>>>>>> 8bba70e2
 			break;
 		case nano::stat::detail::queue:
 			res = "queue";
