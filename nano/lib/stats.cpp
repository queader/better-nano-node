--- conflicted
+++ resolved
@@ -466,759 +466,10 @@
 std::string nano::stats::type_to_string (uint32_t key)
 {
 	auto type = static_cast<stat::type> (key >> 16 & 0x000000ff);
-<<<<<<< HEAD
-	return type_to_string (type);
-}
-
-std::string nano::stat::type_to_string (stat::type type)
-{
-	std::string res;
-	switch (type)
-	{
-		case nano::stat::type::ipc:
-			res = "ipc";
-			break;
-		case nano::stat::type::block:
-			res = "block";
-			break;
-		case nano::stat::type::bootstrap:
-			res = "bootstrap";
-			break;
-		case nano::stat::type::tcp_server:
-			res = "tcp_server";
-			break;
-		case nano::stat::type::error:
-			res = "error";
-			break;
-		case nano::stat::type::http_callback:
-			res = "http_callback";
-			break;
-		case nano::stat::type::ledger:
-			res = "ledger";
-			break;
-		case nano::stat::type::tcp:
-			res = "tcp";
-			break;
-		case nano::stat::type::udp:
-			res = "udp";
-			break;
-		case nano::stat::type::peering:
-			res = "peering";
-			break;
-		case nano::stat::type::rollback:
-			res = "rollback";
-			break;
-		case nano::stat::type::traffic_udp:
-			res = "traffic_udp";
-			break;
-		case nano::stat::type::traffic_tcp:
-			res = "traffic_tcp";
-			break;
-		case nano::stat::type::vote:
-			res = "vote";
-			break;
-		case nano::stat::type::election:
-			res = "election";
-			break;
-		case nano::stat::type::message:
-			res = "message";
-			break;
-		case nano::stat::type::confirmation_observer:
-			res = "observer";
-			break;
-		case nano::stat::type::confirmation_height:
-			res = "confirmation_height";
-			break;
-		case nano::stat::type::drop:
-			res = "drop";
-			break;
-		case nano::stat::type::aggregator:
-			res = "aggregator";
-			break;
-		case nano::stat::type::requests:
-			res = "requests";
-			break;
-		case nano::stat::type::filter:
-			res = "filter";
-			break;
-		case nano::stat::type::telemetry:
-			res = "telemetry";
-			break;
-		case nano::stat::type::vote_generator:
-			res = "vote_generator";
-			break;
-		case nano::stat::type::vote_cache:
-			res = "vote_cache";
-			break;
-		case nano::stat::type::hinting:
-			res = "hinting";
-			break;
-		case nano::stat::type::blockprocessor:
-			res = "blockprocessor";
-			break;
-		case nano::stat::type::bootstrap_server:
-			res = "bootstrap_server";
-			break;
-		case nano::stat::type::active:
-			res = "active";
-		case nano::stat::type::bootstrap_server_requests:
-			res = "bootstrap_server_requests";
-			break;
-		case nano::stat::type::bootstrap_server_responses:
-			res = "bootstrap_server_responses";
-			break;
-		case nano::stat::type::unchecked:
-			res = "unchecked";
-			break;
-		case nano::stat::type::bootstrap_ascending:
-			res = "bootstrap_ascending";
-			break;
-		case nano::stat::type::bootstrap_ascending_connections:
-			res = "bootstrap_ascending_connections";
-			break;
-		case nano::stat::type::bootstrap_ascending_thread:
-			res = "bootstrap_ascending_thread";
-			break;
-		case nano::stat::type::bootstrap_ascending_accounts:
-			res = "bootstrap_ascending_accounts";
-			break;
-		case nano::stat::type::backlog:
-			res = "backlog";
-			break;
-		case nano::stat::type::optimistic:
-			res = "optimistic";
-			break;
-	}
-	return res;
-}
-
-std::string nano::stat::detail_to_string (stat::detail detail)
-{
-	std::string res;
-	switch (detail)
-	{
-		case nano::stat::detail::all:
-			res = "all";
-			break;
-		case nano::stat::detail::loop:
-			res = "loop";
-			break;
-		case nano::stat::detail::unknown:
-			res = "unknown";
-			break;
-		case nano::stat::detail::total:
-			res = "total";
-			break;
-		case nano::stat::detail::queue:
-			res = "queue";
-			break;
-		case nano::stat::detail::overfill:
-			res = "overfill";
-			break;
-		case nano::stat::detail::batch:
-			res = "batch";
-			break;
-		case nano::stat::detail::bad_sender:
-			res = "bad_sender";
-			break;
-		case nano::stat::detail::bulk_pull:
-			res = "bulk_pull";
-			break;
-		case nano::stat::detail::bulk_pull_account:
-			res = "bulk_pull_account";
-			break;
-		case nano::stat::detail::bulk_pull_deserialize_receive_block:
-			res = "bulk_pull_deserialize_receive_block";
-			break;
-		case nano::stat::detail::bulk_pull_error_starting_request:
-			res = "bulk_pull_error_starting_request";
-			break;
-		case nano::stat::detail::bulk_pull_failed_account:
-			res = "bulk_pull_failed_account";
-			break;
-		case nano::stat::detail::bulk_pull_receive_block_failure:
-			res = "bulk_pull_receive_block_failure";
-			break;
-		case nano::stat::detail::bulk_pull_request_failure:
-			res = "bulk_pull_request_failure";
-			break;
-		case nano::stat::detail::bulk_push:
-			res = "bulk_push";
-			break;
-		case nano::stat::detail::active_quorum:
-			res = "observer_confirmation_active_quorum";
-			break;
-		case nano::stat::detail::active_conf_height:
-			res = "observer_confirmation_active_conf_height";
-			break;
-		case nano::stat::detail::inactive_conf_height:
-			res = "observer_confirmation_inactive";
-			break;
-		case nano::stat::detail::error_socket_close:
-			res = "error_socket_close";
-			break;
-		case nano::stat::detail::request_underflow:
-			res = "request_underflow";
-			break;
-		case nano::stat::detail::change:
-			res = "change";
-			break;
-		case nano::stat::detail::confirm_ack:
-			res = "confirm_ack";
-			break;
-		case nano::stat::detail::node_id_handshake:
-			res = "node_id_handshake";
-			break;
-		case nano::stat::detail::confirm_req:
-			res = "confirm_req";
-			break;
-		case nano::stat::detail::fork:
-			res = "fork";
-			break;
-		case nano::stat::detail::old:
-			res = "old";
-			break;
-		case nano::stat::detail::gap_previous:
-			res = "gap_previous";
-			break;
-		case nano::stat::detail::gap_source:
-			res = "gap_source";
-			break;
-		case nano::stat::detail::rollback_failed:
-			res = "rollback_failed";
-			break;
-		case nano::stat::detail::progress:
-			res = "progress";
-			break;
-		case nano::stat::detail::bad_signature:
-			res = "bad_signature";
-			break;
-		case nano::stat::detail::negative_spend:
-			res = "negative_spend";
-			break;
-		case nano::stat::detail::unreceivable:
-			res = "unreceivable";
-			break;
-		case nano::stat::detail::gap_epoch_open_pending:
-			res = "gap_epoch_open_pending";
-			break;
-		case nano::stat::detail::opened_burn_account:
-			res = "opened_burn_account";
-			break;
-		case nano::stat::detail::balance_mismatch:
-			res = "balance_mismatch";
-			break;
-		case nano::stat::detail::representative_mismatch:
-			res = "representative_mismatch";
-			break;
-		case nano::stat::detail::block_position:
-			res = "block_position";
-			break;
-		case nano::stat::detail::frontier_confirmation_failed:
-			res = "frontier_confirmation_failed";
-			break;
-		case nano::stat::detail::frontier_confirmation_successful:
-			res = "frontier_confirmation_successful";
-			break;
-		case nano::stat::detail::frontier_req:
-			res = "frontier_req";
-			break;
-		case nano::stat::detail::handshake:
-			res = "handshake";
-			break;
-		case nano::stat::detail::http_callback:
-			res = "http_callback";
-			break;
-		case nano::stat::detail::initiate:
-			res = "initiate";
-			break;
-		case nano::stat::detail::initiate_legacy_age:
-			res = "initiate_legacy_age";
-			break;
-		case nano::stat::detail::initiate_lazy:
-			res = "initiate_lazy";
-			break;
-		case nano::stat::detail::initiate_wallet_lazy:
-			res = "initiate_wallet_lazy";
-			break;
-		case nano::stat::detail::initiate_ascending:
-			res = "initiate_ascending";
-			break;
-		case nano::stat::detail::insufficient_work:
-			res = "insufficient_work";
-			break;
-		case nano::stat::detail::invalid:
-			res = "invalid";
-			break;
-		case nano::stat::detail::invocations:
-			res = "invocations";
-			break;
-		case nano::stat::detail::keepalive:
-			res = "keepalive";
-			break;
-		case nano::stat::detail::not_a_type:
-			res = "not_a_type";
-			break;
-		case nano::stat::detail::open:
-			res = "open";
-			break;
-		case nano::stat::detail::publish:
-			res = "publish";
-			break;
-		case nano::stat::detail::receive:
-			res = "receive";
-			break;
-		case nano::stat::detail::republish_vote:
-			res = "republish_vote";
-			break;
-		case nano::stat::detail::send:
-			res = "send";
-			break;
-		case nano::stat::detail::telemetry_req:
-			res = "telemetry_req";
-			break;
-		case nano::stat::detail::telemetry_ack:
-			res = "telemetry_ack";
-			break;
-		case nano::stat::detail::asc_pull_req:
-			res = "asc_pull_req";
-			break;
-		case nano::stat::detail::asc_pull_ack:
-			res = "asc_pull_ack";
-			break;
-		case nano::stat::detail::state_block:
-			res = "state_block";
-			break;
-		case nano::stat::detail::epoch_block:
-			res = "epoch_block";
-			break;
-		case nano::stat::detail::vote_valid:
-			res = "vote_valid";
-			break;
-		case nano::stat::detail::vote_replay:
-			res = "vote_replay";
-			break;
-		case nano::stat::detail::vote_indeterminate:
-			res = "vote_indeterminate";
-			break;
-		case nano::stat::detail::vote_invalid:
-			res = "vote_invalid";
-			break;
-		case nano::stat::detail::vote_overflow:
-			res = "vote_overflow";
-			break;
-		case nano::stat::detail::vote_new:
-			res = "vote_new";
-			break;
-		case nano::stat::detail::vote_processed:
-			res = "vote_processed";
-			break;
-		case nano::stat::detail::vote_cached:
-			res = "vote_cached";
-			break;
-		case nano::stat::detail::late_block:
-			res = "late_block";
-			break;
-		case nano::stat::detail::late_block_seconds:
-			res = "late_block_seconds";
-			break;
-		case nano::stat::detail::election_start:
-			res = "election_start";
-			break;
-		case nano::stat::detail::election_confirmed_all:
-			res = "election_confirmed_all";
-			break;
-		case nano::stat::detail::election_block_conflict:
-			res = "election_block_conflict";
-			break;
-		case nano::stat::detail::election_difficulty_update:
-			res = "election_difficulty_update";
-			break;
-		case nano::stat::detail::election_drop_expired:
-			res = "election_drop_expired";
-			break;
-		case nano::stat::detail::election_drop_overflow:
-			res = "election_drop_overflow";
-			break;
-		case nano::stat::detail::election_drop_all:
-			res = "election_drop_all";
-			break;
-		case nano::stat::detail::election_restart:
-			res = "election_restart";
-			break;
-		case nano::stat::detail::election_confirmed:
-			res = "election_confirmed";
-			break;
-		case nano::stat::detail::election_not_confirmed:
-			res = "election_not_confirmed";
-			break;
-		case nano::stat::detail::election_hinted_overflow:
-			res = "election_hinted_overflow";
-			break;
-		case nano::stat::detail::election_hinted_started:
-			res = "election_hinted_started";
-			break;
-		case nano::stat::detail::election_hinted_confirmed:
-			res = "election_hinted_confirmed";
-			break;
-		case nano::stat::detail::election_hinted_drop:
-			res = "election_hinted_drop";
-			break;
-		case nano::stat::detail::generate_vote:
-			res = "generate_vote";
-			break;
-		case nano::stat::detail::generate_vote_normal:
-			res = "generate_vote_normal";
-			break;
-		case nano::stat::detail::generate_vote_final:
-			res = "generate_vote_final";
-			break;
-		case nano::stat::detail::blocking:
-			res = "blocking";
-			break;
-		case nano::stat::detail::overflow:
-			res = "overflow";
-			break;
-		case nano::stat::detail::tcp_accept_success:
-			res = "accept_success";
-			break;
-		case nano::stat::detail::tcp_accept_failure:
-			res = "accept_failure";
-			break;
-		case nano::stat::detail::tcp_write_drop:
-			res = "tcp_write_drop";
-			break;
-		case nano::stat::detail::tcp_write_no_socket_drop:
-			res = "tcp_write_no_socket_drop";
-			break;
-		case nano::stat::detail::tcp_excluded:
-			res = "tcp_excluded";
-			break;
-		case nano::stat::detail::tcp_max_per_ip:
-			res = "tcp_max_per_ip";
-			break;
-		case nano::stat::detail::tcp_max_per_subnetwork:
-			res = "tcp_max_per_subnetwork";
-			break;
-		case nano::stat::detail::tcp_silent_connection_drop:
-			res = "tcp_silent_connection_drop";
-			break;
-		case nano::stat::detail::tcp_io_timeout_drop:
-			res = "tcp_io_timeout_drop";
-			break;
-		case nano::stat::detail::tcp_connect_error:
-			res = "tcp_connect_error";
-			break;
-		case nano::stat::detail::tcp_read_error:
-			res = "tcp_read_error";
-			break;
-		case nano::stat::detail::tcp_write_error:
-			res = "tcp_write_error";
-			break;
-		case nano::stat::detail::unreachable_host:
-			res = "unreachable_host";
-			break;
-		case nano::stat::detail::invalid_header:
-			res = "invalid_header";
-			break;
-		case nano::stat::detail::invalid_message_type:
-			res = "invalid_message_type";
-			break;
-		case nano::stat::detail::invalid_keepalive_message:
-			res = "invalid_keepalive_message";
-			break;
-		case nano::stat::detail::invalid_publish_message:
-			res = "invalid_publish_message";
-			break;
-		case nano::stat::detail::invalid_confirm_req_message:
-			res = "invalid_confirm_req_message";
-			break;
-		case nano::stat::detail::invalid_confirm_ack_message:
-			res = "invalid_confirm_ack_message";
-			break;
-		case nano::stat::detail::invalid_node_id_handshake_message:
-			res = "invalid_node_id_handshake_message";
-			break;
-		case nano::stat::detail::invalid_telemetry_req_message:
-			res = "invalid_telemetry_req_message";
-			break;
-		case nano::stat::detail::invalid_telemetry_ack_message:
-			res = "invalid_telemetry_ack_message";
-			break;
-		case nano::stat::detail::invalid_bulk_pull_message:
-			res = "invalid_bulk_pull_message";
-			break;
-		case nano::stat::detail::invalid_bulk_pull_account_message:
-			res = "invalid_bulk_pull_account_message";
-			break;
-		case nano::stat::detail::invalid_frontier_req_message:
-			res = "invalid_frontier_req_message";
-			break;
-		case nano::stat::detail::invalid_asc_pull_req_message:
-			res = "invalid_asc_pull_req_message";
-			break;
-		case nano::stat::detail::invalid_asc_pull_ack_message:
-			res = "invalid_asc_pull_ack_message";
-			break;
-		case nano::stat::detail::message_too_big:
-			res = "message_too_big";
-			break;
-		case nano::stat::detail::outdated_version:
-			res = "outdated_version";
-			break;
-		case nano::stat::detail::udp_max_per_ip:
-			res = "udp_max_per_ip";
-			break;
-		case nano::stat::detail::udp_max_per_subnetwork:
-			res = "udp_max_per_subnetwork";
-			break;
-		case nano::stat::detail::blocks_confirmed:
-			res = "blocks_confirmed";
-			break;
-		case nano::stat::detail::blocks_confirmed_unbounded:
-			res = "blocks_confirmed_unbounded";
-			break;
-		case nano::stat::detail::blocks_confirmed_bounded:
-			res = "blocks_confirmed_bounded";
-			break;
-		case nano::stat::detail::aggregator_accepted:
-			res = "aggregator_accepted";
-			break;
-		case nano::stat::detail::aggregator_dropped:
-			res = "aggregator_dropped";
-			break;
-		case nano::stat::detail::requests_cached_hashes:
-			res = "requests_cached_hashes";
-			break;
-		case nano::stat::detail::requests_generated_hashes:
-			res = "requests_generated_hashes";
-			break;
-		case nano::stat::detail::requests_cached_votes:
-			res = "requests_cached_votes";
-			break;
-		case nano::stat::detail::requests_generated_votes:
-			res = "requests_generated_votes";
-			break;
-		case nano::stat::detail::requests_cached_late_hashes:
-			res = "requests_cached_late_hashes";
-			break;
-		case nano::stat::detail::requests_cached_late_votes:
-			res = "requests_cached_late_votes";
-			break;
-		case nano::stat::detail::requests_cannot_vote:
-			res = "requests_cannot_vote";
-			break;
-		case nano::stat::detail::requests_unknown:
-			res = "requests_unknown";
-			break;
-		case nano::stat::detail::duplicate_publish:
-			res = "duplicate_publish";
-			break;
-		case nano::stat::detail::different_genesis_hash:
-			res = "different_genesis_hash";
-			break;
-		case nano::stat::detail::invalid_signature:
-			res = "invalid_signature";
-			break;
-		case nano::stat::detail::node_id_mismatch:
-			res = "node_id_mismatch";
-			break;
-		case nano::stat::detail::request_within_protection_cache_zone:
-			res = "request_within_protection_cache_zone";
-			break;
-		case nano::stat::detail::no_response_received:
-			res = "no_response_received";
-			break;
-		case nano::stat::detail::unsolicited_telemetry_ack:
-			res = "unsolicited_telemetry_ack";
-			break;
-		case nano::stat::detail::failed_send_telemetry_req:
-			res = "failed_send_telemetry_req";
-			break;
-		case nano::stat::detail::generator_broadcasts:
-			res = "generator_broadcasts";
-			break;
-		case nano::stat::detail::generator_replies:
-			res = "generator_replies";
-			break;
-		case nano::stat::detail::generator_replies_discarded:
-			res = "generator_replies_discarded";
-			break;
-		case nano::stat::detail::generator_spacing:
-			res = "generator_spacing";
-			break;
-		case nano::stat::detail::invalid_network:
-			res = "invalid_network";
-			break;
-		case nano::stat::detail::hinted:
-			res = "hinted";
-			break;
-		case nano::stat::detail::insert:
-			res = "insert";
-			break;
-		case nano::stat::detail::insert_failed:
-			res = "insert_failed";
-			break;
-		case nano::stat::detail::missing_block:
-			res = "missing_block";
-			break;
-		case nano::stat::detail::response:
-			res = "response";
-			break;
-		case nano::stat::detail::write_drop:
-			res = "write_drop";
-			break;
-		case nano::stat::detail::write_error:
-			res = "write_error";
-			break;
-		case nano::stat::detail::blocks:
-			res = "blocks";
-			break;
-		case nano::stat::detail::drop:
-			res = "drop";
-			break;
-		case nano::stat::detail::bad_count:
-			res = "bad_count";
-			break;
-		case nano::stat::detail::response_blocks:
-			res = "response_blocks";
-			break;
-		case nano::stat::detail::response_account_info:
-			res = "response_account_info";
-			break;
-		case nano::stat::detail::channel_full:
-			res = "channel_full";
-		case nano::stat::detail::put:
-			res = "put";
-			break;
-		case nano::stat::detail::satisfied:
-			res = "satisfied";
-			break;
-		case nano::stat::detail::trigger:
-			res = "trigger";
-			break;
-		case nano::stat::detail::missing_tag:
-			res = "missing_tag";
-			break;
-		case nano::stat::detail::process:
-			res = "process";
-			break;
-		case nano::stat::detail::reply:
-			res = "reply";
-			break;
-		case nano::stat::detail::track:
-			res = "track";
-			break;
-		case nano::stat::detail::timeout:
-			res = "timeout";
-			break;
-		case nano::stat::detail::nothing_new:
-			res = "nothing_new";
-			break;
-		case nano::stat::detail::connect:
-			res = "connect";
-			break;
-		case nano::stat::detail::connect_missing:
-			res = "connect_missing";
-			break;
-		case nano::stat::detail::connect_failed:
-			res = "connect_failed";
-			break;
-		case nano::stat::detail::connect_success:
-			res = "connect_success";
-			break;
-		case nano::stat::detail::reuse:
-			res = "reuse";
-			break;
-		case nano::stat::detail::request:
-			res = "request";
-			break;
-		case nano::stat::detail::read_block:
-			res = "read_block";
-			break;
-		case nano::stat::detail::read_block_done:
-			res = "read_block_done";
-			break;
-		case nano::stat::detail::read_block_end:
-			res = "read_block_end";
-			break;
-		case nano::stat::detail::read_block_error:
-			res = "read_block_error";
-			break;
-		case nano::stat::detail::prioritize:
-			res = "prioritize";
-			break;
-		case nano::stat::detail::prioritize_failed:
-			res = "prioritize_failed";
-			break;
-		case nano::stat::detail::block:
-			res = "block";
-			break;
-		case nano::stat::detail::unblock:
-			res = "unblock";
-			break;
-		case nano::stat::detail::unblock_failed:
-			res = "unblock_failed";
-			break;
-		case nano::stat::detail::next_priority:
-			res = "next_priority";
-			break;
-		case nano::stat::detail::next_database:
-			res = "next_database";
-			break;
-		case nano::stat::detail::next_none:
-			res = "next_none";
-			break;
-		case nano::stat::detail::blocking_insert:
-			res = "blocking_insert";
-			break;
-		case nano::stat::detail::blocking_erase_overflow:
-			res = "blocking_erase_overflow";
-			break;
-		case nano::stat::detail::priority_insert:
-			res = "priority_insert";
-			break;
-		case nano::stat::detail::priority_erase_threshold:
-			res = "priority_erase_threshold";
-			break;
-		case nano::stat::detail::priority_erase_block:
-			res = "priority_erase_block";
-			break;
-		case nano::stat::detail::priority_erase_overflow:
-			res = "priority_erase_overflow";
-			break;
-		case nano::stat::detail::deprioritize:
-			res = "deprioritize";
-			break;
-		case nano::stat::detail::deprioritize_failed:
-			res = "deprioritize_failed";
-			break;
-		case nano::stat::detail::activated:
-			res = "activated";
-			break;
-		case nano::stat::detail::started_hinted:
-			res = "started_hinted";
-			break;
-		case nano::stat::detail::started_optimistic:
-			res = "started_optimistic";
-			break;
-		case nano::stat::detail::pop_gap:
-			res = "pop_gap";
-			break;
-		case nano::stat::detail::pop_leaf:
-			res = "pop_leaf";
-			break;
-	}
-	return res;
-}
-
-std::string nano::stat::detail_to_string (uint32_t key)
-=======
 	return std::string{ nano::to_string (type) };
 }
 
 std::string nano::stats::detail_to_string (uint32_t key)
->>>>>>> 62811054
 {
 	auto detail = static_cast<stat::detail> (key >> 8 & 0x000000ff);
 	return std::string{ nano::to_string (detail) };
