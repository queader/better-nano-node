#pragma once

#include <cstdint>
#include <string_view>
#include <vector>

#include <magic_enum.hpp>

namespace nano::log
{
enum class level
{
	trace,
	debug,
	info,
	warn,
	error,
	critical,
	off,
};

enum class type
{
	all = 0, // reserved

	generic,
	test,
	system,
	init,
	config,
	stats,
	logging,
	node,
	node_wrapper,
	daemon,
	daemon_rpc,
	daemon_wallet,
	wallet,
	qt,
	rpc,
	rpc_connection,
	rpc_callbacks,
	rpc_request,
	ipc,
	ipc_server,
	websocket,
	tls,
	active_elections,
	election,
	blockprocessor,
	network,
	message,
	channel,
	channel_sent,
	socket,
	socket_server,
	tcp,
	tcp_server,
	tcp_listener,
	tcp_channels,
	prunning,
	conf_processor_bounded,
	conf_processor_unbounded,
	distributed_work,
	epoch_upgrader,
	opencl_work,
	upnp,
	rep_crawler,
	ledger,
	lmdb,
	rocksdb,
	txn_tracker,
	gap_cache,
	vote_processor,
	election_scheduler,
	vote_generator,
	rep_tiers,
	syn_cookies,
	thread_runner,
	signal_manager,
	peer_history,
	message_processor,
<<<<<<< HEAD
	online_reps,
=======
	local_block_broadcaster,
	monitor,
>>>>>>> 628a597d

	// bootstrap
	bulk_pull_client,
	bulk_pull_server,
	bulk_pull_account_client,
	bulk_pull_account_server,
	bulk_push_client,
	bulk_push_server,
	frontier_req_client,
	frontier_req_server,
	bootstrap,
	bootstrap_lazy,
	bootstrap_legacy,

	_last // Must be the last enum
};

enum class detail
{
	all = 0, // reserved

	test,

	// node
	process_confirmed,

	// active_elections
	active_started,
	active_stopped,
	active_cemented,

	// election
	election_confirmed,
	election_expired,
	broadcast_vote,

	// blockprocessor
	block_processed,

	// vote_processor
	vote_processed,

	// network
	message_processed,
	message_sent,
	message_dropped,

	// election_scheduler
	block_activated,

	// vote_generator
	candidate_processed,
	should_vote,

	// bulk pull/push
	pulled_block,
	sending_block,
	sending_pending,
	sending_frontier,
	requesting_account_or_head,
	requesting_pending,

	// message types
	not_a_type,
	invalid,
	keepalive,
	publish,
	republish_vote,
	confirm_req,
	confirm_ack,
	node_id_handshake,
	telemetry_req,
	telemetry_ack,
	asc_pull_req,
	asc_pull_ack,
	bulk_pull,
	bulk_push,
	frontier_req,
	bulk_pull_account,

	_last // Must be the last enum
};

// TODO: Additionally categorize logs by categories which can be enabled/disabled independently
enum class category
{
	all = 0, // reserved

	work_generation,
	// ...

	_last // Must be the last enum
};

enum class tracing_format
{
	standard,
	json,
};
}

namespace nano::log
{
std::string_view to_string (nano::log::type);
std::string_view to_string (nano::log::detail);
std::string_view to_string (nano::log::level);

/// @throw std::invalid_argument if the input string does not match a log::level
nano::log::level parse_level (std::string_view);

/// @throw std::invalid_argument if the input string does not match a log::type
nano::log::type parse_type (std::string_view);

/// @throw std::invalid_argument if the input string does not match a log::detail
nano::log::detail parse_detail (std::string_view);

std::vector<nano::log::level> const & all_levels ();
std::vector<nano::log::type> const & all_types ();

std::string_view to_string (nano::log::tracing_format);
nano::log::tracing_format parse_tracing_format (std::string_view);
std::vector<nano::log::tracing_format> const & all_tracing_formats ();
}

// Ensure that the enum_range is large enough to hold all values (including future ones)
template <>
struct magic_enum::customize::enum_range<nano::log::type>
{
	static constexpr int min = 0;
	static constexpr int max = 128;
};

// Ensure that the enum_range is large enough to hold all values (including future ones)
template <>
struct magic_enum::customize::enum_range<nano::log::detail>
{
	static constexpr int min = 0;
	static constexpr int max = 512;
};<|MERGE_RESOLUTION|>--- conflicted
+++ resolved
@@ -80,12 +80,9 @@
 	signal_manager,
 	peer_history,
 	message_processor,
-<<<<<<< HEAD
 	online_reps,
-=======
 	local_block_broadcaster,
 	monitor,
->>>>>>> 628a597d
 
 	// bootstrap
 	bulk_pull_client,
