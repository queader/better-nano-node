--- conflicted
+++ resolved
@@ -69,12 +69,8 @@
 	rate_limiter (std::size_t limit, double burst_ratio = 1.0);
 
 	bool should_pass (std::size_t buffer_size);
-<<<<<<< HEAD
 	void reset (std::size_t limit, double burst_ratio);
 	size_t size () const;
-=======
-	void reset (std::size_t limit, double burst_ratio = 1.0);
->>>>>>> 6eb64df6
 
 private:
 	nano::rate::token_bucket bucket;
