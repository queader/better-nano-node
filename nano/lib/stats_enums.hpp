#pragma once

#include <cstdint>
#include <string_view>

namespace nano::stat
{
/** Primary statistics type */
enum class type : uint8_t
{
	traffic_tcp,
	error,
	message,
	block,
	ledger,
	rollback,
	bootstrap,
	tcp_server,
	vote,
	election,
	http_callback,
	peering,
	ipc,
	tcp,
	confirmation_height,
	confirmation_observer,
	drop,
	aggregator,
	requests,
	filter,
	telemetry,
	vote_generator,
	vote_cache,
	hinting,
	blockprocessor,
	bootstrap_server,
	active,
<<<<<<< HEAD
	bootstrap_server_requests,
	bootstrap_server_responses,
	backlog,
	unchecked,
	bootstrap_ascending,
	bootstrap_ascending_connections,
	bootstrap_ascending_thread,
	bootstrap_ascending_accounts,
	optimistic,
=======
	active_started,
	active_confirmed,
	active_dropped,
	active_timeout,
	backlog,
	unchecked,
	election_scheduler,
	optimistic_scheduler,
>>>>>>> e1c893b7

	_last // Must be the last enum
};

/** Optional detail type */
enum class detail : uint8_t
{
	all = 0,

	// common
	loop,
	total,
	process,
	update,
	request,
	broadcast,

	// processing queue
	queue,
	overfill,
	batch,

	// error specific
	bad_sender,
	insufficient_work,
	http_callback,
	unreachable_host,
	invalid_network,

	// confirmation_observer specific
	active_quorum,
	active_conf_height,
	inactive_conf_height,

	// ledger, block, bootstrap
	send,
	receive,
	open,
	change,
	state_block,
	epoch_block,
	fork,
	old,
	gap_previous,
	gap_source,
	rollback_failed,
	progress,
	bad_signature,
	negative_spend,
	unreceivable,
	gap_epoch_open_pending,
	opened_burn_account,
	balance_mismatch,
	representative_mismatch,
	block_position,

	// message specific
	not_a_type,
	invalid,
	keepalive,
	publish,
	republish_vote,
	confirm_req,
	confirm_ack,
	node_id_handshake,
	telemetry_req,
	telemetry_ack,
	asc_pull_req,
	asc_pull_ack,

	// bootstrap, callback
	initiate,
	initiate_legacy_age,
	initiate_lazy,
	initiate_wallet_lazy,

	// bootstrap specific
	bulk_pull,
	bulk_pull_account,
	bulk_pull_deserialize_receive_block,
	bulk_pull_error_starting_request,
	bulk_pull_failed_account,
	bulk_pull_receive_block_failure,
	bulk_pull_request_failure,
	bulk_push,
	frontier_req,
	frontier_confirmation_failed,
	frontier_confirmation_successful,
	error_socket_close,
	request_underflow,

	// vote specific
	vote_valid,
	vote_replay,
	vote_indeterminate,
	vote_invalid,
	vote_overflow,

	// election specific
	vote_new,
	vote_processed,
	vote_cached,
	late_block,
	late_block_seconds,
	election_block_conflict,
	election_restart,
	election_not_confirmed,
	election_hinted_overflow,
	election_hinted_confirmed,
	election_hinted_drop,
	generate_vote,
	generate_vote_normal,
	generate_vote_final,

	// election types
	normal,
	hinted,
	optimistic,

	// received messages
	invalid_header,
	invalid_message_type,
	invalid_keepalive_message,
	invalid_publish_message,
	invalid_confirm_req_message,
	invalid_confirm_ack_message,
	invalid_node_id_handshake_message,
	invalid_telemetry_req_message,
	invalid_telemetry_ack_message,
	invalid_bulk_pull_message,
	invalid_bulk_pull_account_message,
	invalid_frontier_req_message,
	invalid_asc_pull_req_message,
	invalid_asc_pull_ack_message,
	message_too_big,
	outdated_version,

	// tcp
	tcp_accept_success,
	tcp_accept_failure,
	tcp_write_drop,
	tcp_write_no_socket_drop,
	tcp_excluded,
	tcp_max_per_ip,
	tcp_max_per_subnetwork,
	tcp_silent_connection_drop,
	tcp_io_timeout_drop,
	tcp_connect_error,
	tcp_read_error,
	tcp_write_error,

	// ipc
	invocations,

	// peering
	handshake,

	// confirmation height
	blocks_confirmed,
	blocks_confirmed_unbounded,
	blocks_confirmed_bounded,

	// [request] aggregator
	aggregator_accepted,
	aggregator_dropped,

	// requests
	requests_cached_hashes,
	requests_generated_hashes,
	requests_cached_votes,
	requests_generated_votes,
	requests_cached_late_hashes,
	requests_cached_late_votes,
	requests_cannot_vote,
	requests_unknown,

	// duplicate
	duplicate_publish,

	// telemetry
	invalid_signature,
	different_genesis_hash,
	node_id_mismatch,
	genesis_mismatch,
	request_within_protection_cache_zone,
	no_response_received,
	unsolicited_telemetry_ack,
	failed_send_telemetry_req,
	empty_payload,
	cleanup_outdated,
	cleanup_dead,

	// vote generator
	generator_broadcasts,
	generator_replies,
	generator_replies_discarded,
	generator_spacing,

	// hinting
	missing_block,

	// bootstrap server
	response,
	write_drop,
	write_error,
	blocks,
	drop,
	bad_count,
	response_blocks,
	response_account_info,
	channel_full,

	// backlog
	activated,

	// active
	insert,
	insert_failed,

	// unchecked
	put,
	satisfied,
	trigger,

<<<<<<< HEAD
	// bootstrap ascending
	missing_tag,
	reply,
	track,
	timeout,
	nothing_new,

	// bootstrap ascending connections
	connect,
	connect_missing,
	connect_failed,
	connect_success,
	reuse,

	// bootstrap ascending thread
	read_block,
	read_block_done,
	read_block_end,
	read_block_error,

	// bootstrap ascending accounts
	prioritize,
	prioritize_failed,
	block,
	unblock,
	unblock_failed,

	next_priority,
	next_database,
	next_none,

	blocking_insert,
	blocking_erase_overflow,
	priority_insert,
	priority_erase_threshold,
	priority_erase_block,
	priority_erase_overflow,
	deprioritize,
	deprioritize_failed,

	// active
	started_hinted,
	started_optimistic,

	// optimistic
	pop_gap,
	pop_leaf,
=======
	// election scheduler
	insert_manual,
	insert_priority,
	insert_priority_success,
	erase_oldest,
>>>>>>> e1c893b7

	_last // Must be the last enum
};

/** Direction of the stat. If the direction is irrelevant, use in */
enum class dir : uint8_t
{
	in,
	out,

	_last // Must be the last enum
};
}

namespace nano
{
std::string_view to_string (stat::type type);
std::string_view to_string (stat::detail detail);
std::string_view to_string (stat::dir dir);
}<|MERGE_RESOLUTION|>--- conflicted
+++ resolved
@@ -35,17 +35,6 @@
 	blockprocessor,
 	bootstrap_server,
 	active,
-<<<<<<< HEAD
-	bootstrap_server_requests,
-	bootstrap_server_responses,
-	backlog,
-	unchecked,
-	bootstrap_ascending,
-	bootstrap_ascending_connections,
-	bootstrap_ascending_thread,
-	bootstrap_ascending_accounts,
-	optimistic,
-=======
 	active_started,
 	active_confirmed,
 	active_dropped,
@@ -54,7 +43,13 @@
 	unchecked,
 	election_scheduler,
 	optimistic_scheduler,
->>>>>>> e1c893b7
+
+	bootstrap_server_requests,
+	bootstrap_server_responses,
+	bootstrap_ascending,
+	bootstrap_ascending_connections,
+	bootstrap_ascending_thread,
+	bootstrap_ascending_accounts,
 
 	_last // Must be the last enum
 };
@@ -279,7 +274,12 @@
 	satisfied,
 	trigger,
 
-<<<<<<< HEAD
+	// election scheduler
+	insert_manual,
+	insert_priority,
+	insert_priority_success,
+	erase_oldest,
+
 	// bootstrap ascending
 	missing_tag,
 	reply,
@@ -327,13 +327,6 @@
 	// optimistic
 	pop_gap,
 	pop_leaf,
-=======
-	// election scheduler
-	insert_manual,
-	insert_priority,
-	insert_priority_success,
-	erase_oldest,
->>>>>>> e1c893b7
 
 	_last // Must be the last enum
 };
