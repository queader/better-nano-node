#pragma once

#include <cstdint>
#include <string_view>

#include <magic_enum.hpp>

namespace nano::stat
{
/** Primary statistics type */
enum class type
{
	_invalid = 0, // Default value, should not be used

	test,
	traffic_tcp,
	error,
	message,
	block,
	ledger,
	rollback,
	bootstrap,
	network,
	tcp_server,
	vote,
	vote_processor,
	vote_processor_tier,
	vote_processor_overfill,
	election,
	election_cleanup,
	election_vote,
	http_callback,
	ipc,
	tcp,
	tcp_channels,
	tcp_channels_rejected,
	tcp_channels_purge,
	tcp_listener,
	tcp_listener_rejected,
	channel,
	socket,
	confirmation_height,
	confirmation_observer,
	confirming_set,
	drop,
	aggregator,
	requests,
	request_aggregator,
	request_aggregator_vote,
	request_aggregator_replies,
	filter,
	telemetry,
	vote_generator,
	vote_cache,
	vote_cache_processor,
	hinting,
	blockprocessor,
	blockprocessor_source,
	blockprocessor_result,
	blockprocessor_overfill,
	bootstrap_ascending,
	bootstrap_ascending_accounts,
	bootstrap_ascending_verify,
	bootstrap_ascending_process,
	bootstrap_ascending_request,
	bootstrap_ascending_reply,
	bootstrap_ascending_next,
	bootstrap_server,
	bootstrap_server_request,
	bootstrap_server_overfill,
	bootstrap_server_response,
	active,
	active_elections,
	active_elections_started,
	active_elections_stopped,
	active_elections_confirmed,
	active_elections_dropped,
	active_elections_timeout,
	active_elections_cancelled,
	active_elections_cemented,
	backlog,
	unchecked,
	election_scheduler,
	election_bucket,
	optimistic_scheduler,
	handshake,
	rep_crawler,
	local_block_broadcaster,
	rep_tiers,
	syn_cookies,
	peer_history,
	port_mapping,
	message_processor,
	message_processor_overfill,
	message_processor_type,
	online_reps,

	_last // Must be the last enum
};

/** Optional detail type */
enum class detail
{
	_invalid = 0, // Default value, should not be used

	// common
	all,
	ok,
	test,
	total,
	loop,
	loop_cleanup,
	process,
	processed,
	ignored,
	update,
	updated,
	inserted,
	erased,
	request,
	broadcast,
	cleanup,
	top,
	none,
	success,
	unknown,
	cache,
	rebroadcast,
	queue_overflow,
	triggered,
	notify,
	duplicate,
	confirmed,
	unconfirmed,
	cemented,
	cooldown,
	empty,

	// processing queue
	queue,
	overfill,
	batch,

	// error specific
	insufficient_work,
	http_callback,
	unreachable_host,
	invalid_network,

	// confirmation_observer specific
	active_quorum,
	active_conf_height,
	inactive_conf_height,

	// ledger, block, bootstrap
	send,
	receive,
	open,
	change,
	state_block,
	epoch_block,
	fork,
	old,
	gap_previous,
	gap_source,
	rollback,
	rollback_failed,
	progress,
	bad_signature,
	negative_spend,
	unreceivable,
	gap_epoch_open_pending,
	opened_burn_account,
	balance_mismatch,
	representative_mismatch,
	block_position,

	// blockprocessor
	process_blocking,
	process_blocking_timeout,
	force,

	// block source
	live,
	live_originator,
	bootstrap,
	bootstrap_legacy,
	unchecked,
	local,
	forced,

	// message specific
	not_a_type,
	invalid,
	keepalive,
	publish,
	confirm_req,
	confirm_ack,
	node_id_handshake,
	telemetry_req,
	telemetry_ack,
	asc_pull_req,
	asc_pull_ack,

	// bootstrap, callback
	initiate,
	initiate_legacy_age,
	initiate_lazy,
	initiate_wallet_lazy,

	// bootstrap specific
	bulk_pull,
	bulk_pull_account,
	bulk_pull_error_starting_request,
	bulk_pull_failed_account,
	bulk_pull_request_failure,
	bulk_push,
	frontier_req,
	frontier_confirmation_failed,
	error_socket_close,

	// vote result
	vote,
	valid,
	replay,
	indeterminate,

	// vote processor
	vote_overflow,
	vote_ignored,

	// election specific
	vote_new,
	vote_processed,
	vote_cached,
	election_block_conflict,
	election_restart,
	election_not_confirmed,
	election_hinted_overflow,
	election_hinted_confirmed,
	election_hinted_drop,
	broadcast_vote,
	broadcast_vote_normal,
	broadcast_vote_final,
	generate_vote,
	generate_vote_normal,
	generate_vote_final,
	broadcast_block_initial,
	broadcast_block_repeat,

	// election types
	manual,
	priority,
	hinted,
	optimistic,

	// received messages
	invalid_header,
	invalid_message_type,
	invalid_keepalive_message,
	invalid_publish_message,
	invalid_confirm_req_message,
	invalid_confirm_ack_message,
	invalid_node_id_handshake_message,
	invalid_telemetry_req_message,
	invalid_telemetry_ack_message,
	invalid_bulk_pull_message,
	invalid_bulk_pull_account_message,
	invalid_frontier_req_message,
	invalid_asc_pull_req_message,
	invalid_asc_pull_ack_message,
	message_size_too_big,
	outdated_version,

	// network
	loop_keepalive,
	loop_reachout,
	loop_reachout_cached,
	merge_peer,
	reachout_live,
	reachout_cached,

	// tcp
	tcp_write_drop,
	tcp_write_no_socket_drop,
	tcp_silent_connection_drop,
	tcp_io_timeout_drop,
	tcp_connect_error,
	tcp_read_error,
	tcp_write_error,

	// tcp_listener
	accept_success,
	accept_error,
	accept_failure,
	accept_rejected,
	close_error,
	max_per_ip,
	max_per_subnetwork,
	max_attempts,
	max_attempts_per_ip,
	excluded,
	erase_dead,
	connect_initiate,
	connect_failure,
	connect_error,
	connect_rejected,
	connect_success,
	attempt_timeout,
	not_a_peer,

	// tcp_channels
	channel_accepted,
	channel_rejected,
	channel_duplicate,
	idle,
	outdated,

	// tcp_server
	handshake,
	handshake_abort,
	handshake_error,
	handshake_network_error,
	handshake_initiate,
	handshake_response,
	handshake_response_invalid,

	// ipc
	invocations,

	// confirmation height
	blocks_confirmed,
	blocks_confirmed_unbounded,
	blocks_confirmed_bounded,

	// request aggregator
	aggregator_accepted,
	aggregator_dropped,

	// requests
	requests_cached_hashes,
	requests_generated_hashes,
	requests_cached_votes,
	requests_generated_votes,
	requests_cannot_vote,
	requests_unknown,
	requests_non_final,
	requests_final,

	// request_aggregator
	request_hashes,
	overfill_hashes,
	normal_vote,
	final_vote,

	// duplicate
	duplicate_publish_message,

	// telemetry
	invalid_signature,
	node_id_mismatch,
	genesis_mismatch,
	request_within_protection_cache_zone,
	no_response_received,
	unsolicited_telemetry_ack,
	failed_send_telemetry_req,
	empty_payload,
	cleanup_outdated,

	// vote generator
	generator_broadcasts,
	generator_replies,
	generator_replies_discarded,
	generator_spacing,

	// hinting
	missing_block,
	dependent_unconfirmed,
	already_confirmed,
	activate,
	activate_immediate,
	dependent_activated,

	// bootstrap server
	response,
	write_error,
	blocks,
	channel_full,
	frontiers,
	account_info,

	// backlog
	activated,
	activate_failed,
	activate_skip,
	activate_full,

	// active
	insert,
	insert_failed,
	election_cleanup,

	// active_elections
	started,
	stopped,

	// unchecked
	put,
	satisfied,
	trigger,

	// election scheduler
	insert_manual,
	insert_priority,
	insert_priority_success,
	erase_oldest,

	// handshake
	invalid_node_id,
	missing_cookie,
	invalid_genesis,

	// bootstrap ascending
	missing_tag,
	reply,
	throttled,
	track,
	timeout,
	nothing_new,
	account_info_empty,
	loop_database,
	loop_dependencies,
	duplicate_request,
	invalid_response_type,
	timestamp_reset,

	// bootstrap ascending accounts
	prioritize,
	prioritize_failed,
	block,
	unblock,
	unblock_failed,
	dependency_update,
	dependency_update_failed,

	next_none,
	next_priority,
	next_database,
	next_blocking,
	next_dependency,

	blocking_insert,
	blocking_erase_overflow,
	priority_insert,
	priority_erase_by_threshold,
	priority_erase_by_blocking,
	priority_erase_overflow,
	deprioritize,
	deprioritize_failed,
	sync_dependencies,

	request_blocks,
	request_account_info,

	// active
	started_hinted,
	started_optimistic,
	// rep_crawler
	channel_dead,
	query_target_failed,
	query_channel_busy,
	query_sent,
	query_duplicate,
	rep_timeout,
	query_timeout,
	query_completion,
	crawl_aggressive,
	crawl_normal,

	// block broadcaster
	broadcast_normal,
	broadcast_aggressive,
	erase_old,
	erase_confirmed,

	// rep tiers
	tier_1,
	tier_2,
	tier_3,

	// confirming_set
	notify_cemented,
	notify_already_cemented,
	notify_intermediate,
	already_cemented,
	cementing,
	cemented_hash,

	// election_state
	passive,
	active,
	expired_confirmed,
	expired_unconfirmed,
	cancelled,

	// election_status_type
	ongoing,
	active_confirmed_quorum,
	active_confirmation_height,
	inactive_confirmation_height,

<<<<<<< HEAD
	// online_reps
	trim_trend,
	sanitize_old,
	sanitize_future,
	sample,
	rep_new,
	rep_update,
	update_online,
=======
	// election bucket
	activate_success,
	cancel_lowest,

	// query_type
	blocks_by_hash,
	blocks_by_account,
	account_info_by_hash,
>>>>>>> 628a597d

	_last // Must be the last enum
};

/** Direction of the stat. If the direction is irrelevant, use in */
enum class dir
{
	in,
	out,

	_last // Must be the last enum
};

enum class sample
{
	_invalid = 0, // Default value, should not be used

	active_election_duration,
	bootstrap_tag_duration,
	rep_response_time,

	_last // Must be the last enum
};
}

namespace nano
{
std::string_view to_string (stat::type);
std::string_view to_string (stat::detail);
std::string_view to_string (stat::dir);
std::string_view to_string (stat::sample);
}

// Ensure that the enum_range is large enough to hold all values (including future ones)
template <>
struct magic_enum::customize::enum_range<nano::stat::type>
{
	static constexpr int min = 0;
	static constexpr int max = 128;
};

// Ensure that the enum_range is large enough to hold all values (including future ones)
template <>
struct magic_enum::customize::enum_range<nano::stat::detail>
{
	static constexpr int min = 0;
	static constexpr int max = 512;
};<|MERGE_RESOLUTION|>--- conflicted
+++ resolved
@@ -509,7 +509,15 @@
 	active_confirmation_height,
 	inactive_confirmation_height,
 
-<<<<<<< HEAD
+	// election bucket
+	activate_success,
+	cancel_lowest,
+
+	// query_type
+	blocks_by_hash,
+	blocks_by_account,
+	account_info_by_hash,
+
 	// online_reps
 	trim_trend,
 	sanitize_old,
@@ -518,16 +526,6 @@
 	rep_new,
 	rep_update,
 	update_online,
-=======
-	// election bucket
-	activate_success,
-	cancel_lowest,
-
-	// query_type
-	blocks_by_hash,
-	blocks_by_account,
-	account_info_by_hash,
->>>>>>> 628a597d
 
 	_last // Must be the last enum
 };
