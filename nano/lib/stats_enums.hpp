#pragma once

#include <cstdint>
#include <string_view>

namespace nano::stat
{
/** Primary statistics type */
enum class type : uint8_t
{
	traffic_tcp,
	error,
	message,
	block,
	ledger,
	rollback,
	bootstrap,
	tcp_server,
	vote,
	election,
	http_callback,
	peering,
	ipc,
	tcp,
	confirmation_height,
	confirmation_observer,
	drop,
	aggregator,
	requests,
	filter,
	telemetry,
	vote_generator,
	vote_cache,
	hinting,
	blockprocessor,
	bootstrap_server,
	active,
	active_started,
	active_confirmed,
	active_dropped,
	backlog,
<<<<<<< HEAD
	optimistic_scheduler,
=======
	unchecked,
>>>>>>> f9e5bbfb

	_last // Must be the last enum
};

/** Optional detail type */
enum class detail : uint8_t
{
	all = 0,

	// common
	loop,
	total,
	process,
	update,
	request,
	broadcast,

	// processing queue
	queue,
	overfill,
	batch,

	// error specific
	bad_sender,
	insufficient_work,
	http_callback,
	unreachable_host,
	invalid_network,

	// confirmation_observer specific
	active_quorum,
	active_conf_height,
	inactive_conf_height,

	// ledger, block, bootstrap
	send,
	receive,
	open,
	change,
	state_block,
	epoch_block,
	fork,
	old,
	gap_previous,
	gap_source,
	rollback_failed,
	progress,
	bad_signature,
	negative_spend,
	unreceivable,
	gap_epoch_open_pending,
	opened_burn_account,
	balance_mismatch,
	representative_mismatch,
	block_position,

	// message specific
	not_a_type,
	invalid,
	keepalive,
	publish,
	republish_vote,
	confirm_req,
	confirm_ack,
	node_id_handshake,
	telemetry_req,
	telemetry_ack,
	asc_pull_req,
	asc_pull_ack,

	// bootstrap, callback
	initiate,
	initiate_legacy_age,
	initiate_lazy,
	initiate_wallet_lazy,

	// bootstrap specific
	bulk_pull,
	bulk_pull_account,
	bulk_pull_deserialize_receive_block,
	bulk_pull_error_starting_request,
	bulk_pull_failed_account,
	bulk_pull_receive_block_failure,
	bulk_pull_request_failure,
	bulk_push,
	frontier_req,
	frontier_confirmation_failed,
	frontier_confirmation_successful,
	error_socket_close,
	request_underflow,

	// vote specific
	vote_valid,
	vote_replay,
	vote_indeterminate,
	vote_invalid,
	vote_overflow,

	// election specific
	vote_new,
	vote_processed,
	vote_cached,
	late_block,
	late_block_seconds,
	election_start,
	election_confirmed_all,
	election_block_conflict,
	election_difficulty_update,
	election_drop_expired,
	election_drop_overflow,
	election_drop_all,
	election_restart,
	election_confirmed,
	election_not_confirmed,
	election_hinted_overflow,
	election_hinted_started,
	election_hinted_confirmed,
	election_hinted_drop,
	generate_vote,
	generate_vote_normal,
	generate_vote_final,

<<<<<<< HEAD
	// election types
	normal,
	hinted,
	optimistic,

	// udp
	blocking,
	overflow,
=======
	// received messages
>>>>>>> f9e5bbfb
	invalid_header,
	invalid_message_type,
	invalid_keepalive_message,
	invalid_publish_message,
	invalid_confirm_req_message,
	invalid_confirm_ack_message,
	invalid_node_id_handshake_message,
	invalid_telemetry_req_message,
	invalid_telemetry_ack_message,
	invalid_bulk_pull_message,
	invalid_bulk_pull_account_message,
	invalid_frontier_req_message,
	invalid_asc_pull_req_message,
	invalid_asc_pull_ack_message,
	message_too_big,
	outdated_version,

	// tcp
	tcp_accept_success,
	tcp_accept_failure,
	tcp_write_drop,
	tcp_write_no_socket_drop,
	tcp_excluded,
	tcp_max_per_ip,
	tcp_max_per_subnetwork,
	tcp_silent_connection_drop,
	tcp_io_timeout_drop,
	tcp_connect_error,
	tcp_read_error,
	tcp_write_error,

	// ipc
	invocations,

	// peering
	handshake,

	// confirmation height
	blocks_confirmed,
	blocks_confirmed_unbounded,
	blocks_confirmed_bounded,

	// [request] aggregator
	aggregator_accepted,
	aggregator_dropped,

	// requests
	requests_cached_hashes,
	requests_generated_hashes,
	requests_cached_votes,
	requests_generated_votes,
	requests_cached_late_hashes,
	requests_cached_late_votes,
	requests_cannot_vote,
	requests_unknown,

	// duplicate
	duplicate_publish,

	// telemetry
	invalid_signature,
	different_genesis_hash,
	node_id_mismatch,
	genesis_mismatch,
	request_within_protection_cache_zone,
	no_response_received,
	unsolicited_telemetry_ack,
	failed_send_telemetry_req,
	empty_payload,
	cleanup_outdated,
	cleanup_dead,

	// vote generator
	generator_broadcasts,
	generator_replies,
	generator_replies_discarded,
	generator_spacing,

	// hinting
	missing_block,

	// bootstrap server
	response,
	write_drop,
	write_error,
	blocks,
	drop,
	bad_count,
	response_blocks,
	response_account_info,
	channel_full,

	// backlog
	activated,

<<<<<<< HEAD
	// active
	insert,
	insert_failed,
=======
	// unchecked
	put,
	satisfied,
	trigger,
>>>>>>> f9e5bbfb

	_last // Must be the last enum
};

/** Direction of the stat. If the direction is irrelevant, use in */
enum class dir : uint8_t
{
	in,
	out,

	_last // Must be the last enum
};
}

namespace nano
{
std::string_view to_string (stat::type type);
std::string_view to_string (stat::detail detail);
std::string_view to_string (stat::dir dir);
}<|MERGE_RESOLUTION|>--- conflicted
+++ resolved
@@ -39,11 +39,8 @@
 	active_confirmed,
 	active_dropped,
 	backlog,
-<<<<<<< HEAD
+	unchecked,
 	optimistic_scheduler,
-=======
-	unchecked,
->>>>>>> f9e5bbfb
 
 	_last // Must be the last enum
 };
@@ -166,18 +163,12 @@
 	generate_vote_normal,
 	generate_vote_final,
 
-<<<<<<< HEAD
 	// election types
 	normal,
 	hinted,
 	optimistic,
 
-	// udp
-	blocking,
-	overflow,
-=======
 	// received messages
->>>>>>> f9e5bbfb
 	invalid_header,
 	invalid_message_type,
 	invalid_keepalive_message,
@@ -273,16 +264,14 @@
 	// backlog
 	activated,
 
-<<<<<<< HEAD
 	// active
 	insert,
 	insert_failed,
-=======
+
 	// unchecked
 	put,
 	satisfied,
 	trigger,
->>>>>>> f9e5bbfb
 
 	_last // Must be the last enum
 };
