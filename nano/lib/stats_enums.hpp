--- conflicted
+++ resolved
@@ -137,12 +137,9 @@
 	empty,
 	done,
 	retry,
-<<<<<<< HEAD
 	requeued,
 	evicted,
-=======
 	rate_limited,
->>>>>>> b6bdd855
 
 	// processing queue
 	queue,
