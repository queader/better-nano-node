#pragma once

#include <nano/lib/magic_enum.hpp>

namespace nano::stat
{
/** Primary statistics type */
enum class type : uint8_t
{
	traffic_udp,
	traffic_tcp,
	error,
	message,
	block,
	ledger,
	rollback,
	bootstrap,
	tcp_server,
	vote,
	election,
	http_callback,
	peering,
	ipc,
	tcp,
	udp,
	confirmation_height,
	confirmation_observer,
	drop,
	aggregator,
	requests,
	filter,
	telemetry,
	vote_generator,
	vote_cache,
	hinting,
	blockprocessor,
	bootstrap_server,
	active,
	bootstrap_server_requests,
	bootstrap_server_responses,
	backlog,
<<<<<<< HEAD
	unchecked,
	bootstrap_ascending,
	bootstrap_ascending_connections,
	bootstrap_ascending_thread,
	bootstrap_ascending_accounts,
	optimistic,
=======

	_last // Must be the last enum
>>>>>>> 89f10224
};

/** Optional detail type */
enum class detail : uint8_t
{
	all = 0,

	// common
	loop,
	total,

	// processing queue
	queue,
	overfill,
	batch,

	// error specific
	bad_sender,
	insufficient_work,
	http_callback,
	unreachable_host,
	invalid_network,

	// confirmation_observer specific
	active_quorum,
	active_conf_height,
	inactive_conf_height,

	// ledger, block, bootstrap
	send,
	receive,
	open,
	change,
	state_block,
	epoch_block,
	fork,
	old,
	gap_previous,
	gap_source,
	rollback_failed,
	progress,
	bad_signature,
	negative_spend,
	unreceivable,
	gap_epoch_open_pending,
	opened_burn_account,
	balance_mismatch,
	representative_mismatch,
	block_position,

	// message specific
	not_a_type,
	invalid,
	keepalive,
	publish,
	republish_vote,
	confirm_req,
	confirm_ack,
	node_id_handshake,
	telemetry_req,
	telemetry_ack,
	asc_pull_req,
	asc_pull_ack,

	// bootstrap, callback
	initiate,
	initiate_legacy_age,
	initiate_lazy,
	initiate_wallet_lazy,

	// bootstrap specific
	bulk_pull,
	bulk_pull_account,
	bulk_pull_deserialize_receive_block,
	bulk_pull_error_starting_request,
	bulk_pull_failed_account,
	bulk_pull_receive_block_failure,
	bulk_pull_request_failure,
	bulk_push,
	frontier_req,
	frontier_confirmation_failed,
	frontier_confirmation_successful,
	error_socket_close,
	request_underflow,

	// vote specific
	vote_valid,
	vote_replay,
	vote_indeterminate,
	vote_invalid,
	vote_overflow,

	// election specific
	vote_new,
	vote_processed,
	vote_cached,
	late_block,
	late_block_seconds,
	election_start,
	election_confirmed_all,
	election_block_conflict,
	election_difficulty_update,
	election_drop_expired,
	election_drop_overflow,
	election_drop_all,
	election_restart,
	election_confirmed,
	election_not_confirmed,
	election_hinted_overflow,
	election_hinted_started,
	election_hinted_confirmed,
	election_hinted_drop,
	generate_vote,
	generate_vote_normal,
	generate_vote_final,

	// udp
	blocking,
	overflow,
	invalid_header,
	invalid_message_type,
	invalid_keepalive_message,
	invalid_publish_message,
	invalid_confirm_req_message,
	invalid_confirm_ack_message,
	invalid_node_id_handshake_message,
	invalid_telemetry_req_message,
	invalid_telemetry_ack_message,
	invalid_bulk_pull_message,
	invalid_bulk_pull_account_message,
	invalid_frontier_req_message,
	invalid_asc_pull_req_message,
	invalid_asc_pull_ack_message,
	message_too_big,
	outdated_version,
	udp_max_per_ip,
	udp_max_per_subnetwork,

	// tcp
	tcp_accept_success,
	tcp_accept_failure,
	tcp_write_drop,
	tcp_write_no_socket_drop,
	tcp_excluded,
	tcp_max_per_ip,
	tcp_max_per_subnetwork,
	tcp_silent_connection_drop,
	tcp_io_timeout_drop,
	tcp_connect_error,
	tcp_read_error,
	tcp_write_error,

	// ipc
	invocations,

	// peering
	handshake,

	// confirmation height
	blocks_confirmed,
	blocks_confirmed_unbounded,
	blocks_confirmed_bounded,

	// [request] aggregator
	aggregator_accepted,
	aggregator_dropped,

	// requests
	requests_cached_hashes,
	requests_generated_hashes,
	requests_cached_votes,
	requests_generated_votes,
	requests_cached_late_hashes,
	requests_cached_late_votes,
	requests_cannot_vote,
	requests_unknown,

	// duplicate
	duplicate_publish,

	// telemetry
	invalid_signature,
	different_genesis_hash,
	node_id_mismatch,
	request_within_protection_cache_zone,
	no_response_received,
	unsolicited_telemetry_ack,
	failed_send_telemetry_req,

	// vote generator
	generator_broadcasts,
	generator_replies,
	generator_replies_discarded,
	generator_spacing,

	// hinting
	hinted,
	insert,
	insert_failed,
	missing_block,

	// bootstrap server
	response,
	write_drop,
	write_error,
	blocks,
	drop,
	bad_count,
	response_blocks,
	response_account_info,
	channel_full,

	// backlog
	activated,

<<<<<<< HEAD
	// unchecked
	put,
	satisfied,
	trigger,

	// bootstrap ascending
	missing_tag,
	reply,
	process,
	track,
	timeout,
	nothing_new,

	// bootstrap ascending connections
	connect,
	connect_missing,
	connect_failed,
	connect_success,
	reuse,

	// bootstrap ascending thread
	request,
	read_block,
	read_block_done,
	read_block_end,
	read_block_error,

	// bootstrap ascending accounts
	prioritize,
	prioritize_failed,
	block,
	unblock,
	unblock_failed,

	next_priority,
	next_database,
	next_none,

	blocking_insert,
	blocking_erase_overflow,
	priority_insert,
	priority_erase_threshold,
	priority_erase_block,
	priority_erase_overflow,
	deprioritize,
	deprioritize_failed,

	// active
	started_hinted,
	started_optimistic,

	// optimistic
	pop_gap,
	pop_leaf,
=======
	_last // Must be the last enum
>>>>>>> 89f10224
};

/** Direction of the stat. If the direction is irrelevant, use in */
enum class dir : uint8_t
{
	in,
	out,

	_last // Must be the last enum
};
}

namespace nano
{
/** Returns string representation of type */
inline std::string_view to_string (stat::type type)
{
	return magic_enum::enum_name (type);
}

/** Returns string representation of detail */
inline std::string_view to_string (stat::detail detail)
{
	return magic_enum::enum_name (detail);
}

/** Returns string representation of dir */
inline std::string_view to_string (stat::dir dir)
{
	return magic_enum::enum_name (dir);
}
}<|MERGE_RESOLUTION|>--- conflicted
+++ resolved
@@ -39,17 +39,14 @@
 	bootstrap_server_requests,
 	bootstrap_server_responses,
 	backlog,
-<<<<<<< HEAD
 	unchecked,
 	bootstrap_ascending,
 	bootstrap_ascending_connections,
 	bootstrap_ascending_thread,
 	bootstrap_ascending_accounts,
 	optimistic,
-=======
 
 	_last // Must be the last enum
->>>>>>> 89f10224
 };
 
 /** Optional detail type */
@@ -265,7 +262,6 @@
 	// backlog
 	activated,
 
-<<<<<<< HEAD
 	// unchecked
 	put,
 	satisfied,
@@ -320,9 +316,8 @@
 	// optimistic
 	pop_gap,
 	pop_leaf,
-=======
+
 	_last // Must be the last enum
->>>>>>> 89f10224
 };
 
 /** Direction of the stat. If the direction is irrelevant, use in */
