#pragma once

#include <cstdint>
#include <string_view>

#include <magic_enum.hpp>

namespace nano::stat
{
/** Primary statistics type */
enum class type
{
	_invalid = 0, // Default value, should not be used

	test,
	error,
	message,
	block,
	ledger,
	rollback,
	network,
	vote,
	vote_processor,
	vote_processor_tier,
	vote_processor_overfill,
	election,
	election_cleanup,
	election_vote,
	http_callback,
	ipc,
	tcp,
	tcp_server,
	tcp_channels,
	tcp_channels_rejected,
	tcp_channels_purge,
	tcp_listener,
	tcp_listener_rejected,
	traffic_tcp,
	traffic_tcp_type,
	channel,
	socket,
	confirmation_height,
	confirmation_observer,
	confirming_set,
	drop,
	aggregator,
	requests,
	request_aggregator,
	request_aggregator_vote,
	request_aggregator_replies,
	filter,
	telemetry,
	vote_generator,
	vote_cache,
	vote_cache_processor,
	hinting,
	blockprocessor,
	blockprocessor_source,
	blockprocessor_result,
	blockprocessor_overfill,
	bootstrap,
	bootstrap_verify,
	bootstrap_verify_blocks,
	bootstrap_verify_frontiers,
	bootstrap_process,
	bootstrap_request,
	bootstrap_request_blocks,
	bootstrap_reply,
	bootstrap_next,
	bootstrap_frontiers,
	bootstrap_account_sets,
	bootstrap_frontier_scan,
	bootstrap_server,
	bootstrap_server_request,
	bootstrap_server_overfill,
	bootstrap_server_response,
	active,
	active_elections,
	active_elections_started,
	active_elections_stopped,
	active_elections_confirmed,
	active_elections_dropped,
	active_elections_timeout,
	active_elections_cancelled,
	active_elections_cemented,
	backlog,
	unchecked,
	election_scheduler,
	election_bucket,
	optimistic_scheduler,
	handshake,
	rep_crawler,
	local_block_broadcaster,
	rep_tiers,
	syn_cookies,
	peer_history,
	port_mapping,
	message_processor,
	message_processor_overfill,
	message_processor_type,
	process_confirmed,

	_last // Must be the last enum
};

/** Optional detail type */
enum class detail
{
	_invalid = 0, // Default value, should not be used

	// common
	all,
	ok,
	test,
	total,
	loop,
	loop_cleanup,
	process,
	processed,
	ignored,
	update,
	updated,
	inserted,
	erased,
	request,
	request_failed,
	broadcast,
	cleanup,
	top,
	none,
	success,
	unknown,
	cache,
	rebroadcast,
	queue_overflow,
	triggered,
	notify,
	duplicate,
	confirmed,
	unconfirmed,
	cemented,
	cooldown,
	empty,
	done,
	retry,
	prioritized,
	pending,
<<<<<<< HEAD
	requeued,
	evicted,
=======
	rate_limited,
>>>>>>> c1eea7f9

	// processing queue
	queue,
	overfill,
	batch,

	// error specific
	insufficient_work,
	http_callback,
	unreachable_host,
	invalid_network,

	// confirmation_observer specific
	active_quorum,
	active_conf_height,
	inactive_conf_height,

	// ledger, block, bootstrap
	send,
	receive,
	open,
	change,
	state_block,
	epoch_block,
	fork,
	old,
	gap_previous,
	gap_source,
	rollback,
	rollback_failed,
	progress,
	bad_signature,
	negative_spend,
	unreceivable,
	gap_epoch_open_pending,
	opened_burn_account,
	balance_mismatch,
	representative_mismatch,
	block_position,

	// blockprocessor
	process_blocking,
	process_blocking_timeout,
	force,

	// block source
	live,
	live_originator,
	bootstrap,
	bootstrap_legacy,
	unchecked,
	local,
	forced,

	// message specific
	not_a_type,
	invalid,
	keepalive,
	publish,
	confirm_req,
	confirm_ack,
	node_id_handshake,
	telemetry_req,
	telemetry_ack,
	asc_pull_req,
	asc_pull_ack,

	// dropped messages
	confirm_ack_zero_account,

	// bootstrap, callback
	initiate,
	initiate_legacy_age,
	initiate_lazy,
	initiate_wallet_lazy,

	// bootstrap specific
	bulk_pull,
	bulk_pull_account,
	bulk_pull_error_starting_request,
	bulk_pull_failed_account,
	bulk_pull_request_failure,
	bulk_push,
	frontier_req,
	frontier_confirmation_failed,
	error_socket_close,

	// vote result
	vote,
	valid,
	replay,
	indeterminate,

	// vote processor
	vote_overflow,
	vote_ignored,

	// election specific
	vote_new,
	vote_processed,
	vote_cached,
	election_block_conflict,
	election_restart,
	election_not_confirmed,
	election_hinted_overflow,
	election_hinted_confirmed,
	election_hinted_drop,
	broadcast_vote,
	broadcast_vote_normal,
	broadcast_vote_final,
	generate_vote,
	generate_vote_normal,
	generate_vote_final,
	broadcast_block_initial,
	broadcast_block_repeat,
	confirm_once,
	confirm_once_failed,

	// election types
	manual,
	priority,
	hinted,
	optimistic,

	// received messages
	invalid_header,
	invalid_message_type,
	invalid_keepalive_message,
	invalid_publish_message,
	invalid_confirm_req_message,
	invalid_confirm_ack_message,
	invalid_node_id_handshake_message,
	invalid_telemetry_req_message,
	invalid_telemetry_ack_message,
	invalid_bulk_pull_message,
	invalid_bulk_pull_account_message,
	invalid_frontier_req_message,
	invalid_asc_pull_req_message,
	invalid_asc_pull_ack_message,
	message_size_too_big,
	outdated_version,

	// network
	loop_keepalive,
	loop_reachout,
	loop_reachout_cached,
	merge_peer,
	reachout_live,
	reachout_cached,

	// traffic
	generic,

	// tcp
	tcp_write_drop,
	tcp_write_no_socket_drop,
	tcp_silent_connection_drop,
	tcp_io_timeout_drop,
	tcp_connect_error,
	tcp_read_error,
	tcp_write_error,

	// tcp_listener
	accept_success,
	accept_error,
	accept_failure,
	accept_rejected,
	close_error,
	max_per_ip,
	max_per_subnetwork,
	max_attempts,
	max_attempts_per_ip,
	excluded,
	erase_dead,
	connect_initiate,
	connect_failure,
	connect_error,
	connect_rejected,
	connect_success,
	attempt_timeout,
	not_a_peer,

	// tcp_channels
	channel_accepted,
	channel_rejected,
	channel_duplicate,
	idle,
	outdated,

	// tcp_server
	handshake,
	handshake_abort,
	handshake_error,
	handshake_network_error,
	handshake_initiate,
	handshake_response,
	handshake_response_invalid,

	// ipc
	invocations,

	// confirmation height
	blocks_confirmed,
	blocks_confirmed_unbounded,
	blocks_confirmed_bounded,

	// request aggregator
	aggregator_accepted,
	aggregator_dropped,

	// requests
	requests_cached_hashes,
	requests_generated_hashes,
	requests_cached_votes,
	requests_generated_votes,
	requests_cannot_vote,
	requests_unknown,
	requests_non_final,
	requests_final,

	// request_aggregator
	request_hashes,
	overfill_hashes,
	normal_vote,
	final_vote,

	// duplicate
	duplicate_publish_message,
	duplicate_confirm_ack_message,

	// telemetry
	invalid_signature,
	node_id_mismatch,
	genesis_mismatch,
	request_within_protection_cache_zone,
	no_response_received,
	unsolicited_telemetry_ack,
	failed_send_telemetry_req,
	empty_payload,
	cleanup_outdated,
	erase_stale,

	// vote generator
	generator_broadcasts,
	generator_replies,
	generator_replies_discarded,
	generator_spacing,

	// hinting
	missing_block,
	dependent_unconfirmed,
	already_confirmed,
	activate,
	activate_immediate,
	dependent_activated,

	// bootstrap server
	response,
	write_error,
	blocks,
	channel_full,
	frontiers,
	account_info,

	// backlog
	activated,
	activate_failed,
	activate_skip,
	activate_full,

	// active
	insert,
	insert_failed,
	election_cleanup,

	// active_elections
	started,
	stopped,
	confirm_dependent,

	// unchecked
	put,
	satisfied,
	trigger,

	// election scheduler
	insert_manual,
	insert_priority,
	insert_priority_success,
	erase_oldest,

	// handshake
	invalid_node_id,
	missing_cookie,
	invalid_genesis,

	// bootstrap
	missing_tag,
	reply,
	throttled,
	track,
	timeout,
	nothing_new,
	account_info_empty,
	frontiers_empty,
	loop_database,
	loop_dependencies,
	loop_frontiers,
	loop_frontiers_processing,
	duplicate_request,
	invalid_response_type,
	timestamp_reset,
	processing_frontiers,
	frontiers_dropped,

	prioritize,
	prioritize_failed,
	block,
	unblock,
	unblock_failed,
	dependency_update,
	dependency_update_failed,

	done_range,
	done_empty,
	next_by_requests,
	next_by_timestamp,
	advance,
	advance_failed,

	next_none,
	next_priority,
	next_database,
	next_blocking,
	next_dependency,
	next_frontier,

	blocking_insert,
	blocking_erase_overflow,
	priority_insert,
	priority_erase_by_threshold,
	priority_erase_by_blocking,
	priority_erase_overflow,
	deprioritize,
	deprioritize_failed,
	sync_dependencies,

	request_blocks,
	request_account_info,

	safe,
	base,

	// active
	started_hinted,
	started_optimistic,

	// rep_crawler
	channel_dead,
	query_target_failed,
	query_channel_busy,
	query_sent,
	query_duplicate,
	rep_timeout,
	query_timeout,
	query_completion,
	crawl_aggressive,
	crawl_normal,

	// block broadcaster
	broadcast_normal,
	broadcast_aggressive,
	erase_old,
	erase_confirmed,

	// rep tiers
	tier_1,
	tier_2,
	tier_3,

	// confirming_set
	notify_cemented,
	notify_already_cemented,
	notify_intermediate,
	already_cemented,
	cementing,
	cemented_hash,
	cementing_failed,
	deferred_failed,

	// election_state
	passive,
	active,
	expired_confirmed,
	expired_unconfirmed,
	cancelled,

	// election_status_type
	ongoing,
	active_confirmed_quorum,
	active_confirmation_height,
	inactive_confirmation_height,

	// election bucket
	activate_success,
	cancel_lowest,

	// query_type
	blocks_by_hash,
	blocks_by_account,
	account_info_by_hash,

	_last // Must be the last enum
};

/** Direction of the stat. If the direction is irrelevant, use in */
enum class dir
{
	in,
	out,

	_last // Must be the last enum
};

enum class sample
{
	_invalid = 0, // Default value, should not be used

	active_election_duration,
	bootstrap_tag_duration,
	rep_response_time,
	vote_generator_final_hashes,
	vote_generator_hashes,

	_last // Must be the last enum
};
}

namespace nano
{
std::string_view to_string (stat::type);
std::string_view to_string (stat::detail);
std::string_view to_string (stat::dir);
std::string_view to_string (stat::sample);
}

// Ensure that the enum_range is large enough to hold all values (including future ones)
template <>
struct magic_enum::customize::enum_range<nano::stat::type>
{
	static constexpr int min = 0;
	static constexpr int max = 128;
};

// Ensure that the enum_range is large enough to hold all values (including future ones)
template <>
struct magic_enum::customize::enum_range<nano::stat::detail>
{
	static constexpr int min = 0;
	static constexpr int max = 512;
};<|MERGE_RESOLUTION|>--- conflicted
+++ resolved
@@ -145,12 +145,9 @@
 	retry,
 	prioritized,
 	pending,
-<<<<<<< HEAD
 	requeued,
 	evicted,
-=======
 	rate_limited,
->>>>>>> c1eea7f9
 
 	// processing queue
 	queue,
