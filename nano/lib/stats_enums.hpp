#pragma once

#include <cstdint>
#include <string_view>

#include <magic_enum.hpp>

namespace nano::stat
{
/** Primary statistics type */
enum class type
{
	_invalid = 0, // Default value, should not be used

	test,
	traffic_tcp,
	error,
	message,
	block,
	ledger,
	rollback,
	bootstrap,
	network,
	tcp_server,
	vote,
	vote_processor,
	vote_processor_tier,
	vote_processor_overfill,
	election,
	election_cleanup,
	election_vote,
	http_callback,
	ipc,
	tcp,
	tcp_channels,
	tcp_channels_rejected,
	tcp_channels_purge,
	tcp_listener,
	tcp_listener_rejected,
	channel,
	socket,
	confirmation_height,
	confirmation_observer,
	confirming_set,
	drop,
	aggregator,
	requests,
	request_aggregator,
	filter,
	telemetry,
	vote_generator,
	vote_cache,
	vote_cache_processor,
	hinting,
	blockprocessor,
	blockprocessor_source,
	blockprocessor_result,
	blockprocessor_overfill,
	bootstrap_server,
	bootstrap_server_request,
	bootstrap_server_overfill,
	bootstrap_server_response,
	active,
	active_elections,
<<<<<<< HEAD
	active_started,
	active_confirmed,
	active_dropped,
	active_timeout,
	active_cancelled,
=======
	active_elections_started,
	active_elections_stopped,
	active_elections_confirmed,
	active_elections_dropped,
	active_elections_timeout,
	active_elections_cemented,
>>>>>>> f7232cd0
	backlog,
	unchecked,
	election_scheduler,
	election_bucket,
	optimistic_scheduler,
	handshake,
	rep_crawler,
	local_block_broadcaster,
	rep_tiers,
	syn_cookies,
	peer_history,
	port_mapping,
	message_processor,
	message_processor_overfill,
	message_processor_type,

	bootstrap_ascending,
	bootstrap_ascending_accounts,

	_last // Must be the last enum
};

/** Optional detail type */
enum class detail
{
	_invalid = 0, // Default value, should not be used

	all,
	ok,
	test,
	total,
	loop,
	loop_cleanup,
	process,
	processed,
	ignored,
	update,
	updated,
	inserted,
	erased,
	request,
	broadcast,
	cleanup,
	top,
	none,
	success,
	unknown,
	cache,
	rebroadcast,
	queue_overflow,
	triggered,
	notify,
	duplicate,
	confirmed,
	unconfirmed,
	cemented,

	// processing queue
	queue,
	overfill,
	batch,

	// error specific
	insufficient_work,
	http_callback,
	unreachable_host,
	invalid_network,

	// confirmation_observer specific
	active_quorum,
	active_conf_height,
	inactive_conf_height,

	// ledger, block, bootstrap
	send,
	receive,
	open,
	change,
	state_block,
	epoch_block,
	fork,
	old,
	gap_previous,
	gap_source,
	rollback,
	rollback_failed,
	progress,
	bad_signature,
	negative_spend,
	unreceivable,
	gap_epoch_open_pending,
	opened_burn_account,
	balance_mismatch,
	representative_mismatch,
	block_position,

	// blockprocessor
	process_blocking,
	process_blocking_timeout,
	force,

	// block source
	live,
	bootstrap,
	bootstrap_legacy,
	unchecked,
	local,
	forced,

	// message specific
	not_a_type,
	invalid,
	keepalive,
	publish,
	confirm_req,
	confirm_ack,
	node_id_handshake,
	telemetry_req,
	telemetry_ack,
	asc_pull_req,
	asc_pull_ack,

	// bootstrap, callback
	initiate,
	initiate_legacy_age,
	initiate_lazy,
	initiate_wallet_lazy,

	// bootstrap specific
	bulk_pull,
	bulk_pull_account,
	bulk_pull_error_starting_request,
	bulk_pull_failed_account,
	bulk_pull_request_failure,
	bulk_push,
	frontier_req,
	frontier_confirmation_failed,
	error_socket_close,

	// vote result
	vote,
	valid,
	replay,
	indeterminate,

	// vote processor
	vote_overflow,
	vote_ignored,

	// election specific
	vote_new,
	vote_processed,
	vote_cached,
	election_block_conflict,
	election_restart,
	election_not_confirmed,
	election_hinted_overflow,
	election_hinted_confirmed,
	election_hinted_drop,
	broadcast_vote,
	broadcast_vote_normal,
	broadcast_vote_final,
	generate_vote,
	generate_vote_normal,
	generate_vote_final,
	broadcast_block_initial,
	broadcast_block_repeat,

	// election types
	manual,
	priority,
	hinted,
	optimistic,

	// received messages
	invalid_header,
	invalid_message_type,
	invalid_keepalive_message,
	invalid_publish_message,
	invalid_confirm_req_message,
	invalid_confirm_ack_message,
	invalid_node_id_handshake_message,
	invalid_telemetry_req_message,
	invalid_telemetry_ack_message,
	invalid_bulk_pull_message,
	invalid_bulk_pull_account_message,
	invalid_frontier_req_message,
	invalid_asc_pull_req_message,
	invalid_asc_pull_ack_message,
	message_size_too_big,
	outdated_version,

	// network
	loop_keepalive,
	loop_reachout,
	loop_reachout_cached,
	merge_peer,
	reachout_live,
	reachout_cached,

	// tcp
	tcp_write_drop,
	tcp_write_no_socket_drop,
	tcp_silent_connection_drop,
	tcp_io_timeout_drop,
	tcp_connect_error,
	tcp_read_error,
	tcp_write_error,

	// tcp_listener
	accept_success,
	accept_error,
	accept_failure,
	accept_rejected,
	close_error,
	max_per_ip,
	max_per_subnetwork,
	max_attempts,
	max_attempts_per_ip,
	excluded,
	erase_dead,
	connect_initiate,
	connect_failure,
	connect_error,
	connect_rejected,
	connect_success,
	attempt_timeout,
	not_a_peer,

	// tcp_channels
	channel_accepted,
	channel_rejected,
	channel_duplicate,
	idle,
	outdated,

	// tcp_server
	handshake,
	handshake_abort,
	handshake_error,
	handshake_network_error,
	handshake_initiate,
	handshake_response,
	handshake_response_invalid,

	// ipc
	invocations,

	// confirmation height
	blocks_confirmed,
	blocks_confirmed_unbounded,
	blocks_confirmed_bounded,

	// request aggregator
	aggregator_accepted,
	aggregator_dropped,

	// requests
	requests_cached_hashes,
	requests_generated_hashes,
	requests_cached_votes,
	requests_generated_votes,
	requests_cannot_vote,
	requests_unknown,

	// request_aggregator
	request_hashes,
	overfill_hashes,

	// duplicate
	duplicate_publish_message,

	// telemetry
	invalid_signature,
	node_id_mismatch,
	genesis_mismatch,
	request_within_protection_cache_zone,
	no_response_received,
	unsolicited_telemetry_ack,
	failed_send_telemetry_req,
	empty_payload,
	cleanup_outdated,

	// vote generator
	generator_broadcasts,
	generator_replies,
	generator_replies_discarded,
	generator_spacing,

	// hinting
	missing_block,
	dependent_unconfirmed,
	already_confirmed,
	activate,
	activate_immediate,
	dependent_activated,

	// bootstrap server
	response,
	write_error,
	blocks,
	channel_full,
	frontiers,
	account_info,

	// backlog
	activated,
	activate_failed,
	activate_skip,
	activate_full,

	// active
	insert,
	insert_failed,
	election_cleanup,

	// active_elections
	started,
	stopped,

	// unchecked
	put,
	satisfied,
	trigger,

	// election scheduler
	insert_manual,
	insert_priority,
	insert_priority_success,
	erase_oldest,

	// handshake
	invalid_node_id,
	missing_cookie,
	invalid_genesis,

	// bootstrap ascending
	missing_tag,
	reply,
	throttled,
	track,
	timeout,
	nothing_new,

	// bootstrap ascending accounts
	prioritize,
	prioritize_failed,
	block,
	unblock,
	unblock_failed,

	next_priority,
	next_database,
	next_none,

	blocking_insert,
	blocking_erase_overflow,
	priority_insert,
	priority_erase_threshold,
	priority_erase_block,
	priority_erase_overflow,
	deprioritize,
	deprioritize_failed,

	// rep_crawler
	channel_dead,
	query_target_failed,
	query_channel_busy,
	query_sent,
	query_duplicate,
	rep_timeout,
	query_timeout,
	query_completion,
	crawl_aggressive,
	crawl_normal,

	// block broadcaster
	broadcast_normal,
	broadcast_aggressive,
	erase_old,
	erase_confirmed,

	// rep tiers
	tier_1,
	tier_2,
	tier_3,

<<<<<<< HEAD
	// election state
	passive,
	active,
	confirmed,
	expired_confirmed,
	expired_unconfirmed,
	cancelled,

	// election bucket
	activate_failed,
	activate_success,
	cancel_lowest,
=======
	// confirming_set
	notify_cemented,
	notify_already_cemented,
	already_cemented,

	// election_state
	passive,
	active,
	expired_confirmed,
	expired_unconfirmed,

	// election_status_type
	ongoing,
	active_confirmed_quorum,
	active_confirmation_height,
	inactive_confirmation_height,
>>>>>>> f7232cd0

	_last // Must be the last enum
};

/** Direction of the stat. If the direction is irrelevant, use in */
enum class dir
{
	in,
	out,

	_last // Must be the last enum
};

enum class sample
{
	_invalid = 0, // Default value, should not be used

	active_election_duration,
	bootstrap_tag_duration,
	rep_response_time,

	_last // Must be the last enum
};
}

namespace nano
{
std::string_view to_string (stat::type);
std::string_view to_string (stat::detail);
std::string_view to_string (stat::dir);
std::string_view to_string (stat::sample);
}

// Ensure that the enum_range is large enough to hold all values (including future ones)
template <>
struct magic_enum::customize::enum_range<nano::stat::type>
{
	static constexpr int min = 0;
	static constexpr int max = 128;
};

// Ensure that the enum_range is large enough to hold all values (including future ones)
template <>
struct magic_enum::customize::enum_range<nano::stat::detail>
{
	static constexpr int min = 0;
	static constexpr int max = 512;
};<|MERGE_RESOLUTION|>--- conflicted
+++ resolved
@@ -62,20 +62,13 @@
 	bootstrap_server_response,
 	active,
 	active_elections,
-<<<<<<< HEAD
-	active_started,
-	active_confirmed,
-	active_dropped,
-	active_timeout,
-	active_cancelled,
-=======
 	active_elections_started,
 	active_elections_stopped,
 	active_elections_confirmed,
 	active_elections_dropped,
 	active_elections_timeout,
+	active_elections_cancelled,
 	active_elections_cemented,
->>>>>>> f7232cd0
 	backlog,
 	unchecked,
 	election_scheduler,
@@ -463,20 +456,6 @@
 	tier_2,
 	tier_3,
 
-<<<<<<< HEAD
-	// election state
-	passive,
-	active,
-	confirmed,
-	expired_confirmed,
-	expired_unconfirmed,
-	cancelled,
-
-	// election bucket
-	activate_failed,
-	activate_success,
-	cancel_lowest,
-=======
 	// confirming_set
 	notify_cemented,
 	notify_already_cemented,
@@ -487,13 +466,17 @@
 	active,
 	expired_confirmed,
 	expired_unconfirmed,
+	cancelled,
 
 	// election_status_type
 	ongoing,
 	active_confirmed_quorum,
 	active_confirmation_height,
 	inactive_confirmation_height,
->>>>>>> f7232cd0
+
+	// election bucket
+	activate_success,
+	cancel_lowest,
 
 	_last // Must be the last enum
 };
