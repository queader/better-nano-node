#include <nano/boost/asio/post.hpp>
#include <nano/lib/config.hpp>
#include <nano/lib/threading.hpp>

#include <boost/format.hpp>

#include <future>
#include <iostream>
#include <thread>

namespace
{
thread_local nano::thread_role::name current_thread_role = nano::thread_role::name::unknown;
}

nano::thread_role::name nano::thread_role::get ()
{
	return current_thread_role;
}

std::string nano::thread_role::get_string (nano::thread_role::name role)
{
	std::string thread_role_name_string;

	switch (role)
	{
		case nano::thread_role::name::unknown:
			thread_role_name_string = "<unknown>";
			break;
		case nano::thread_role::name::io:
			thread_role_name_string = "I/O";
			break;
		case nano::thread_role::name::work:
			thread_role_name_string = "Work pool";
			break;
		case nano::thread_role::name::packet_processing:
			thread_role_name_string = "Pkt processing";
			break;
		case nano::thread_role::name::vote_processing:
			thread_role_name_string = "Vote processing";
			break;
		case nano::thread_role::name::block_processing:
			thread_role_name_string = "Blck processing";
			break;
		case nano::thread_role::name::request_loop:
			thread_role_name_string = "Request loop";
			break;
		case nano::thread_role::name::wallet_actions:
			thread_role_name_string = "Wallet actions";
			break;
		case nano::thread_role::name::bootstrap_initiator:
			thread_role_name_string = "Bootstrap init";
			break;
		case nano::thread_role::name::bootstrap_connections:
			thread_role_name_string = "Bootstrap conn";
			break;
		case nano::thread_role::name::voting:
			thread_role_name_string = "Voting";
			break;
		case nano::thread_role::name::signature_checking:
			thread_role_name_string = "Signature check";
			break;
		case nano::thread_role::name::rpc_request_processor:
			thread_role_name_string = "RPC processor";
			break;
		case nano::thread_role::name::rpc_process_container:
			thread_role_name_string = "RPC process";
			break;
		case nano::thread_role::name::confirmation_height_processing:
			thread_role_name_string = "Conf height";
			break;
		case nano::thread_role::name::worker:
			thread_role_name_string = "Worker";
			break;
		case nano::thread_role::name::bootstrap_worker:
			thread_role_name_string = "Bootstrap work";
			break;
		case nano::thread_role::name::request_aggregator:
			thread_role_name_string = "Req aggregator";
			break;
		case nano::thread_role::name::state_block_signature_verification:
			thread_role_name_string = "State block sig";
			break;
		case nano::thread_role::name::epoch_upgrader:
			thread_role_name_string = "Epoch upgrader";
			break;
		case nano::thread_role::name::db_parallel_traversal:
			thread_role_name_string = "DB par traversl";
			break;
		case nano::thread_role::name::election_scheduler:
			thread_role_name_string = "Election Sched";
			break;
		case nano::thread_role::name::unchecked:
			thread_role_name_string = "Unchecked";
			break;
		case nano::thread_role::name::backlog_population:
			thread_role_name_string = "Backlog";
			break;
		case nano::thread_role::name::election_hinting:
			thread_role_name_string = "Hinting";
			break;
		case nano::thread_role::name::vote_generator_queue:
			thread_role_name_string = "Voting que";
			break;
		case nano::thread_role::name::ascending_bootstrap:
			thread_role_name_string = "Bootstrap asc";
			break;
		case nano::thread_role::name::bootstrap_server:
			thread_role_name_string = "Bootstrp serv";
			break;
<<<<<<< HEAD
		case nano::thread_role::name::optimistic_scheduler:
			thread_role_name_string = "Optimistic";
=======
		case nano::thread_role::name::telemetry:
			thread_role_name_string = "Telemetry";
>>>>>>> baabcca4
			break;
		default:
			debug_assert (false && "nano::thread_role::get_string unhandled thread role");
	}

	/*
	 * We want to constrain the thread names to 15
	 * characters, since this is the smallest maximum
	 * length supported by the platforms we support
	 * (specifically, Linux)
	 */
	debug_assert (thread_role_name_string.size () < 16);
	return (thread_role_name_string);
}

std::string nano::thread_role::get_string ()
{
	return get_string (current_thread_role);
}

void nano::thread_role::set (nano::thread_role::name role)
{
	auto thread_role_name_string (get_string (role));

	nano::thread_role::set_os_name (thread_role_name_string);

	current_thread_role = role;
}

void nano::thread_attributes::set (boost::thread::attributes & attrs)
{
	auto attrs_l (&attrs);
	attrs_l->set_stack_size (8000000); // 8MB
}

nano::thread_runner::thread_runner (boost::asio::io_context & io_ctx_a, unsigned num_threads) :
	io_guard (boost::asio::make_work_guard (io_ctx_a))
{
	boost::thread::attributes attrs;
	nano::thread_attributes::set (attrs);
	for (auto i (0u); i < num_threads; ++i)
	{
		threads.emplace_back (attrs, [this, &io_ctx_a] () {
			nano::thread_role::set (nano::thread_role::name::io);

			// In a release build, catch and swallow any exceptions,
			// In debug mode let if fall through

#ifndef NDEBUG
			run (io_ctx_a);
#else
			try
			{
				run (io_ctx_a);
			}
			catch (std::exception const & ex)
			{
				std::cerr << ex.what () << std::endl;
			}
			catch (...)
			{
			}
#endif
		});
	}
}

nano::thread_runner::~thread_runner ()
{
	join ();
}

void nano::thread_runner::run (boost::asio::io_context & io_ctx_a)
{
#if NANO_ASIO_HANDLER_TRACKING == 0
	io_ctx_a.run ();
#else
	nano::timer<> timer;
	timer.start ();
	while (true)
	{
		timer.restart ();
		// Run at most 1 completion handler and record the time it took to complete (non-blocking)
		auto count = io_ctx_a.poll_one ();
		if (count == 1 && timer.since_start ().count () >= NANO_ASIO_HANDLER_TRACKING)
		{
			auto timestamp = std::chrono::duration_cast<std::chrono::microseconds> (std::chrono::system_clock::now ().time_since_epoch ()).count ();
			std::cout << (boost::format ("[%1%] io_thread held for %2%ms") % timestamp % timer.since_start ().count ()).str () << std::endl;
		}
		// Sleep for a bit to give more time slices to other threads
		std::this_thread::sleep_for (std::chrono::milliseconds (5));
		std::this_thread::yield ();
	}
#endif
}

void nano::thread_runner::join ()
{
	io_guard.reset ();
	for (auto & i : threads)
	{
		if (i.joinable ())
		{
			i.join ();
		}
	}
}

void nano::thread_runner::stop_event_processing ()
{
	io_guard.get_executor ().context ().stop ();
}

nano::thread_pool::thread_pool (unsigned num_threads, nano::thread_role::name thread_name) :
	num_threads (num_threads),
	thread_pool_m (std::make_unique<boost::asio::thread_pool> (num_threads))
{
	set_thread_names (num_threads, thread_name);
}

nano::thread_pool::~thread_pool ()
{
	stop ();
}

void nano::thread_pool::stop ()
{
	nano::unique_lock<nano::mutex> lk (mutex);
	if (!stopped)
	{
		stopped = true;
#if defined(BOOST_ASIO_HAS_IOCP)
		// A hack needed for Windows to prevent deadlock during destruction, described here: https://github.com/chriskohlhoff/asio/issues/431
		boost::asio::use_service<boost::asio::detail::win_iocp_io_context> (*thread_pool_m).stop ();
#endif
		lk.unlock ();
		thread_pool_m->stop ();
		thread_pool_m->join ();
		lk.lock ();
		thread_pool_m = nullptr;
	}
}

void nano::thread_pool::push_task (std::function<void ()> task)
{
	++num_tasks;
	nano::lock_guard<nano::mutex> guard (mutex);
	if (!stopped)
	{
		boost::asio::post (*thread_pool_m, [this, task] () {
			task ();
			--num_tasks;
		});
	}
}

void nano::thread_pool::add_timed_task (std::chrono::steady_clock::time_point const & expiry_time, std::function<void ()> task)
{
	nano::lock_guard<nano::mutex> guard (mutex);
	if (!stopped && thread_pool_m)
	{
		auto timer = std::make_shared<boost::asio::steady_timer> (thread_pool_m->get_executor (), expiry_time);
		timer->async_wait ([this, task, timer] (boost::system::error_code const & ec) {
			if (!ec)
			{
				push_task (task);
			}
		});
	}
}

unsigned nano::thread_pool::get_num_threads () const
{
	return num_threads;
}

uint64_t nano::thread_pool::num_queued_tasks () const
{
	return num_tasks;
}

// Set the names of all the threads in the thread pool for easier identification
void nano::thread_pool::set_thread_names (unsigned num_threads, nano::thread_role::name thread_name)
{
	std::vector<std::promise<void>> promises (num_threads);
	std::vector<std::future<void>> futures;
	futures.reserve (num_threads);
	std::transform (promises.begin (), promises.end (), std::back_inserter (futures), [] (auto & promise) {
		return promise.get_future ();
	});

	for (auto i = 0u; i < num_threads; ++i)
	{
		boost::asio::post (*thread_pool_m, [&promise = promises[i], thread_name] () {
			nano::thread_role::set (thread_name);
			promise.set_value ();
		});
	}

	// Wait until all threads have finished
	for (auto & future : futures)
	{
		future.wait ();
	}
}

std::unique_ptr<nano::container_info_component> nano::collect_container_info (thread_pool & thread_pool, std::string const & name)
{
	auto composite = std::make_unique<container_info_composite> (name);
	composite->add_component (std::make_unique<container_info_leaf> (container_info{ "count", thread_pool.num_queued_tasks (), sizeof (std::function<void ()>) }));
	return composite;
}

unsigned int nano::hardware_concurrency ()
{
	// Try to read overridden value from environment variable
	static int value = nano::get_env_int_or_default ("NANO_HARDWARE_CONCURRENCY", 0);
	if (value <= 0)
	{
		// Not present or invalid, use default
		return std::thread::hardware_concurrency ();
	}
	return value;
}

bool nano::join_or_pass (std::thread & thread)
{
	if (thread.joinable ())
	{
		thread.join ();
		return true;
	}
	else
	{
		return false;
	}
}<|MERGE_RESOLUTION|>--- conflicted
+++ resolved
@@ -108,13 +108,10 @@
 		case nano::thread_role::name::bootstrap_server:
 			thread_role_name_string = "Bootstrp serv";
 			break;
-<<<<<<< HEAD
 		case nano::thread_role::name::optimistic_scheduler:
 			thread_role_name_string = "Optimistic";
-=======
 		case nano::thread_role::name::telemetry:
 			thread_role_name_string = "Telemetry";
->>>>>>> baabcca4
 			break;
 		default:
 			debug_assert (false && "nano::thread_role::get_string unhandled thread role");
