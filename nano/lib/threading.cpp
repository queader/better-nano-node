--- conflicted
+++ resolved
@@ -108,17 +108,11 @@
 		case nano::thread_role::name::bootstrap_server:
 			thread_role_name_string = "Bootstrap serv";
 			break;
-<<<<<<< HEAD
-=======
 		case nano::thread_role::name::telemetry:
 			thread_role_name_string = "Telemetry";
 			break;
->>>>>>> 81a2ab4f
 		case nano::thread_role::name::optimistic_scheduler:
 			thread_role_name_string = "Optimistic";
-			break;
-		case nano::thread_role::name::telemetry:
-			thread_role_name_string = "Telemetry";
 			break;
 		default:
 			debug_assert (false && "nano::thread_role::get_string unhandled thread role");
