#include <nano/crypto_lib/random_pool.hpp>
#include <nano/lib/lmdbconfig.hpp>
#include <nano/lib/logger_mt.hpp>
#include <nano/lib/stats.hpp>
#include <nano/lib/utility.hpp>
#include <nano/lib/work.hpp>
#include <nano/node/common.hpp>
#include <nano/node/lmdb/lmdb.hpp>
#include <nano/node/rocksdb/rocksdb.hpp>
#include <nano/secure/ledger.hpp>
#include <nano/secure/utility.hpp>
#include <nano/secure/versioning.hpp>
#include <nano/test_common/system.hpp>
#include <nano/test_common/testutil.hpp>

#include <gtest/gtest.h>

#include <boost/filesystem.hpp>

#include <fstream>
#include <unordered_set>

#include <stdlib.h>

using namespace std::chrono_literals;

namespace nano
{
namespace lmdb
{
	void modify_account_info_to_v14 (nano::lmdb::store & store, nano::transaction const & transaction_a, nano::account const & account_a, uint64_t confirmation_height, nano::block_hash const & rep_block);
	void modify_confirmation_height_to_v15 (nano::lmdb::store & store, nano::transaction const & transaction, nano::account const & account, uint64_t confirmation_height);
	void write_sideband_v14 (nano::lmdb::store & store_a, nano::transaction & transaction_a, nano::block const & block_a, MDB_dbi db_a);
	void write_sideband_v15 (nano::lmdb::store & store_a, nano::transaction & transaction_a, nano::block const & block_a);
	void write_block_w_sideband_v18 (nano::lmdb::store & store_a, MDB_dbi database, nano::write_transaction & transaction_a, nano::block const & block_a);
}
}

TEST (block_store, construction)
{
	nano::logger_mt logger;
	auto store = nano::make_store (logger, nano::unique_path (), nano::dev::constants);
	ASSERT_TRUE (!store->init_error ());
}

TEST (block_store, block_details)
{
	nano::block_details details_send (nano::epoch::epoch_0, true, false, false);
	ASSERT_TRUE (details_send.is_send);
	ASSERT_FALSE (details_send.is_receive);
	ASSERT_FALSE (details_send.is_epoch);
	ASSERT_EQ (nano::epoch::epoch_0, details_send.epoch);

	nano::block_details details_receive (nano::epoch::epoch_1, false, true, false);
	ASSERT_FALSE (details_receive.is_send);
	ASSERT_TRUE (details_receive.is_receive);
	ASSERT_FALSE (details_receive.is_epoch);
	ASSERT_EQ (nano::epoch::epoch_1, details_receive.epoch);

	nano::block_details details_epoch (nano::epoch::epoch_2, false, false, true);
	ASSERT_FALSE (details_epoch.is_send);
	ASSERT_FALSE (details_epoch.is_receive);
	ASSERT_TRUE (details_epoch.is_epoch);
	ASSERT_EQ (nano::epoch::epoch_2, details_epoch.epoch);

	nano::block_details details_none (nano::epoch::unspecified, false, false, false);
	ASSERT_FALSE (details_none.is_send);
	ASSERT_FALSE (details_none.is_receive);
	ASSERT_FALSE (details_none.is_epoch);
	ASSERT_EQ (nano::epoch::unspecified, details_none.epoch);
}

TEST (block_store, block_details_serialization)
{
	nano::block_details details1;
	details1.epoch = nano::epoch::epoch_2;
	details1.is_epoch = false;
	details1.is_receive = true;
	details1.is_send = false;
	std::vector<uint8_t> vector;
	{
		nano::vectorstream stream1 (vector);
		details1.serialize (stream1);
	}
	nano::bufferstream stream2 (vector.data (), vector.size ());
	nano::block_details details2;
	ASSERT_FALSE (details2.deserialize (stream2));
	ASSERT_EQ (details1, details2);
}

TEST (block_store, sideband_serialization)
{
	nano::block_sideband sideband1;
	sideband1.account = 1;
	sideband1.balance = 2;
	sideband1.height = 3;
	sideband1.successor = 4;
	sideband1.timestamp = 5;
	std::vector<uint8_t> vector;
	{
		nano::vectorstream stream1 (vector);
		sideband1.serialize (stream1, nano::block_type::receive);
	}
	nano::bufferstream stream2 (vector.data (), vector.size ());
	nano::block_sideband sideband2;
	ASSERT_FALSE (sideband2.deserialize (stream2, nano::block_type::receive));
	ASSERT_EQ (sideband1.account, sideband2.account);
	ASSERT_EQ (sideband1.balance, sideband2.balance);
	ASSERT_EQ (sideband1.height, sideband2.height);
	ASSERT_EQ (sideband1.successor, sideband2.successor);
	ASSERT_EQ (sideband1.timestamp, sideband2.timestamp);
}

TEST (block_store, add_item)
{
	nano::logger_mt logger;
	auto store = nano::make_store (logger, nano::unique_path (), nano::dev::constants);
	ASSERT_TRUE (!store->init_error ());
	nano::block_builder builder;
	auto block = builder
				 .open ()
				 .source (0)
				 .representative (1)
				 .account (0)
				 .sign (nano::keypair ().prv, 0)
				 .work (0)
				 .build ();
	block->sideband_set ({});
	auto hash1 (block->hash ());
	auto transaction (store->tx_begin_write ());
	auto latest1 (store->block.get (transaction, hash1));
	ASSERT_EQ (nullptr, latest1);
	ASSERT_FALSE (store->block.exists (transaction, hash1));
	store->block.put (transaction, hash1, *block);
	auto latest2 (store->block.get (transaction, hash1));
	ASSERT_NE (nullptr, latest2);
	ASSERT_EQ (*block, *latest2);
	ASSERT_TRUE (store->block.exists (transaction, hash1));
	ASSERT_FALSE (store->block.exists (transaction, hash1.number () - 1));
	store->block.del (transaction, hash1);
	auto latest3 (store->block.get (transaction, hash1));
	ASSERT_EQ (nullptr, latest3);
}

TEST (block_store, clear_successor)
{
	nano::logger_mt logger;
	auto store = nano::make_store (logger, nano::unique_path (), nano::dev::constants);
	ASSERT_TRUE (!store->init_error ());
	nano::block_builder builder;
	auto block1 = builder
				  .open ()
				  .source (0)
				  .representative (1)
				  .account (0)
				  .sign (nano::keypair ().prv, 0)
				  .work (0)
				  .build ();
	block1->sideband_set ({});
	auto transaction (store->tx_begin_write ());
	store->block.put (transaction, block1->hash (), *block1);
	auto block2 = builder
				  .open ()
				  .source (0)
				  .representative (2)
				  .account (0)
				  .sign (nano::keypair ().prv, 0)
				  .work (0)
				  .build ();
	block2->sideband_set ({});
	store->block.put (transaction, block2->hash (), *block2);
	auto block2_store (store->block.get (transaction, block1->hash ()));
	ASSERT_NE (nullptr, block2_store);
	ASSERT_EQ (0, block2_store->sideband ().successor.number ());
	auto modified_sideband = block2_store->sideband ();
	modified_sideband.successor = block2->hash ();
	block1->sideband_set (modified_sideband);
	store->block.put (transaction, block1->hash (), *block1);
	{
		auto block1_store (store->block.get (transaction, block1->hash ()));
		ASSERT_NE (nullptr, block1_store);
		ASSERT_EQ (block2->hash (), block1_store->sideband ().successor);
	}
	store->block.successor_clear (transaction, block1->hash ());
	{
		auto block1_store (store->block.get (transaction, block1->hash ()));
		ASSERT_NE (nullptr, block1_store);
		ASSERT_EQ (0, block1_store->sideband ().successor.number ());
	}
}

TEST (block_store, add_nonempty_block)
{
	nano::logger_mt logger;
	auto store = nano::make_store (logger, nano::unique_path (), nano::dev::constants);
	ASSERT_TRUE (!store->init_error ());
	nano::keypair key1;
	nano::block_builder builder;
	auto block = builder
				 .open ()
				 .source (0)
				 .representative (1)
				 .account (0)
				 .sign (nano::keypair ().prv, 0)
				 .work (0)
				 .build ();
	block->sideband_set ({});
	auto hash1 (block->hash ());
	block->signature = nano::sign_message (key1.prv, key1.pub, hash1);
	auto transaction (store->tx_begin_write ());
	auto latest1 (store->block.get (transaction, hash1));
	ASSERT_EQ (nullptr, latest1);
	store->block.put (transaction, hash1, *block);
	auto latest2 (store->block.get (transaction, hash1));
	ASSERT_NE (nullptr, latest2);
	ASSERT_EQ (*block, *latest2);
}

TEST (block_store, add_two_items)
{
	nano::logger_mt logger;
	auto store = nano::make_store (logger, nano::unique_path (), nano::dev::constants);
	ASSERT_TRUE (!store->init_error ());
	nano::keypair key1;
	nano::block_builder builder;
	auto block = builder
				 .open ()
				 .source (0)
				 .representative (1)
				 .account (1)
				 .sign (nano::keypair ().prv, 0)
				 .work (0)
				 .build ();
	block->sideband_set ({});
	auto hash1 (block->hash ());
	block->signature = nano::sign_message (key1.prv, key1.pub, hash1);
	auto transaction (store->tx_begin_write ());
	auto latest1 (store->block.get (transaction, hash1));
	ASSERT_EQ (nullptr, latest1);
	auto block2 = builder
				  .open ()
				  .source (0)
				  .representative (1)
				  .account (3)
				  .sign (nano::keypair ().prv, 0)
				  .work (0)
				  .build ();
	block2->sideband_set ({});
	block2->hashables.account = 3;
	auto hash2 (block2->hash ());
	block2->signature = nano::sign_message (key1.prv, key1.pub, hash2);
	auto latest2 (store->block.get (transaction, hash2));
	ASSERT_EQ (nullptr, latest2);
	store->block.put (transaction, hash1, *block);
	store->block.put (transaction, hash2, *block2);
	auto latest3 (store->block.get (transaction, hash1));
	ASSERT_NE (nullptr, latest3);
	ASSERT_EQ (*block, *latest3);
	auto latest4 (store->block.get (transaction, hash2));
	ASSERT_NE (nullptr, latest4);
	ASSERT_EQ (*block2, *latest4);
	ASSERT_FALSE (*latest3 == *latest4);
}

TEST (block_store, add_receive)
{
	nano::logger_mt logger;
	auto store = nano::make_store (logger, nano::unique_path (), nano::dev::constants);
	ASSERT_TRUE (!store->init_error ());
	nano::keypair key1;
	nano::keypair key2;
	nano::block_builder builder;
	auto block1 = builder
				  .open ()
				  .source (0)
				  .representative (1)
				  .account (0)
				  .sign (nano::keypair ().prv, 0)
				  .work (0)
				  .build ();
	block1->sideband_set ({});
	auto transaction (store->tx_begin_write ());
	store->block.put (transaction, block1->hash (), *block1);
	auto block = builder
				 .receive ()
				 .previous (block1->hash ())
				 .source (1)
				 .sign (nano::keypair ().prv, 2)
				 .work (3)
				 .build ();
	block->sideband_set ({});
	nano::block_hash hash1 (block->hash ());
	auto latest1 (store->block.get (transaction, hash1));
	ASSERT_EQ (nullptr, latest1);
	store->block.put (transaction, hash1, *block);
	auto latest2 (store->block.get (transaction, hash1));
	ASSERT_NE (nullptr, latest2);
	ASSERT_EQ (*block, *latest2);
}

TEST (block_store, add_pending)
{
	nano::logger_mt logger;
	auto store = nano::make_store (logger, nano::unique_path (), nano::dev::constants);
	ASSERT_TRUE (!store->init_error ());
	nano::keypair key1;
	nano::pending_key key2 (0, 0);
	nano::pending_info pending1;
	auto transaction (store->tx_begin_write ());
	ASSERT_TRUE (store->pending.get (transaction, key2, pending1));
	store->pending.put (transaction, key2, pending1);
	nano::pending_info pending2;
	ASSERT_FALSE (store->pending.get (transaction, key2, pending2));
	ASSERT_EQ (pending1, pending2);
	store->pending.del (transaction, key2);
	ASSERT_TRUE (store->pending.get (transaction, key2, pending2));
}

TEST (block_store, pending_iterator)
{
	nano::logger_mt logger;
	auto store = nano::make_store (logger, nano::unique_path (), nano::dev::constants);
	ASSERT_TRUE (!store->init_error ());
	auto transaction (store->tx_begin_write ());
	ASSERT_EQ (store->pending.end (), store->pending.begin (transaction));
	store->pending.put (transaction, nano::pending_key (1, 2), { 2, 3, nano::epoch::epoch_1 });
	auto current (store->pending.begin (transaction));
	ASSERT_NE (store->pending.end (), current);
	nano::pending_key key1 (current->first);
	ASSERT_EQ (nano::account (1), key1.account);
	ASSERT_EQ (nano::block_hash (2), key1.hash);
	nano::pending_info pending (current->second);
	ASSERT_EQ (nano::account (2), pending.source);
	ASSERT_EQ (nano::amount (3), pending.amount);
	ASSERT_EQ (nano::epoch::epoch_1, pending.epoch);
}

/**
 * Regression test for Issue 1164
 * This reconstructs the situation where a key is larger in pending than the account being iterated in pending_v1, leaving
 * iteration order up to the value, causing undefined behavior.
 * After the bugfix, the value is compared only if the keys are equal.
 */
TEST (block_store, pending_iterator_comparison)
{
	nano::logger_mt logger;
	auto store = nano::make_store (logger, nano::unique_path (), nano::dev::constants);
	ASSERT_TRUE (!store->init_error ());
	nano::stats stats;
	auto transaction (store->tx_begin_write ());
	// Populate pending
	store->pending.put (transaction, nano::pending_key (nano::account (3), nano::block_hash (1)), nano::pending_info (nano::account (10), nano::amount (1), nano::epoch::epoch_0));
	store->pending.put (transaction, nano::pending_key (nano::account (3), nano::block_hash (4)), nano::pending_info (nano::account (10), nano::amount (0), nano::epoch::epoch_0));
	// Populate pending_v1
	store->pending.put (transaction, nano::pending_key (nano::account (2), nano::block_hash (2)), nano::pending_info (nano::account (10), nano::amount (2), nano::epoch::epoch_1));
	store->pending.put (transaction, nano::pending_key (nano::account (2), nano::block_hash (3)), nano::pending_info (nano::account (10), nano::amount (3), nano::epoch::epoch_1));

	// Iterate account 3 (pending)
	{
		size_t count = 0;
		nano::account begin (3);
		nano::account end (begin.number () + 1);
		for (auto i (store->pending.begin (transaction, nano::pending_key (begin, 0))), n (store->pending.begin (transaction, nano::pending_key (end, 0))); i != n; ++i, ++count)
		{
			nano::pending_key key (i->first);
			ASSERT_EQ (key.account, begin);
			ASSERT_LT (count, 3);
		}
		ASSERT_EQ (count, 2);
	}

	// Iterate account 2 (pending_v1)
	{
		size_t count = 0;
		nano::account begin (2);
		nano::account end (begin.number () + 1);
		for (auto i (store->pending.begin (transaction, nano::pending_key (begin, 0))), n (store->pending.begin (transaction, nano::pending_key (end, 0))); i != n; ++i, ++count)
		{
			nano::pending_key key (i->first);
			ASSERT_EQ (key.account, begin);
			ASSERT_LT (count, 3);
		}
		ASSERT_EQ (count, 2);
	}
}

TEST (block_store, genesis)
{
	nano::logger_mt logger;
	auto store = nano::make_store (logger, nano::unique_path (), nano::dev::constants);
	ASSERT_TRUE (!store->init_error ());
	nano::ledger_cache ledger_cache;
	auto transaction (store->tx_begin_write ());
	store->initialize (transaction, ledger_cache, nano::dev::constants);
	nano::account_info info;
	ASSERT_FALSE (store->account.get (transaction, nano::dev::genesis->account (), info));
	ASSERT_EQ (nano::dev::genesis->hash (), info.head);
	auto block1 (store->block.get (transaction, info.head));
	ASSERT_NE (nullptr, block1);
	auto receive1 (dynamic_cast<nano::open_block *> (block1.get ()));
	ASSERT_NE (nullptr, receive1);
	ASSERT_LE (info.modified, nano::seconds_since_epoch ());
	ASSERT_EQ (info.block_count, 1);
	// Genesis block should be confirmed by default
	nano::confirmation_height_info confirmation_height_info;
	ASSERT_FALSE (store->confirmation_height.get (transaction, nano::dev::genesis->account (), confirmation_height_info));
	ASSERT_EQ (confirmation_height_info.height, 1);
	ASSERT_EQ (confirmation_height_info.frontier, nano::dev::genesis->hash ());
	auto dev_pub_text (nano::dev::genesis_key.pub.to_string ());
	auto dev_pub_account (nano::dev::genesis_key.pub.to_account ());
	auto dev_prv_text (nano::dev::genesis_key.prv.to_string ());
	ASSERT_EQ (nano::dev::genesis->account (), nano::dev::genesis_key.pub);
}

<<<<<<< HEAD
// This test checks for basic operations in the unchecked table such as putting a new block, retrieving it, and
// deleting it from the database
TEST (unchecked, simple)
{
	nano::test::system system{};
	nano::logger_mt logger{};
	auto store = nano::make_store (logger, nano::unique_path (), nano::dev::constants);
	nano::unchecked_map unchecked{ *store, system.stats, false };
	ASSERT_TRUE (!store->init_error ());
	nano::block_builder builder;
	auto block = builder
				 .send ()
				 .previous (0)
				 .destination (1)
				 .balance (2)
				 .sign (nano::keypair ().prv, 4)
				 .work (5)
				 .build_shared ();
	// Asserts the block wasn't added yet to the unchecked table
	auto block_listing1 = unchecked.get (block->previous ());
	ASSERT_TRUE (block_listing1.empty ());
	// Enqueues a block to be saved on the unchecked table
	unchecked.put (block->previous (), nano::unchecked_info (block));
	// Waits for the block to get written in the database
	auto check_block_is_listed = [&] (nano::block_hash const & block_hash_a) {
		return unchecked.get (block_hash_a).size () > 0;
	};
	ASSERT_TIMELY (5s, check_block_is_listed (block->previous ()));
	auto transaction = store->tx_begin_write ();
	// Retrieves the block from the database
	auto block_listing2 = unchecked.get (block->previous ());
	ASSERT_FALSE (block_listing2.empty ());
	// Asserts the added block is equal to the retrieved one
	ASSERT_EQ (*block, *(block_listing2[0].block));
	// Deletes the block from the database
	unchecked.del (nano::unchecked_key (block->previous (), block->hash ()));
	// Asserts the block is deleted
	auto block_listing3 = unchecked.get (block->previous ());
	ASSERT_TRUE (block_listing3.empty ());
}

// This test ensures the unchecked table is able to receive more than one block
TEST (unchecked, multiple)
{
	nano::test::system system{};
	if (nano::rocksdb_config::using_rocksdb_in_tests ())
	{
		// Don't test this in rocksdb mode
		return;
	}
	nano::logger_mt logger{};
	auto store = nano::make_store (logger, nano::unique_path (), nano::dev::constants);
	nano::unchecked_map unchecked{ *store, system.stats, false };
	ASSERT_TRUE (!store->init_error ());
	nano::block_builder builder;
	auto block = builder
				 .send ()
				 .previous (4)
				 .destination (1)
				 .balance (2)
				 .sign (nano::keypair ().prv, 4)
				 .work (5)
				 .build_shared ();
	// Asserts the block wasn't added yet to the unchecked table
	auto block_listing1 = unchecked.get (block->previous ());
	ASSERT_TRUE (block_listing1.empty ());
	// Enqueues the first block
	unchecked.put (block->previous (), nano::unchecked_info (block));
	// Enqueues a second block
	unchecked.put (block->source (), nano::unchecked_info (block));
	auto check_block_is_listed = [&] (nano::block_hash const & block_hash_a) {
		return unchecked.get (block_hash_a).size () > 0;
	};
	// Waits for and asserts the first block gets saved in the database
	ASSERT_TIMELY (5s, check_block_is_listed (block->previous ()));
	// Waits for and asserts the second block gets saved in the database
	ASSERT_TIMELY (5s, check_block_is_listed (block->source ()));
}

// This test ensures that a block can't occur twice in the unchecked table.
TEST (unchecked, double_put)
{
	nano::test::system system{};
	nano::logger_mt logger{};
	auto store = nano::make_store (logger, nano::unique_path (), nano::dev::constants);
	nano::unchecked_map unchecked{ *store, system.stats, false };
	ASSERT_TRUE (!store->init_error ());
	nano::block_builder builder;
	auto block = builder
				 .send ()
				 .previous (4)
				 .destination (1)
				 .balance (2)
				 .sign (nano::keypair ().prv, 4)
				 .work (5)
				 .build_shared ();
	// Asserts the block wasn't added yet to the unchecked table
	auto block_listing1 = unchecked.get (block->previous ());
	ASSERT_TRUE (block_listing1.empty ());
	// Enqueues the block to be saved in the unchecked table
	unchecked.put (block->previous (), nano::unchecked_info (block));
	// Enqueues the block again in an attempt to have it there twice
	unchecked.put (block->previous (), nano::unchecked_info (block));
	auto check_block_is_listed = [&] (nano::block_hash const & block_hash_a) {
		return unchecked.get (block_hash_a).size () > 0;
	};
	// Waits for and asserts the block was added at least once
	ASSERT_TIMELY (5s, check_block_is_listed (block->previous ()));
	// Asserts the block was added at most once -- this is objective of this test.
	auto block_listing2 = unchecked.get (block->previous ());
	ASSERT_EQ (block_listing2.size (), 1);
}

// Tests that recurrent get calls return the correct values
TEST (unchecked, multiple_get)
{
	nano::test::system system{};
	nano::logger_mt logger{};
	auto store = nano::make_store (logger, nano::unique_path (), nano::dev::constants);
	nano::unchecked_map unchecked{ *store, system.stats, false };
	ASSERT_TRUE (!store->init_error ());
	// Instantiates three blocks
	nano::block_builder builder;
	auto block1 = builder
				  .send ()
				  .previous (4)
				  .destination (1)
				  .balance (2)
				  .sign (nano::keypair ().prv, 4)
				  .work (5)
				  .build_shared ();
	auto block2 = builder
				  .send ()
				  .previous (3)
				  .destination (1)
				  .balance (2)
				  .sign (nano::keypair ().prv, 4)
				  .work (5)
				  .build_shared ();
	auto block3 = builder
				  .send ()
				  .previous (5)
				  .destination (1)
				  .balance (2)
				  .sign (nano::keypair ().prv, 4)
				  .work (5)
				  .build_shared ();
	// Add the blocks' info to the unchecked table
	unchecked.put (block1->previous (), nano::unchecked_info (block1)); // unchecked1
	unchecked.put (block1->hash (), nano::unchecked_info (block1)); // unchecked2
	unchecked.put (block2->previous (), nano::unchecked_info (block2)); // unchecked3
	unchecked.put (block1->previous (), nano::unchecked_info (block2)); // unchecked1
	unchecked.put (block1->hash (), nano::unchecked_info (block2)); // unchecked2
	unchecked.put (block3->previous (), nano::unchecked_info (block3));
	unchecked.put (block3->hash (), nano::unchecked_info (block3)); // unchecked4
	unchecked.put (block1->previous (), nano::unchecked_info (block3)); // unchecked1

	// count the number of blocks in the unchecked table by counting them one by one
	// we cannot trust the count() method if the backend is rocksdb
	auto count_unchecked_blocks_one_by_one = [&unchecked] () {
		size_t count = 0;
		unchecked.for_each ([&count] (nano::unchecked_key const & key, nano::unchecked_info const & info) {
			++count;
		});
		return count;
	};

	// Waits for the blocks to get saved in the database
	ASSERT_TIMELY (5s, 8 == count_unchecked_blocks_one_by_one ());

	std::vector<nano::block_hash> unchecked1;
	// Asserts the entries will be found for the provided key
	auto transaction = store->tx_begin_read ();
	auto unchecked1_blocks = unchecked.get (block1->previous ());
	ASSERT_EQ (unchecked1_blocks.size (), 3);
	for (auto & i : unchecked1_blocks)
	{
		unchecked1.push_back (i.block->hash ());
	}
	// Asserts the payloads where correclty saved
	ASSERT_TRUE (std::find (unchecked1.begin (), unchecked1.end (), block1->hash ()) != unchecked1.end ());
	ASSERT_TRUE (std::find (unchecked1.begin (), unchecked1.end (), block2->hash ()) != unchecked1.end ());
	ASSERT_TRUE (std::find (unchecked1.begin (), unchecked1.end (), block3->hash ()) != unchecked1.end ());
	std::vector<nano::block_hash> unchecked2;
	// Asserts the entries will be found for the provided key
	auto unchecked2_blocks = unchecked.get (block1->hash ());
	ASSERT_EQ (unchecked2_blocks.size (), 2);
	for (auto & i : unchecked2_blocks)
	{
		unchecked2.push_back (i.block->hash ());
	}
	// Asserts the payloads where correctly saved
	ASSERT_TRUE (std::find (unchecked2.begin (), unchecked2.end (), block1->hash ()) != unchecked2.end ());
	ASSERT_TRUE (std::find (unchecked2.begin (), unchecked2.end (), block2->hash ()) != unchecked2.end ());
	// Asserts the entry is found by the key and the payload is saved
	auto unchecked3 = unchecked.get (block2->previous ());
	ASSERT_EQ (unchecked3.size (), 1);
	ASSERT_EQ (unchecked3[0].block->hash (), block2->hash ());
	// Asserts the entry is found by the key and the payload is saved
	auto unchecked4 = unchecked.get (block3->hash ());
	ASSERT_EQ (unchecked4.size (), 1);
	ASSERT_EQ (unchecked4[0].block->hash (), block3->hash ());
	// Asserts no entry is found for a block that wasn't added
	auto unchecked5 = unchecked.get (block2->hash ());
	ASSERT_EQ (unchecked5.size (), 0);
}

=======
>>>>>>> f9e5bbfb
TEST (block_store, empty_accounts)
{
	nano::logger_mt logger;
	auto store = nano::make_store (logger, nano::unique_path (), nano::dev::constants);
	ASSERT_TRUE (!store->init_error ());
	auto transaction (store->tx_begin_read ());
	auto begin (store->account.begin (transaction));
	auto end (store->account.end ());
	ASSERT_EQ (end, begin);
}

TEST (block_store, one_block)
{
	nano::logger_mt logger;
	auto store = nano::make_store (logger, nano::unique_path (), nano::dev::constants);
	ASSERT_TRUE (!store->init_error ());
	nano::block_builder builder;
	auto block1 = builder
				  .open ()
				  .source (0)
				  .representative (1)
				  .account (0)
				  .sign (nano::keypair ().prv, 0)
				  .work (0)
				  .build ();
	block1->sideband_set ({});
	auto transaction (store->tx_begin_write ());
	store->block.put (transaction, block1->hash (), *block1);
	ASSERT_TRUE (store->block.exists (transaction, block1->hash ()));
}

TEST (block_store, empty_bootstrap)
{
	nano::test::system system{};
	nano::logger_mt logger;
	auto store = nano::make_store (logger, nano::unique_path (), nano::dev::constants);
	nano::unchecked_map unchecked{ *store, system.stats, false };
	ASSERT_TRUE (!store->init_error ());
	size_t count = 0;
	unchecked.for_each ([&count] (nano::unchecked_key const & key, nano::unchecked_info const & info) {
		++count;
	});
	ASSERT_EQ (count, 0);
}

TEST (block_store, unchecked_begin_search)
{
	nano::logger_mt logger;
	auto store = nano::make_store (logger, nano::unique_path (), nano::dev::constants);
	ASSERT_TRUE (!store->init_error ());
	nano::keypair key0;
	nano::block_builder builder;
	auto block1 = builder
				  .send ()
				  .previous (0)
				  .destination (1)
				  .balance (2)
				  .sign (key0.prv, key0.pub)
				  .work (3)
				  .build ();
	auto block2 = builder
				  .send ()
				  .previous (5)
				  .destination (6)
				  .balance (7)
				  .sign (key0.prv, key0.pub)
				  .work (8)
				  .build ();
}

TEST (block_store, frontier_retrieval)
{
	nano::logger_mt logger;
	auto store = nano::make_store (logger, nano::unique_path (), nano::dev::constants);
	ASSERT_TRUE (!store->init_error ());
	nano::account account1{};
	nano::account_info info1 (0, 0, 0, 0, 0, 0, nano::epoch::epoch_0);
	auto transaction (store->tx_begin_write ());
	store->confirmation_height.put (transaction, account1, { 0, nano::block_hash (0) });
	store->account.put (transaction, account1, info1);
	nano::account_info info2;
	store->account.get (transaction, account1, info2);
	ASSERT_EQ (info1, info2);
}

TEST (block_store, one_account)
{
	nano::logger_mt logger;
	auto store = nano::make_store (logger, nano::unique_path (), nano::dev::constants);
	ASSERT_TRUE (!store->init_error ());
	nano::account account{};
	nano::block_hash hash (0);
	auto transaction (store->tx_begin_write ());
	store->confirmation_height.put (transaction, account, { 20, nano::block_hash (15) });
	store->account.put (transaction, account, { hash, account, hash, 42, 100, 200, nano::epoch::epoch_0 });
	auto begin (store->account.begin (transaction));
	auto end (store->account.end ());
	ASSERT_NE (end, begin);
	ASSERT_EQ (account, nano::account (begin->first));
	nano::account_info info (begin->second);
	ASSERT_EQ (hash, info.head);
	ASSERT_EQ (42, info.balance.number ());
	ASSERT_EQ (100, info.modified);
	ASSERT_EQ (200, info.block_count);
	nano::confirmation_height_info confirmation_height_info;
	ASSERT_FALSE (store->confirmation_height.get (transaction, account, confirmation_height_info));
	ASSERT_EQ (20, confirmation_height_info.height);
	ASSERT_EQ (nano::block_hash (15), confirmation_height_info.frontier);
	++begin;
	ASSERT_EQ (end, begin);
}

TEST (block_store, two_block)
{
	nano::logger_mt logger;
	auto store = nano::make_store (logger, nano::unique_path (), nano::dev::constants);
	ASSERT_TRUE (!store->init_error ());
	nano::block_builder builder;
	auto block1 = builder
				  .open ()
				  .source (0)
				  .representative (1)
				  .account (1)
				  .sign (nano::keypair ().prv, 0)
				  .work (0)
				  .build ();
	block1->sideband_set ({});
	block1->hashables.account = 1;
	std::vector<nano::block_hash> hashes;
	std::vector<nano::open_block> blocks;
	hashes.push_back (block1->hash ());
	blocks.push_back (*block1);
	auto transaction (store->tx_begin_write ());
	store->block.put (transaction, hashes[0], *block1);
	auto block2 = builder
				  .open ()
				  .source (0)
				  .representative (1)
				  .account (2)
				  .sign (nano::keypair ().prv, 0)
				  .work (0)
				  .build ();
	block2->sideband_set ({});
	hashes.push_back (block2->hash ());
	blocks.push_back (*block2);
	store->block.put (transaction, hashes[1], *block2);
	ASSERT_TRUE (store->block.exists (transaction, block1->hash ()));
	ASSERT_TRUE (store->block.exists (transaction, block2->hash ()));
}

TEST (block_store, two_account)
{
	nano::logger_mt logger;
	auto store = nano::make_store (logger, nano::unique_path (), nano::dev::constants);
	ASSERT_TRUE (!store->init_error ());
	nano::account account1 (1);
	nano::block_hash hash1 (2);
	nano::account account2 (3);
	nano::block_hash hash2 (4);
	auto transaction (store->tx_begin_write ());
	store->confirmation_height.put (transaction, account1, { 20, nano::block_hash (10) });
	store->account.put (transaction, account1, { hash1, account1, hash1, 42, 100, 300, nano::epoch::epoch_0 });
	store->confirmation_height.put (transaction, account2, { 30, nano::block_hash (20) });
	store->account.put (transaction, account2, { hash2, account2, hash2, 84, 200, 400, nano::epoch::epoch_0 });
	auto begin (store->account.begin (transaction));
	auto end (store->account.end ());
	ASSERT_NE (end, begin);
	ASSERT_EQ (account1, nano::account (begin->first));
	nano::account_info info1 (begin->second);
	ASSERT_EQ (hash1, info1.head);
	ASSERT_EQ (42, info1.balance.number ());
	ASSERT_EQ (100, info1.modified);
	ASSERT_EQ (300, info1.block_count);
	nano::confirmation_height_info confirmation_height_info;
	ASSERT_FALSE (store->confirmation_height.get (transaction, account1, confirmation_height_info));
	ASSERT_EQ (20, confirmation_height_info.height);
	ASSERT_EQ (nano::block_hash (10), confirmation_height_info.frontier);
	++begin;
	ASSERT_NE (end, begin);
	ASSERT_EQ (account2, nano::account (begin->first));
	nano::account_info info2 (begin->second);
	ASSERT_EQ (hash2, info2.head);
	ASSERT_EQ (84, info2.balance.number ());
	ASSERT_EQ (200, info2.modified);
	ASSERT_EQ (400, info2.block_count);
	ASSERT_FALSE (store->confirmation_height.get (transaction, account2, confirmation_height_info));
	ASSERT_EQ (30, confirmation_height_info.height);
	ASSERT_EQ (nano::block_hash (20), confirmation_height_info.frontier);
	++begin;
	ASSERT_EQ (end, begin);
}

TEST (block_store, latest_find)
{
	nano::logger_mt logger;
	auto store = nano::make_store (logger, nano::unique_path (), nano::dev::constants);
	ASSERT_TRUE (!store->init_error ());
	nano::account account1 (1);
	nano::block_hash hash1 (2);
	nano::account account2 (3);
	nano::block_hash hash2 (4);
	auto transaction (store->tx_begin_write ());
	store->confirmation_height.put (transaction, account1, { 0, nano::block_hash (0) });
	store->account.put (transaction, account1, { hash1, account1, hash1, 100, 0, 300, nano::epoch::epoch_0 });
	store->confirmation_height.put (transaction, account2, { 0, nano::block_hash (0) });
	store->account.put (transaction, account2, { hash2, account2, hash2, 200, 0, 400, nano::epoch::epoch_0 });
	auto first (store->account.begin (transaction));
	auto second (store->account.begin (transaction));
	++second;
	auto find1 (store->account.begin (transaction, 1));
	ASSERT_EQ (first, find1);
	auto find2 (store->account.begin (transaction, 3));
	ASSERT_EQ (second, find2);
	auto find3 (store->account.begin (transaction, 2));
	ASSERT_EQ (second, find3);
}

namespace nano
{
namespace lmdb
{
	TEST (mdb_block_store, supported_version_upgrades)
	{
		if (nano::rocksdb_config::using_rocksdb_in_tests ())
		{
			// Don't test this in rocksdb mode
			return;
		}
		// Check that upgrading from an unsupported version is not supported
		auto path (nano::unique_path ());
		nano::logger_mt logger;
		{
			nano::lmdb::store store (logger, path, nano::dev::constants);
			nano::stats stats;
			nano::ledger ledger (store, stats, nano::dev::constants);
			auto transaction (store.tx_begin_write ());
			store.initialize (transaction, ledger.cache, nano::dev::constants);
			// Lower the database to the max version unsupported for upgrades
			store.version.put (transaction, store.version_minimum - 1);
		}

		// Upgrade should fail
		{
			nano::lmdb::store store (logger, path, nano::dev::constants);
			ASSERT_TRUE (store.init_error ());
		}

		auto path1 (nano::unique_path ());
		// Now try with the minimum version
		{
			nano::lmdb::store store (logger, path1, nano::dev::constants);
			nano::stats stats;
			nano::ledger ledger (store, stats, nano::dev::constants);
			auto transaction (store.tx_begin_write ());
			store.initialize (transaction, ledger.cache, nano::dev::constants);
			// Lower the database version to the minimum version supported for upgrade.
			store.version.put (transaction, store.version_minimum);
			store.confirmation_height.del (transaction, nano::dev::genesis->account ());
			ASSERT_FALSE (mdb_dbi_open (store.env.tx (transaction), "accounts_v1", MDB_CREATE,
			&store.account_store.accounts_v1_handle));
			ASSERT_FALSE (mdb_dbi_open (store.env.tx (transaction), "open", MDB_CREATE, &store.block_store.open_blocks_handle));
			modify_account_info_to_v14 (store, transaction, nano::dev::genesis->account (), 1,
			nano::dev::genesis->hash ());
			write_block_w_sideband_v18 (store, store.block_store.open_blocks_handle, transaction, *nano::dev::genesis);
		}

		// Upgrade should work
		{
			nano::lmdb::store store (logger, path1, nano::dev::constants);
			ASSERT_FALSE (store.init_error ());
		}
	}
}
}

TEST (mdb_block_store, bad_path)
{
	if (nano::rocksdb_config::using_rocksdb_in_tests ())
	{
		// Don't test this in rocksdb mode
		return;
	}
	nano::logger_mt logger;
	nano::lmdb::store store (logger, boost::filesystem::path ("///"), nano::dev::constants);
	ASSERT_TRUE (store.init_error ());
}

TEST (block_store, DISABLED_already_open) // File can be shared
{
	auto path (nano::unique_path ());
	boost::filesystem::create_directories (path.parent_path ());
	nano::set_secure_perm_directory (path.parent_path ());
	std::ofstream file;
	file.open (path.string ().c_str ());
	ASSERT_TRUE (file.is_open ());
	nano::logger_mt logger;
	auto store = nano::make_store (logger, path, nano::dev::constants);
	ASSERT_TRUE (store->init_error ());
}

TEST (block_store, roots)
{
	nano::logger_mt logger;
	auto store = nano::make_store (logger, nano::unique_path (), nano::dev::constants);
	ASSERT_TRUE (!store->init_error ());
	nano::block_builder builder;
	auto send_block = builder
					  .send ()
					  .previous (0)
					  .destination (1)
					  .balance (2)
					  .sign (nano::keypair ().prv, 4)
					  .work (5)
					  .build ();
	ASSERT_EQ (send_block->hashables.previous, send_block->root ().as_block_hash ());
	auto change_block = builder
						.change ()
						.previous (0)
						.representative (1)
						.sign (nano::keypair ().prv, 3)
						.work (4)
						.build ();
	ASSERT_EQ (change_block->hashables.previous, change_block->root ().as_block_hash ());
	auto receive_block = builder
						 .receive ()
						 .previous (0)
						 .source (1)
						 .sign (nano::keypair ().prv, 3)
						 .work (4)
						 .build ();
	ASSERT_EQ (receive_block->hashables.previous, receive_block->root ().as_block_hash ());
	auto open_block = builder
					  .open ()
					  .source (0)
					  .representative (1)
					  .account (2)
					  .sign (nano::keypair ().prv, 4)
					  .work (5)
					  .build ();
	ASSERT_EQ (open_block->hashables.account, open_block->root ().as_account ());
}

TEST (block_store, pending_exists)
{
	nano::logger_mt logger;
	auto store = nano::make_store (logger, nano::unique_path (), nano::dev::constants);
	ASSERT_TRUE (!store->init_error ());
	nano::pending_key two (2, 0);
	nano::pending_info pending;
	auto transaction (store->tx_begin_write ());
	store->pending.put (transaction, two, pending);
	nano::pending_key one (1, 0);
	ASSERT_FALSE (store->pending.exists (transaction, one));
}

TEST (block_store, latest_exists)
{
	nano::logger_mt logger;
	auto store = nano::make_store (logger, nano::unique_path (), nano::dev::constants);
	ASSERT_TRUE (!store->init_error ());
	nano::account two (2);
	nano::account_info info;
	auto transaction (store->tx_begin_write ());
	store->confirmation_height.put (transaction, two, { 0, nano::block_hash (0) });
	store->account.put (transaction, two, info);
	nano::account one (1);
	ASSERT_FALSE (store->account.exists (transaction, one));
}

TEST (block_store, large_iteration)
{
	nano::logger_mt logger;
	auto store = nano::make_store (logger, nano::unique_path (), nano::dev::constants);
	ASSERT_TRUE (!store->init_error ());
	std::unordered_set<nano::account> accounts1;
	for (auto i (0); i < 1000; ++i)
	{
		auto transaction (store->tx_begin_write ());
		nano::account account;
		nano::random_pool::generate_block (account.bytes.data (), account.bytes.size ());
		accounts1.insert (account);
		store->confirmation_height.put (transaction, account, { 0, nano::block_hash (0) });
		store->account.put (transaction, account, nano::account_info ());
	}
	std::unordered_set<nano::account> accounts2;
	nano::account previous{};
	auto transaction (store->tx_begin_read ());
	for (auto i (store->account.begin (transaction, 0)), n (store->account.end ()); i != n; ++i)
	{
		nano::account current (i->first);
		ASSERT_GT (current.number (), previous.number ());
		accounts2.insert (current);
		previous = current;
	}
	ASSERT_EQ (accounts1, accounts2);
	// Reverse iteration
	std::unordered_set<nano::account> accounts3;
	previous = std::numeric_limits<nano::uint256_t>::max ();
	for (auto i (store->account.rbegin (transaction)), n (store->account.end ()); i != n; --i)
	{
		nano::account current (i->first);
		ASSERT_LT (current.number (), previous.number ());
		accounts3.insert (current);
		previous = current;
	}
	ASSERT_EQ (accounts1, accounts3);
}

TEST (block_store, frontier)
{
	nano::logger_mt logger;
	auto store = nano::make_store (logger, nano::unique_path (), nano::dev::constants);
	ASSERT_TRUE (!store->init_error ());
	auto transaction (store->tx_begin_write ());
	nano::block_hash hash (100);
	nano::account account (200);
	ASSERT_TRUE (store->frontier.get (transaction, hash).is_zero ());
	store->frontier.put (transaction, hash, account);
	ASSERT_EQ (account, store->frontier.get (transaction, hash));
	store->frontier.del (transaction, hash);
	ASSERT_TRUE (store->frontier.get (transaction, hash).is_zero ());
}

TEST (block_store, block_replace)
{
	nano::logger_mt logger;
	auto store = nano::make_store (logger, nano::unique_path (), nano::dev::constants);
	ASSERT_TRUE (!store->init_error ());
	nano::block_builder builder;
	auto send1 = builder
				 .send ()
				 .previous (0)
				 .destination (0)
				 .balance (0)
				 .sign (nano::keypair ().prv, 0)
				 .work (1)
				 .build ();
	send1->sideband_set ({});
	auto send2 = builder
				 .send ()
				 .previous (0)
				 .destination (0)
				 .balance (0)
				 .sign (nano::keypair ().prv, 0)
				 .work (2)
				 .build ();
	send2->sideband_set ({});
	auto transaction (store->tx_begin_write ());
	store->block.put (transaction, 0, *send1);
	store->block.put (transaction, 0, *send2);
	auto block3 (store->block.get (transaction, 0));
	ASSERT_NE (nullptr, block3);
	ASSERT_EQ (2, block3->block_work ());
}

TEST (block_store, block_count)
{
	nano::logger_mt logger;
	auto store = nano::make_store (logger, nano::unique_path (), nano::dev::constants);
	ASSERT_TRUE (!store->init_error ());
	{
		auto transaction (store->tx_begin_write ());
		ASSERT_EQ (0, store->block.count (transaction));
		nano::block_builder builder;
		auto block = builder
					 .open ()
					 .source (0)
					 .representative (1)
					 .account (0)
					 .sign (nano::keypair ().prv, 0)
					 .work (0)
					 .build ();
		block->sideband_set ({});
		auto hash1 (block->hash ());
		store->block.put (transaction, hash1, *block);
	}
	auto transaction (store->tx_begin_read ());
	ASSERT_EQ (1, store->block.count (transaction));
}

TEST (block_store, account_count)
{
	nano::logger_mt logger;
	auto store = nano::make_store (logger, nano::unique_path (), nano::dev::constants);
	ASSERT_TRUE (!store->init_error ());
	{
		auto transaction (store->tx_begin_write ());
		ASSERT_EQ (0, store->account.count (transaction));
		nano::account account (200);
		store->confirmation_height.put (transaction, account, { 0, nano::block_hash (0) });
		store->account.put (transaction, account, nano::account_info ());
	}
	auto transaction (store->tx_begin_read ());
	ASSERT_EQ (1, store->account.count (transaction));
}

TEST (block_store, cemented_count_cache)
{
	nano::logger_mt logger;
	auto store = nano::make_store (logger, nano::unique_path (), nano::dev::constants);
	ASSERT_TRUE (!store->init_error ());
	auto transaction (store->tx_begin_write ());
	nano::ledger_cache ledger_cache;
	store->initialize (transaction, ledger_cache, nano::dev::constants);
	ASSERT_EQ (1, ledger_cache.cemented_count);
}

TEST (block_store, block_random)
{
	nano::logger_mt logger;
	auto store = nano::make_store (logger, nano::unique_path (), nano::dev::constants);
	{
		nano::ledger_cache ledger_cache;
		auto transaction (store->tx_begin_write ());
		store->initialize (transaction, ledger_cache, nano::dev::constants);
	}
	auto transaction (store->tx_begin_read ());
	auto block (store->block.random (transaction));
	ASSERT_NE (nullptr, block);
	ASSERT_EQ (*block, *nano::dev::genesis);
}

TEST (block_store, pruned_random)
{
	nano::logger_mt logger;
	auto store = nano::make_store (logger, nano::unique_path (), nano::dev::constants);
	ASSERT_TRUE (!store->init_error ());
	nano::block_builder builder;
	auto block = builder
				 .open ()
				 .source (0)
				 .representative (1)
				 .account (0)
				 .sign (nano::keypair ().prv, 0)
				 .work (0)
				 .build ();
	block->sideband_set ({});
	auto hash1 (block->hash ());
	{
		nano::ledger_cache ledger_cache;
		auto transaction (store->tx_begin_write ());
		store->initialize (transaction, ledger_cache, nano::dev::constants);
		store->pruned.put (transaction, hash1);
	}
	auto transaction (store->tx_begin_read ());
	auto random_hash (store->pruned.random (transaction));
	ASSERT_EQ (hash1, random_hash);
}

namespace nano
{
namespace lmdb
{
	// Databases need to be dropped in order to convert to dupsort compatible
	TEST (block_store, DISABLED_change_dupsort) // Unchecked is no longer dupsort table
	{
		nano::test::system system{};
		auto path (nano::unique_path ());
		nano::logger_mt logger{};
		nano::lmdb::store store{ logger, path, nano::dev::constants };
		nano::unchecked_map unchecked{ store, system.stats, false };
		auto transaction (store.tx_begin_write ());
		ASSERT_EQ (0, mdb_drop (store.env.tx (transaction), store.unchecked_store.unchecked_handle, 1));
		ASSERT_EQ (0, mdb_dbi_open (store.env.tx (transaction), "unchecked", MDB_CREATE, &store.unchecked_store.unchecked_handle));
		nano::block_builder builder;
		auto send1 = builder
					 .send ()
					 .previous (0)
					 .destination (0)
					 .balance (0)
					 .sign (nano::dev::genesis_key.prv, nano::dev::genesis_key.pub)
					 .work (0)
					 .build_shared ();
		auto send2 = builder
					 .send ()
					 .previous (1)
					 .destination (0)
					 .balance (0)
					 .sign (nano::dev::genesis_key.prv, nano::dev::genesis_key.pub)
					 .work (0)
					 .build_shared ();
		ASSERT_NE (send1->hash (), send2->hash ());
		unchecked.put (send1->hash (), nano::unchecked_info (send1));
		unchecked.put (send1->hash (), nano::unchecked_info (send2));
		ASSERT_EQ (0, mdb_drop (store.env.tx (transaction), store.unchecked_store.unchecked_handle, 0));
		mdb_dbi_close (store.env, store.unchecked_store.unchecked_handle);
		ASSERT_EQ (0, mdb_dbi_open (store.env.tx (transaction), "unchecked", MDB_CREATE | MDB_DUPSORT, &store.unchecked_store.unchecked_handle));
		unchecked.put (send1->hash (), nano::unchecked_info (send1));
		unchecked.put (send1->hash (), nano::unchecked_info (send2));
		ASSERT_EQ (0, mdb_drop (store.env.tx (transaction), store.unchecked_store.unchecked_handle, 1));
		ASSERT_EQ (0, mdb_dbi_open (store.env.tx (transaction), "unchecked", MDB_CREATE | MDB_DUPSORT, &store.unchecked_store.unchecked_handle));
		unchecked.put (send1->hash (), nano::unchecked_info (send1));
		unchecked.put (send1->hash (), nano::unchecked_info (send2));
	}
}
}

TEST (block_store, state_block)
{
	nano::logger_mt logger;
	auto store = nano::make_store (logger, nano::unique_path (), nano::dev::constants);
	ASSERT_FALSE (store->init_error ());
	nano::keypair key1;
	nano::block_builder builder;
	auto block1 = builder
				  .state ()
				  .account (1)
				  .previous (nano::dev::genesis->hash ())
				  .representative (3)
				  .balance (4)
				  .link (6)
				  .sign (key1.prv, key1.pub)
				  .work (7)
				  .build ();

	block1->sideband_set ({});
	{
		nano::ledger_cache ledger_cache;
		auto transaction (store->tx_begin_write ());
		store->initialize (transaction, ledger_cache, nano::dev::constants);
		ASSERT_EQ (nano::block_type::state, block1->type ());
		store->block.put (transaction, block1->hash (), *block1);
		ASSERT_TRUE (store->block.exists (transaction, block1->hash ()));
		auto block2 (store->block.get (transaction, block1->hash ()));
		ASSERT_NE (nullptr, block2);
		ASSERT_EQ (*block1, *block2);
	}
	{
		auto transaction (store->tx_begin_write ());
		auto count (store->block.count (transaction));
		ASSERT_EQ (2, count);
		store->block.del (transaction, block1->hash ());
		ASSERT_FALSE (store->block.exists (transaction, block1->hash ()));
	}
	auto transaction (store->tx_begin_read ());
	auto count2 (store->block.count (transaction));
	ASSERT_EQ (1, count2);
}

TEST (mdb_block_store, sideband_height)
{
	if (nano::rocksdb_config::using_rocksdb_in_tests ())
	{
		// Don't test this in rocksdb mode
		return;
	}
	nano::logger_mt logger;
	nano::keypair key1;
	nano::keypair key2;
	nano::keypair key3;
	nano::lmdb::store store (logger, nano::unique_path (), nano::dev::constants);
	ASSERT_FALSE (store.init_error ());
	nano::stats stats;
	nano::ledger ledger (store, stats, nano::dev::constants);
	nano::block_builder builder;
	auto transaction (store.tx_begin_write ());
	store.initialize (transaction, ledger.cache, nano::dev::constants);
	nano::work_pool pool{ nano::dev::network_params.network, std::numeric_limits<unsigned>::max () };
	auto send = builder
				.send ()
				.previous (nano::dev::genesis->hash ())
				.destination (nano::dev::genesis_key.pub)
				.balance (nano::dev::constants.genesis_amount - nano::Gxrb_ratio)
				.sign (nano::dev::genesis_key.prv, nano::dev::genesis_key.pub)
				.work (*pool.generate (nano::dev::genesis->hash ()))
				.build ();
	ASSERT_EQ (nano::process_result::progress, ledger.process (transaction, *send).code);
	auto receive = builder
				   .receive ()
				   .previous (send->hash ())
				   .source (send->hash ())
				   .sign (nano::dev::genesis_key.prv, nano::dev::genesis_key.pub)
				   .work (*pool.generate (send->hash ()))
				   .build ();
	ASSERT_EQ (nano::process_result::progress, ledger.process (transaction, *receive).code);
	auto change = builder
				  .change ()
				  .previous (receive->hash ())
				  .representative (0)
				  .sign (nano::dev::genesis_key.prv, nano::dev::genesis_key.pub)
				  .work (*pool.generate (receive->hash ()))
				  .build ();
	ASSERT_EQ (nano::process_result::progress, ledger.process (transaction, *change).code);
	auto state_send1 = builder
					   .state ()
					   .account (nano::dev::genesis_key.pub)
					   .previous (change->hash ())
					   .representative (0)
					   .balance (nano::dev::constants.genesis_amount - nano::Gxrb_ratio)
					   .link (key1.pub)
					   .sign (nano::dev::genesis_key.prv, nano::dev::genesis_key.pub)
					   .work (*pool.generate (change->hash ()))
					   .build ();
	ASSERT_EQ (nano::process_result::progress, ledger.process (transaction, *state_send1).code);
	auto state_send2 = builder
					   .state ()
					   .account (nano::dev::genesis_key.pub)
					   .previous (state_send1->hash ())
					   .representative (0)
					   .balance (nano::dev::constants.genesis_amount - 2 * nano::Gxrb_ratio)
					   .link (key2.pub)
					   .sign (nano::dev::genesis_key.prv, nano::dev::genesis_key.pub)
					   .work (*pool.generate (state_send1->hash ()))
					   .build ();
	ASSERT_EQ (nano::process_result::progress, ledger.process (transaction, *state_send2).code);
	auto state_send3 = builder
					   .state ()
					   .account (nano::dev::genesis_key.pub)
					   .previous (state_send2->hash ())
					   .representative (0)
					   .balance (nano::dev::constants.genesis_amount - 3 * nano::Gxrb_ratio)
					   .link (key3.pub)
					   .sign (nano::dev::genesis_key.prv, nano::dev::genesis_key.pub)
					   .work (*pool.generate (state_send2->hash ()))
					   .build ();
	ASSERT_EQ (nano::process_result::progress, ledger.process (transaction, *state_send3).code);
	auto state_open = builder
					  .state ()
					  .account (key1.pub)
					  .previous (0)
					  .representative (0)
					  .balance (nano::Gxrb_ratio)
					  .link (state_send1->hash ())
					  .sign (key1.prv, key1.pub)
					  .work (*pool.generate (key1.pub))
					  .build ();
	ASSERT_EQ (nano::process_result::progress, ledger.process (transaction, *state_open).code);
	auto epoch = builder
				 .state ()
				 .account (key1.pub)
				 .previous (state_open->hash ())
				 .representative (0)
				 .balance (nano::Gxrb_ratio)
				 .link (ledger.epoch_link (nano::epoch::epoch_1))
				 .sign (nano::dev::genesis_key.prv, nano::dev::genesis_key.pub)
				 .work (*pool.generate (state_open->hash ()))
				 .build ();
	ASSERT_EQ (nano::process_result::progress, ledger.process (transaction, *epoch).code);
	ASSERT_EQ (nano::epoch::epoch_1, store.block.version (transaction, epoch->hash ()));
	auto epoch_open = builder
					  .state ()
					  .account (key2.pub)
					  .previous (0)
					  .representative (0)
					  .balance (0)
					  .link (ledger.epoch_link (nano::epoch::epoch_1))
					  .sign (nano::dev::genesis_key.prv, nano::dev::genesis_key.pub)
					  .work (*pool.generate (key2.pub))
					  .build ();
	ASSERT_EQ (nano::process_result::progress, ledger.process (transaction, *epoch_open).code);
	ASSERT_EQ (nano::epoch::epoch_1, store.block.version (transaction, epoch_open->hash ()));
	auto state_receive = builder
						 .state ()
						 .account (key2.pub)
						 .previous (epoch_open->hash ())
						 .representative (0)
						 .balance (nano::Gxrb_ratio)
						 .link (state_send2->hash ())
						 .sign (key2.prv, key2.pub)
						 .work (*pool.generate (epoch_open->hash ()))
						 .build ();
	ASSERT_EQ (nano::process_result::progress, ledger.process (transaction, *state_receive).code);
	auto open = builder
				.open ()
				.source (state_send3->hash ())
				.representative (nano::dev::genesis_key.pub)
				.account (key3.pub)
				.sign (key3.prv, key3.pub)
				.work (*pool.generate (key3.pub))
				.build ();
	ASSERT_EQ (nano::process_result::progress, ledger.process (transaction, *open).code);
	auto block1 (store.block.get (transaction, nano::dev::genesis->hash ()));
	ASSERT_EQ (block1->sideband ().height, 1);
	auto block2 (store.block.get (transaction, send->hash ()));
	ASSERT_EQ (block2->sideband ().height, 2);
	auto block3 (store.block.get (transaction, receive->hash ()));
	ASSERT_EQ (block3->sideband ().height, 3);
	auto block4 (store.block.get (transaction, change->hash ()));
	ASSERT_EQ (block4->sideband ().height, 4);
	auto block5 (store.block.get (transaction, state_send1->hash ()));
	ASSERT_EQ (block5->sideband ().height, 5);
	auto block6 (store.block.get (transaction, state_send2->hash ()));
	ASSERT_EQ (block6->sideband ().height, 6);
	auto block7 (store.block.get (transaction, state_send3->hash ()));
	ASSERT_EQ (block7->sideband ().height, 7);
	auto block8 (store.block.get (transaction, state_open->hash ()));
	ASSERT_EQ (block8->sideband ().height, 1);
	auto block9 (store.block.get (transaction, epoch->hash ()));
	ASSERT_EQ (block9->sideband ().height, 2);
	auto block10 (store.block.get (transaction, epoch_open->hash ()));
	ASSERT_EQ (block10->sideband ().height, 1);
	auto block11 (store.block.get (transaction, state_receive->hash ()));
	ASSERT_EQ (block11->sideband ().height, 2);
	auto block12 (store.block.get (transaction, open->hash ()));
	ASSERT_EQ (block12->sideband ().height, 1);
}

TEST (block_store, peers)
{
	nano::logger_mt logger;
	auto store = nano::make_store (logger, nano::unique_path (), nano::dev::constants);
	ASSERT_TRUE (!store->init_error ());

	nano::endpoint_key endpoint (boost::asio::ip::address_v6::any ().to_bytes (), 100);
	{
		auto transaction (store->tx_begin_write ());

		// Confirm that the store is empty
		ASSERT_FALSE (store->peer.exists (transaction, endpoint));
		ASSERT_EQ (store->peer.count (transaction), 0);

		// Add one
		store->peer.put (transaction, endpoint);
		ASSERT_TRUE (store->peer.exists (transaction, endpoint));
	}

	// Confirm that it can be found
	{
		auto transaction (store->tx_begin_read ());
		ASSERT_EQ (store->peer.count (transaction), 1);
	}

	// Add another one and check that it (and the existing one) can be found
	nano::endpoint_key endpoint1 (boost::asio::ip::address_v6::any ().to_bytes (), 101);
	{
		auto transaction (store->tx_begin_write ());
		store->peer.put (transaction, endpoint1);
		ASSERT_TRUE (store->peer.exists (transaction, endpoint1)); // Check new peer is here
		ASSERT_TRUE (store->peer.exists (transaction, endpoint)); // Check first peer is still here
	}

	{
		auto transaction (store->tx_begin_read ());
		ASSERT_EQ (store->peer.count (transaction), 2);
	}

	// Delete the first one
	{
		auto transaction (store->tx_begin_write ());
		store->peer.del (transaction, endpoint1);
		ASSERT_FALSE (store->peer.exists (transaction, endpoint1)); // Confirm it no longer exists
		ASSERT_TRUE (store->peer.exists (transaction, endpoint)); // Check first peer is still here
	}

	{
		auto transaction (store->tx_begin_read ());
		ASSERT_EQ (store->peer.count (transaction), 1);
	}

	// Delete original one
	{
		auto transaction (store->tx_begin_write ());
		store->peer.del (transaction, endpoint);
		ASSERT_FALSE (store->peer.exists (transaction, endpoint));
	}

	{
		auto transaction (store->tx_begin_read ());
		ASSERT_EQ (store->peer.count (transaction), 0);
	}
}

TEST (block_store, endpoint_key_byte_order)
{
	boost::asio::ip::address_v6 address (boost::asio::ip::make_address_v6 ("::ffff:127.0.0.1"));
	uint16_t port = 100;
	nano::endpoint_key endpoint_key (address.to_bytes (), port);

	std::vector<uint8_t> bytes;
	{
		nano::vectorstream stream (bytes);
		nano::write (stream, endpoint_key);
	}

	// This checks that the endpoint is serialized as expected, with a size
	// of 18 bytes (16 for ipv6 address and 2 for port), both in network byte order.
	ASSERT_EQ (bytes.size (), 18);
	ASSERT_EQ (bytes[10], 0xff);
	ASSERT_EQ (bytes[11], 0xff);
	ASSERT_EQ (bytes[12], 127);
	ASSERT_EQ (bytes[bytes.size () - 2], 0);
	ASSERT_EQ (bytes.back (), 100);

	// Deserialize the same stream bytes
	nano::bufferstream stream1 (bytes.data (), bytes.size ());
	nano::endpoint_key endpoint_key1;
	nano::read (stream1, endpoint_key1);

	// This should be in network bytes order
	ASSERT_EQ (address.to_bytes (), endpoint_key1.address_bytes ());

	// This should be in host byte order
	ASSERT_EQ (port, endpoint_key1.port ());
}

TEST (block_store, online_weight)
{
	nano::logger_mt logger;
	auto store = nano::make_store (logger, nano::unique_path (), nano::dev::constants);
	ASSERT_FALSE (store->init_error ());
	{
		auto transaction (store->tx_begin_write ());
		ASSERT_EQ (0, store->online_weight.count (transaction));
		ASSERT_EQ (store->online_weight.end (), store->online_weight.begin (transaction));
		ASSERT_EQ (store->online_weight.end (), store->online_weight.rbegin (transaction));
		store->online_weight.put (transaction, 1, 2);
		store->online_weight.put (transaction, 3, 4);
	}
	{
		auto transaction (store->tx_begin_write ());
		ASSERT_EQ (2, store->online_weight.count (transaction));
		auto item (store->online_weight.begin (transaction));
		ASSERT_NE (store->online_weight.end (), item);
		ASSERT_EQ (1, item->first);
		ASSERT_EQ (2, item->second.number ());
		auto item_last (store->online_weight.rbegin (transaction));
		ASSERT_NE (store->online_weight.end (), item_last);
		ASSERT_EQ (3, item_last->first);
		ASSERT_EQ (4, item_last->second.number ());
		store->online_weight.del (transaction, 1);
		ASSERT_EQ (1, store->online_weight.count (transaction));
		ASSERT_EQ (store->online_weight.begin (transaction), store->online_weight.rbegin (transaction));
		store->online_weight.del (transaction, 3);
	}
	auto transaction (store->tx_begin_read ());
	ASSERT_EQ (0, store->online_weight.count (transaction));
	ASSERT_EQ (store->online_weight.end (), store->online_weight.begin (transaction));
	ASSERT_EQ (store->online_weight.end (), store->online_weight.rbegin (transaction));
}

TEST (block_store, pruned_blocks)
{
	nano::logger_mt logger;
	auto store = nano::make_store (logger, nano::unique_path (), nano::dev::constants);
	ASSERT_TRUE (!store->init_error ());

	nano::keypair key1;
	nano::block_builder builder;
	auto block1 = builder
				  .open ()
				  .source (0)
				  .representative (1)
				  .account (key1.pub)
				  .sign (key1.prv, key1.pub)
				  .work (0)
				  .build ();
	auto hash1 (block1->hash ());
	{
		auto transaction (store->tx_begin_write ());

		// Confirm that the store is empty
		ASSERT_FALSE (store->pruned.exists (transaction, hash1));
		ASSERT_EQ (store->pruned.count (transaction), 0);

		// Add one
		store->pruned.put (transaction, hash1);
		ASSERT_TRUE (store->pruned.exists (transaction, hash1));
	}

	// Confirm that it can be found
	ASSERT_EQ (store->pruned.count (store->tx_begin_read ()), 1);

	// Add another one and check that it (and the existing one) can be found
	auto block2 = builder
				  .open ()
				  .source (1)
				  .representative (2)
				  .account (key1.pub)
				  .sign (key1.prv, key1.pub)
				  .work (0)
				  .build ();
	block2->sideband_set ({});
	auto hash2 (block2->hash ());
	{
		auto transaction (store->tx_begin_write ());
		store->pruned.put (transaction, hash2);
		ASSERT_TRUE (store->pruned.exists (transaction, hash2)); // Check new pruned hash is here
		ASSERT_FALSE (store->block.exists (transaction, hash2));
		ASSERT_TRUE (store->pruned.exists (transaction, hash1)); // Check first pruned hash is still here
		ASSERT_FALSE (store->block.exists (transaction, hash1));
	}

	ASSERT_EQ (store->pruned.count (store->tx_begin_read ()), 2);

	// Delete the first one
	{
		auto transaction (store->tx_begin_write ());
		store->pruned.del (transaction, hash2);
		ASSERT_FALSE (store->pruned.exists (transaction, hash2)); // Confirm it no longer exists
		ASSERT_FALSE (store->block.exists (transaction, hash2)); // true for block_exists
		store->block.put (transaction, hash2, *block2); // Add corresponding block
		ASSERT_TRUE (store->block.exists (transaction, hash2));
		ASSERT_TRUE (store->pruned.exists (transaction, hash1)); // Check first pruned hash is still here
		ASSERT_FALSE (store->block.exists (transaction, hash1));
	}

	ASSERT_EQ (store->pruned.count (store->tx_begin_read ()), 1);

	// Delete original one
	{
		auto transaction (store->tx_begin_write ());
		store->pruned.del (transaction, hash1);
		ASSERT_FALSE (store->pruned.exists (transaction, hash1));
	}

	ASSERT_EQ (store->pruned.count (store->tx_begin_read ()), 0);
}

namespace nano
{
namespace lmdb
{
	TEST (mdb_block_store, upgrade_v14_v15)
	{
		if (nano::rocksdb_config::using_rocksdb_in_tests ())
		{
			// Don't test this in rocksdb mode
			return;
		}
		// Extract confirmation height to a separate database
		auto path (nano::unique_path ());
		nano::block_builder builder;
		nano::work_pool pool{ nano::dev::network_params.network, std::numeric_limits<unsigned>::max () };
		auto send = builder
					.send ()
					.previous (nano::dev::genesis->hash ())
					.destination (nano::dev::genesis_key.pub)
					.balance (nano::dev::constants.genesis_amount - nano::Gxrb_ratio)
					.sign (nano::dev::genesis_key.prv, nano::dev::genesis_key.pub)
					.work (*pool.generate (nano::dev::genesis->hash ()))
					.build ();
		auto epoch = builder
					 .state ()
					 .account (nano::dev::genesis_key.pub)
					 .previous (send->hash ())
					 .representative (nano::dev::genesis_key.pub)
					 .balance (nano::dev::constants.genesis_amount - nano::Gxrb_ratio)
					 .link (nano::dev::network_params.ledger.epochs.link (nano::epoch::epoch_1))
					 .sign (nano::dev::genesis_key.prv, nano::dev::genesis_key.pub)
					 .work (*pool.generate (send->hash ()))
					 .build ();
		auto state_send = builder
						  .state ()
						  .account (nano::dev::genesis_key.pub)
						  .previous (epoch->hash ())
						  .representative (nano::dev::genesis_key.pub)
						  .balance (nano::dev::constants.genesis_amount - nano::Gxrb_ratio * 2)
						  .link (nano::dev::genesis_key.pub)
						  .sign (nano::dev::genesis_key.prv, nano::dev::genesis_key.pub)
						  .work (*pool.generate (epoch->hash ()))
						  .build ();
		{
			nano::logger_mt logger;
			nano::lmdb::store store (logger, path, nano::dev::constants);
			nano::stats stats;
			nano::ledger ledger (store, stats, nano::dev::constants);
			auto transaction (store.tx_begin_write ());
			store.initialize (transaction, ledger.cache, nano::dev::constants);
			auto account_info = ledger.account_info (transaction, nano::dev::genesis->account ());
			ASSERT_TRUE (account_info);
			nano::confirmation_height_info confirmation_height_info;
			ASSERT_FALSE (store.confirmation_height.get (transaction, nano::dev::genesis->account (),
			confirmation_height_info));
			ASSERT_EQ (confirmation_height_info.height, 1);
			ASSERT_EQ (confirmation_height_info.frontier, nano::dev::genesis->hash ());
			// These databases get removed after an upgrade, so readd them
			ASSERT_FALSE (
			mdb_dbi_open (store.env.tx (transaction), "state_v1", MDB_CREATE, &store.block_store.state_blocks_v1_handle));
			ASSERT_FALSE (mdb_dbi_open (store.env.tx (transaction), "accounts_v1", MDB_CREATE,
			&store.account_store.accounts_v1_handle));
			ASSERT_FALSE (
			mdb_dbi_open (store.env.tx (transaction), "pending_v1", MDB_CREATE, &store.pending_store.pending_v1_handle));
			ASSERT_FALSE (mdb_dbi_open (store.env.tx (transaction), "open", MDB_CREATE, &store.block_store.open_blocks_handle));
			ASSERT_FALSE (mdb_dbi_open (store.env.tx (transaction), "send", MDB_CREATE, &store.block_store.send_blocks_handle));
			ASSERT_FALSE (
			mdb_dbi_open (store.env.tx (transaction), "state_blocks", MDB_CREATE,
			&store.block_store.state_blocks_handle));
			ASSERT_EQ (nano::process_result::progress, ledger.process (transaction, *send).code);
			ASSERT_EQ (nano::process_result::progress, ledger.process (transaction, *epoch).code);
			ASSERT_EQ (nano::process_result::progress, ledger.process (transaction, *state_send).code);
			// Lower the database to the previous version
			store.version.put (transaction, 14);
			store.confirmation_height.del (transaction, nano::dev::genesis->account ());
			modify_account_info_to_v14 (store, transaction, nano::dev::genesis->account (),
			confirmation_height_info.height, state_send->hash ());

			store.pending.del (transaction, nano::pending_key (nano::dev::genesis->account (), state_send->hash ()));

			write_sideband_v14 (store, transaction, *state_send, store.block_store.state_blocks_v1_handle);
			write_sideband_v14 (store, transaction, *epoch, store.block_store.state_blocks_v1_handle);
			write_block_w_sideband_v18 (store, store.block_store.open_blocks_handle, transaction, *nano::dev::genesis);
			write_block_w_sideband_v18 (store, store.block_store.send_blocks_handle, transaction, *send);

			// Remove from blocks table
			store.block.del (transaction, state_send->hash ());
			store.block.del (transaction, epoch->hash ());

			// Turn pending into v14
			ASSERT_FALSE (mdb_put (store.env.tx (transaction), store.pending_store.pending_v0_handle,
			nano::mdb_val (nano::pending_key (nano::dev::genesis_key.pub, send->hash ())),
			nano::mdb_val (
			nano::pending_info_v14 (nano::dev::genesis->account (), nano::Gxrb_ratio,
			nano::epoch::epoch_0)),
			0));
			ASSERT_FALSE (mdb_put (store.env.tx (transaction), store.pending_store.pending_v1_handle,
			nano::mdb_val (nano::pending_key (nano::dev::genesis_key.pub, state_send->hash ())),
			nano::mdb_val (
			nano::pending_info_v14 (nano::dev::genesis->account (), nano::Gxrb_ratio,
			nano::epoch::epoch_1)),
			0));

			// This should fail as sizes are no longer correct for account_info
			nano::mdb_val value;
			ASSERT_FALSE (mdb_get (store.env.tx (transaction), store.account_store.accounts_v1_handle,
			nano::mdb_val (nano::dev::genesis->account ()), value));
			nano::account_info info;
			ASSERT_NE (value.size (), info.db_size ());
			store.account.del (transaction, nano::dev::genesis->account ());

			// Confirmation height for the account should be deleted
			ASSERT_TRUE (mdb_get (store.env.tx (transaction), store.confirmation_height_store.confirmation_height_handle,
			nano::mdb_val (nano::dev::genesis->account ()), value));
		}

		// Now do the upgrade
		nano::logger_mt logger;
		nano::lmdb::store store (logger, path, nano::dev::constants);
		ASSERT_FALSE (store.init_error ());
		auto transaction (store.tx_begin_read ());

		// Size of account_info should now equal that set in db
		nano::mdb_val value;
		ASSERT_FALSE (mdb_get (store.env.tx (transaction), store.account_store.accounts_handle,
		nano::mdb_val (nano::dev::genesis->account ()), value));
		nano::account_info info (value);
		ASSERT_EQ (value.size (), info.db_size ());

		// Confirmation height should exist
		nano::confirmation_height_info confirmation_height_info;
		ASSERT_FALSE (
		store.confirmation_height.get (transaction, nano::dev::genesis->account (),
		confirmation_height_info));
		ASSERT_EQ (confirmation_height_info.height, 1);
		ASSERT_EQ (confirmation_height_info.frontier, nano::dev::genesis->hash ());

		// accounts_v1, state_blocks_v1 & pending_v1 tables should be deleted
		auto error_get_accounts_v1 (mdb_get (store.env.tx (transaction), store.account_store.accounts_v1_handle,
		nano::mdb_val (nano::dev::genesis->account ()), value));
		ASSERT_NE (error_get_accounts_v1, MDB_SUCCESS);
		auto error_get_pending_v1 (mdb_get (store.env.tx (transaction), store.pending_store.pending_v1_handle, nano::mdb_val (nano::pending_key (nano::dev::genesis_key.pub, state_send->hash ())), value));
		ASSERT_NE (error_get_pending_v1, MDB_SUCCESS);
		auto error_get_state_v1 (
		mdb_get (store.env.tx (transaction), store.block_store.state_blocks_v1_handle, nano::mdb_val (state_send->hash ()),
		value));
		ASSERT_NE (error_get_state_v1, MDB_SUCCESS);

		// Check that the epochs are set correctly for the sideband, accounts and pending entries
		auto block = store.block.get (transaction, state_send->hash ());
		ASSERT_NE (block, nullptr);
		ASSERT_EQ (block->sideband ().details.epoch, nano::epoch::epoch_1);
		block = store.block.get (transaction, send->hash ());
		ASSERT_NE (block, nullptr);
		ASSERT_EQ (block->sideband ().details.epoch, nano::epoch::epoch_0);
		ASSERT_EQ (info.epoch (), nano::epoch::epoch_1);
		nano::pending_info pending_info;
		store.pending.get (transaction, nano::pending_key (nano::dev::genesis_key.pub, send->hash ()), pending_info);
		ASSERT_EQ (pending_info.epoch, nano::epoch::epoch_0);
		store.pending.get (transaction, nano::pending_key (nano::dev::genesis_key.pub, state_send->hash ()),
		pending_info);
		ASSERT_EQ (pending_info.epoch, nano::epoch::epoch_1);

		// Version should be correct
		ASSERT_LT (14, store.version.get (transaction));
	}

	TEST (mdb_block_store, upgrade_v15_v16)
	{
		if (nano::rocksdb_config::using_rocksdb_in_tests ())
		{
			// Don't test this in rocksdb mode
			return;
		}
		auto path (nano::unique_path ());
		nano::mdb_val value;
		{
			nano::logger_mt logger;
			nano::lmdb::store store (logger, path, nano::dev::constants);
			nano::stats stats;
			nano::ledger ledger (store, stats, nano::dev::constants);
			auto transaction (store.tx_begin_write ());
			store.initialize (transaction, ledger.cache, nano::dev::constants);
			// The representation table should get removed after, so readd it so that we can later confirm this actually happens
			auto txn = store.env.tx (transaction);
			ASSERT_FALSE (
			mdb_dbi_open (txn, "representation", MDB_CREATE, &store.account_store.representation_handle));
			auto weight = ledger.cache.rep_weights.representation_get (nano::dev::genesis->account ());
			ASSERT_EQ (MDB_SUCCESS, mdb_put (txn, store.account_store.representation_handle, nano::mdb_val (nano::dev::genesis->account ()), nano::mdb_val (nano::uint128_union (weight)), 0));
			ASSERT_FALSE (mdb_dbi_open (store.env.tx (transaction), "open", MDB_CREATE, &store.block_store.open_blocks_handle));
			write_block_w_sideband_v18 (store, store.block_store.open_blocks_handle, transaction, *nano::dev::genesis);
			// Lower the database to the previous version
			store.version.put (transaction, 15);
			// Confirm the rep weight exists in the database
			ASSERT_EQ (MDB_SUCCESS, mdb_get (store.env.tx (transaction), store.account_store.representation_handle, nano::mdb_val (nano::dev::genesis->account ()), value));
			store.confirmation_height.del (transaction, nano::dev::genesis->account ());
		}

		// Now do the upgrade
		nano::logger_mt logger;
		nano::lmdb::store store (logger, path, nano::dev::constants);
		ASSERT_FALSE (store.init_error ());
		auto transaction (store.tx_begin_read ());

		// The representation table should now be deleted
		auto error_get_representation (mdb_get (store.env.tx (transaction), store.account_store.representation_handle,
		nano::mdb_val (nano::dev::genesis->account ()), value));
		ASSERT_NE (MDB_SUCCESS, error_get_representation);
		ASSERT_EQ (store.account_store.representation_handle, 0);

		// Version should be correct
		ASSERT_LT (15, store.version.get (transaction));
	}

	TEST (mdb_block_store, upgrade_v16_v17)
	{
		if (nano::rocksdb_config::using_rocksdb_in_tests ())
		{
			// Don't test this in rocksdb mode
			return;
		}
		nano::work_pool pool{ nano::dev::network_params.network, std::numeric_limits<unsigned>::max () };
		nano::block_builder builder;
		auto block1 = builder
					  .state ()
					  .account (nano::dev::genesis_key.pub)
					  .previous (nano::dev::genesis->hash ())
					  .representative (nano::dev::genesis_key.pub)
					  .balance (nano::dev::constants.genesis_amount - nano::Gxrb_ratio)
					  .link (nano::dev::genesis_key.pub)
					  .sign (nano::dev::genesis_key.prv, nano::dev::genesis_key.pub)
					  .work (*pool.generate (nano::dev::genesis->hash ()))
					  .build ();
		auto block2 = builder
					  .state ()
					  .account (nano::dev::genesis_key.pub)
					  .previous (block1->hash ())
					  .representative (nano::dev::genesis_key.pub)
					  .balance (nano::dev::constants.genesis_amount - nano::Gxrb_ratio - 1)
					  .link (nano::dev::genesis_key.pub)
					  .sign (nano::dev::genesis_key.prv, nano::dev::genesis_key.pub)
					  .work (*pool.generate (block1->hash ()))
					  .build ();
		auto block3 = builder
					  .state ()
					  .account (nano::dev::genesis_key.pub)
					  .previous (block2->hash ())
					  .representative (nano::dev::genesis_key.pub)
					  .balance (nano::dev::constants.genesis_amount - nano::Gxrb_ratio - 2)
					  .link (nano::dev::genesis_key.pub)
					  .sign (nano::dev::genesis_key.prv, nano::dev::genesis_key.pub)
					  .work (*pool.generate (block2->hash ()))
					  .build ();

		auto code = [&block1, &block2, &block3] (auto confirmation_height, nano::block_hash const & expected_cemented_frontier) {
			auto path (nano::unique_path ());
			nano::mdb_val value;
			{
				nano::logger_mt logger;
				nano::lmdb::store store (logger, path, nano::dev::constants);
				nano::stats stats;
				nano::ledger ledger (store, stats, nano::dev::constants);
				auto transaction (store.tx_begin_write ());
				store.initialize (transaction, ledger.cache, nano::dev::constants);
				ASSERT_EQ (nano::process_result::progress, ledger.process (transaction, *block1).code);
				ASSERT_EQ (nano::process_result::progress, ledger.process (transaction, *block2).code);
				ASSERT_EQ (nano::process_result::progress, ledger.process (transaction, *block3).code);
				modify_confirmation_height_to_v15 (store, transaction, nano::dev::genesis->account (), confirmation_height);

				ASSERT_FALSE (mdb_dbi_open (store.env.tx (transaction), "open", MDB_CREATE, &store.block_store.open_blocks_handle));
				write_block_w_sideband_v18 (store, store.block_store.open_blocks_handle, transaction, *nano::dev::genesis);
				ASSERT_FALSE (mdb_dbi_open (store.env.tx (transaction), "state_blocks", MDB_CREATE, &store.block_store.state_blocks_handle));
				write_block_w_sideband_v18 (store, store.block_store.state_blocks_handle, transaction, *block1);
				write_block_w_sideband_v18 (store, store.block_store.state_blocks_handle, transaction, *block2);
				write_block_w_sideband_v18 (store, store.block_store.state_blocks_handle, transaction, *block3);

				// Lower the database to the previous version
				store.version.put (transaction, 16);
			}

			// Now do the upgrade
			nano::logger_mt logger;
			nano::lmdb::store store (logger, path, nano::dev::constants);
			ASSERT_FALSE (store.init_error ());
			auto transaction (store.tx_begin_read ());

			nano::confirmation_height_info confirmation_height_info;
			ASSERT_FALSE (store.confirmation_height.get (transaction, nano::dev::genesis->account (), confirmation_height_info));
			ASSERT_EQ (confirmation_height_info.height, confirmation_height);

			// Check confirmation height frontier is correct
			ASSERT_EQ (confirmation_height_info.frontier, expected_cemented_frontier);

			// Version should be correct
			ASSERT_LT (16, store.version.get (transaction));
		};

		code (0, nano::block_hash (0));
		code (1, nano::dev::genesis->hash ());
		code (2, block1->hash ());
		code (3, block2->hash ());
		code (4, block3->hash ());
	}

	TEST (mdb_block_store, upgrade_v17_v18)
	{
		if (nano::rocksdb_config::using_rocksdb_in_tests ())
		{
			// Don't test this in rocksdb mode
			return;
		}
		auto path (nano::unique_path ());
		nano::block_builder builder;
		nano::keypair key1;
		nano::keypair key2;
		nano::keypair key3;
		nano::work_pool pool{ nano::dev::network_params.network, std::numeric_limits<unsigned>::max () };
		auto send_zero = builder
						 .send ()
						 .previous (nano::dev::genesis->hash ())
						 .destination (nano::dev::genesis_key.pub)
						 .balance (nano::dev::constants.genesis_amount)
						 .sign (nano::dev::genesis_key.prv, nano::dev::genesis_key.pub)
						 .work (*pool.generate (nano::dev::genesis->hash ()))
						 .build ();
		auto state_receive_zero = builder
								  .state ()
								  .account (nano::dev::genesis_key.pub)
								  .previous (send_zero->hash ())
								  .representative (nano::dev::genesis_key.pub)
								  .balance (nano::dev::constants.genesis_amount)
								  .link (send_zero->hash ())
								  .sign (nano::dev::genesis_key.prv, nano::dev::genesis_key.pub)
								  .work (*pool.generate (send_zero->hash ()))
								  .build ();
		auto epoch = builder
					 .state ()
					 .account (nano::dev::genesis_key.pub)
					 .previous (state_receive_zero->hash ())
					 .representative (nano::dev::genesis_key.pub)
					 .balance (nano::dev::constants.genesis_amount)
					 .link (nano::dev::network_params.ledger.epochs.link (nano::epoch::epoch_1))
					 .sign (nano::dev::genesis_key.prv, nano::dev::genesis_key.pub)
					 .work (*pool.generate (state_receive_zero->hash ()))
					 .build ();
		auto state_send = builder
						  .state ()
						  .account (nano::dev::genesis_key.pub)
						  .previous (epoch->hash ())
						  .representative (nano::dev::genesis_key.pub)
						  .balance (nano::dev::constants.genesis_amount - nano::Gxrb_ratio)
						  .link (nano::dev::genesis_key.pub)
						  .sign (nano::dev::genesis_key.prv, nano::dev::genesis_key.pub)
						  .work (*pool.generate (epoch->hash ()))
						  .build ();
		auto state_receive = builder
							 .state ()
							 .account (nano::dev::genesis_key.pub)
							 .previous (state_send->hash ())
							 .representative (nano::dev::genesis_key.pub)
							 .balance (nano::dev::constants.genesis_amount)
							 .link (state_send->hash ())
							 .sign (nano::dev::genesis_key.prv, nano::dev::genesis_key.pub)
							 .work (*pool.generate (state_send->hash ()))
							 .build ();
		auto state_change = builder
							.state ()
							.account (nano::dev::genesis_key.pub)
							.previous (state_receive->hash ())
							.representative (nano::dev::genesis_key.pub)
							.balance (nano::dev::constants.genesis_amount)
							.link (0)
							.sign (nano::dev::genesis_key.prv, nano::dev::genesis_key.pub)
							.work (*pool.generate (state_receive->hash ()))
							.build ();
		auto state_send_change = builder
								 .state ()
								 .account (nano::dev::genesis_key.pub)
								 .previous (state_change->hash ())
								 .representative (key1.pub)
								 .balance (nano::dev::constants.genesis_amount - nano::Gxrb_ratio)
								 .link (key1.pub)
								 .sign (nano::dev::genesis_key.prv, nano::dev::genesis_key.pub)
								 .work (*pool.generate (state_change->hash ()))
								 .build ();
		auto epoch_first = builder
						   .state ()
						   .account (key1.pub)
						   .previous (0)
						   .representative (0)
						   .balance (0)
						   .link (nano::dev::network_params.ledger.epochs.link (nano::epoch::epoch_2))
						   .sign (nano::dev::genesis_key.prv, nano::dev::genesis_key.pub)
						   .work (*pool.generate (key1.pub))
						   .build ();
		auto state_receive2 = builder
							  .state ()
							  .account (key1.pub)
							  .previous (epoch_first->hash ())
							  .representative (key1.pub)
							  .balance (nano::Gxrb_ratio)
							  .link (state_send_change->hash ())
							  .sign (key1.prv, key1.pub)
							  .work (*pool.generate (epoch_first->hash ()))
							  .build ();
		auto state_send2 = builder
						   .state ()
						   .account (nano::dev::genesis_key.pub)
						   .previous (state_send_change->hash ())
						   .representative (key1.pub)
						   .balance (nano::dev::constants.genesis_amount - nano::Gxrb_ratio * 2)
						   .link (key2.pub)
						   .sign (nano::dev::genesis_key.prv, nano::dev::genesis_key.pub)
						   .work (*pool.generate (state_send_change->hash ()))
						   .build ();
		auto state_open = builder
						  .state ()
						  .account (key2.pub)
						  .previous (0)
						  .representative (key2.pub)
						  .balance (nano::Gxrb_ratio)
						  .link (state_send2->hash ())
						  .sign (key2.prv, key2.pub)
						  .work (*pool.generate (key2.pub))
						  .build ();
		auto state_send_epoch_link = builder
									 .state ()
									 .account (key2.pub)
									 .previous (state_open->hash ())
									 .representative (key2.pub)
									 .balance (0)
									 .link (nano::dev::network_params.ledger.epochs.link (nano::epoch::epoch_2))
									 .sign (key2.prv, key2.pub)
									 .work (*pool.generate (state_open->hash ()))
									 .build ();
		{
			nano::logger_mt logger;
			nano::lmdb::store store (logger, path, nano::dev::constants);
			auto transaction (store.tx_begin_write ());
			nano::stats stats;
			nano::ledger ledger (store, stats, nano::dev::constants);
			store.initialize (transaction, ledger.cache, nano::dev::constants);
			ASSERT_EQ (nano::process_result::progress, ledger.process (transaction, *send_zero).code);
			ASSERT_EQ (nano::process_result::progress, ledger.process (transaction, *state_receive_zero).code);
			ASSERT_EQ (nano::process_result::progress, ledger.process (transaction, *epoch).code);
			ASSERT_EQ (nano::process_result::progress, ledger.process (transaction, *state_send).code);
			ASSERT_EQ (nano::process_result::progress, ledger.process (transaction, *state_receive).code);
			ASSERT_EQ (nano::process_result::progress, ledger.process (transaction, *state_change).code);
			ASSERT_EQ (nano::process_result::progress, ledger.process (transaction, *state_send_change).code);
			ASSERT_EQ (nano::process_result::progress, ledger.process (transaction, *epoch_first).code);
			ASSERT_EQ (nano::process_result::progress, ledger.process (transaction, *state_receive2).code);
			ASSERT_EQ (nano::process_result::progress, ledger.process (transaction, *state_send2).code);
			ASSERT_EQ (nano::process_result::progress, ledger.process (transaction, *state_open).code);
			ASSERT_EQ (nano::process_result::progress, ledger.process (transaction, *state_send_epoch_link).code);

			ASSERT_FALSE (mdb_dbi_open (store.env.tx (transaction), "open", MDB_CREATE, &store.block_store.open_blocks_handle));
			ASSERT_FALSE (mdb_dbi_open (store.env.tx (transaction), "send", MDB_CREATE, &store.block_store.send_blocks_handle));
			ASSERT_FALSE (mdb_dbi_open (store.env.tx (transaction), "state_blocks", MDB_CREATE, &store.block_store.state_blocks_handle));

			// Downgrade the store
			store.version.put (transaction, 17);

			write_block_w_sideband_v18 (store, store.block_store.state_blocks_handle, transaction, *state_receive);
			write_block_w_sideband_v18 (store, store.block_store.state_blocks_handle, transaction, *epoch_first);
			write_block_w_sideband_v18 (store, store.block_store.state_blocks_handle, transaction, *state_send2);
			write_block_w_sideband_v18 (store, store.block_store.state_blocks_handle, transaction, *state_send_epoch_link);
			write_block_w_sideband_v18 (store, store.block_store.open_blocks_handle, transaction, *nano::dev::genesis);
			write_block_w_sideband_v18 (store, store.block_store.send_blocks_handle, transaction, *send_zero);

			// Replace with the previous sideband version for state blocks
			// The upgrade can resume after upgrading some blocks, test this by only downgrading some of them
			write_sideband_v15 (store, transaction, *state_receive_zero);
			write_sideband_v15 (store, transaction, *epoch);
			write_sideband_v15 (store, transaction, *state_send);
			write_sideband_v15 (store, transaction, *state_change);
			write_sideband_v15 (store, transaction, *state_send_change);
			write_sideband_v15 (store, transaction, *state_receive2);
			write_sideband_v15 (store, transaction, *state_open);

			store.block.del (transaction, state_receive_zero->hash ());
			store.block.del (transaction, epoch->hash ());
			store.block.del (transaction, state_send->hash ());
			store.block.del (transaction, state_change->hash ());
			store.block.del (transaction, state_send_change->hash ());
			store.block.del (transaction, state_receive2->hash ());
			store.block.del (transaction, state_open->hash ());
		}

		// Now do the upgrade
		nano::logger_mt logger;
		nano::lmdb::store store (logger, path, nano::dev::constants);
		ASSERT_FALSE (store.init_error ());
		auto transaction (store.tx_begin_read ());

		// Size of state block should equal that set in db (no change)
		nano::mdb_val value;
		ASSERT_FALSE (mdb_get (store.env.tx (transaction), store.block_store.blocks_handle, nano::mdb_val (state_send->hash ()), value));
		ASSERT_EQ (value.size (), sizeof (nano::block_type) + nano::state_block::size + nano::block_sideband::size (nano::block_type::state));

		// Check that sidebands are correctly populated
		{
			// Non-state unaffected
			auto block = store.block.get (transaction, send_zero->hash ());
			ASSERT_NE (block, nullptr);
			// All defaults
			ASSERT_EQ (block->sideband ().details.epoch, nano::epoch::epoch_0);
			ASSERT_FALSE (block->sideband ().details.is_epoch);
			ASSERT_FALSE (block->sideband ().details.is_send);
			ASSERT_FALSE (block->sideband ().details.is_receive);
		}
		{
			// State receive from old zero send
			auto block = store.block.get (transaction, state_receive_zero->hash ());
			ASSERT_NE (block, nullptr);
			ASSERT_EQ (block->sideband ().details.epoch, nano::epoch::epoch_0);
			ASSERT_FALSE (block->sideband ().details.is_epoch);
			ASSERT_FALSE (block->sideband ().details.is_send);
			ASSERT_TRUE (block->sideband ().details.is_receive);
		}
		{
			// Epoch
			auto block = store.block.get (transaction, epoch->hash ());
			ASSERT_NE (block, nullptr);
			ASSERT_EQ (block->sideband ().details.epoch, nano::epoch::epoch_1);
			ASSERT_TRUE (block->sideband ().details.is_epoch);
			ASSERT_FALSE (block->sideband ().details.is_send);
			ASSERT_FALSE (block->sideband ().details.is_receive);
		}
		{
			// State send
			auto block = store.block.get (transaction, state_send->hash ());
			ASSERT_NE (block, nullptr);
			ASSERT_EQ (block->sideband ().details.epoch, nano::epoch::epoch_1);
			ASSERT_FALSE (block->sideband ().details.is_epoch);
			ASSERT_TRUE (block->sideband ().details.is_send);
			ASSERT_FALSE (block->sideband ().details.is_receive);
		}
		{
			// State receive
			auto block = store.block.get (transaction, state_receive->hash ());
			ASSERT_NE (block, nullptr);
			ASSERT_EQ (block->sideband ().details.epoch, nano::epoch::epoch_1);
			ASSERT_FALSE (block->sideband ().details.is_epoch);
			ASSERT_FALSE (block->sideband ().details.is_send);
			ASSERT_TRUE (block->sideband ().details.is_receive);
		}
		{
			// State change
			auto block = store.block.get (transaction, state_change->hash ());
			ASSERT_NE (block, nullptr);
			ASSERT_EQ (block->sideband ().details.epoch, nano::epoch::epoch_1);
			ASSERT_FALSE (block->sideband ().details.is_epoch);
			ASSERT_FALSE (block->sideband ().details.is_send);
			ASSERT_FALSE (block->sideband ().details.is_receive);
		}
		{
			// State send + change
			auto block = store.block.get (transaction, state_send_change->hash ());
			ASSERT_NE (block, nullptr);
			ASSERT_EQ (block->sideband ().details.epoch, nano::epoch::epoch_1);
			ASSERT_FALSE (block->sideband ().details.is_epoch);
			ASSERT_TRUE (block->sideband ().details.is_send);
			ASSERT_FALSE (block->sideband ().details.is_receive);
		}
		{
			// Epoch on unopened account
			auto block = store.block.get (transaction, epoch_first->hash ());
			ASSERT_NE (block, nullptr);
			ASSERT_EQ (block->sideband ().details.epoch, nano::epoch::epoch_2);
			ASSERT_TRUE (block->sideband ().details.is_epoch);
			ASSERT_FALSE (block->sideband ().details.is_send);
			ASSERT_FALSE (block->sideband ().details.is_receive);
		}
		{
			// State open following epoch
			auto block = store.block.get (transaction, state_receive2->hash ());
			ASSERT_NE (block, nullptr);
			ASSERT_EQ (block->sideband ().details.epoch, nano::epoch::epoch_2);
			ASSERT_FALSE (block->sideband ().details.is_epoch);
			ASSERT_FALSE (block->sideband ().details.is_send);
			ASSERT_TRUE (block->sideband ().details.is_receive);
		}
		{
			// Another state send
			auto block = store.block.get (transaction, state_send2->hash ());
			ASSERT_NE (block, nullptr);
			ASSERT_EQ (block->sideband ().details.epoch, nano::epoch::epoch_1);
			ASSERT_FALSE (block->sideband ().details.is_epoch);
			ASSERT_TRUE (block->sideband ().details.is_send);
			ASSERT_FALSE (block->sideband ().details.is_receive);
		}
		{
			// State open
			auto block = store.block.get (transaction, state_open->hash ());
			ASSERT_NE (block, nullptr);
			ASSERT_EQ (block->sideband ().details.epoch, nano::epoch::epoch_1);
			ASSERT_FALSE (block->sideband ().details.is_epoch);
			ASSERT_FALSE (block->sideband ().details.is_send);
			ASSERT_TRUE (block->sideband ().details.is_receive);
		}
		{
			// State send to an epoch link
			auto block = store.block.get (transaction, state_send_epoch_link->hash ());
			ASSERT_NE (block, nullptr);
			ASSERT_EQ (block->sideband ().details.epoch, nano::epoch::epoch_1);
			ASSERT_FALSE (block->sideband ().details.is_epoch);
			ASSERT_TRUE (block->sideband ().details.is_send);
			ASSERT_FALSE (block->sideband ().details.is_receive);
		}
		// Version should be correct
		ASSERT_LT (17, store.version.get (transaction));
	}

	TEST (mdb_block_store, upgrade_v18_v19)
	{
		if (nano::rocksdb_config::using_rocksdb_in_tests ())
		{
			// Don't test this in rocksdb mode
			return;
		}
		auto path (nano::unique_path ());
		nano::keypair key1;
		nano::block_builder builder;
		nano::work_pool pool{ nano::dev::network_params.network, std::numeric_limits<unsigned>::max () };
		auto send = builder
					.send ()
					.previous (nano::dev::genesis->hash ())
					.destination (nano::dev::genesis_key.pub)
					.balance (nano::dev::constants.genesis_amount - nano::Gxrb_ratio)
					.sign (nano::dev::genesis_key.prv, nano::dev::genesis_key.pub)
					.work (*pool.generate (nano::dev::genesis->hash ()))
					.build ();
		auto receive = builder
					   .receive ()
					   .previous (send->hash ())
					   .source (send->hash ())
					   .sign (nano::dev::genesis_key.prv, nano::dev::genesis_key.pub)
					   .work (*pool.generate (send->hash ()))
					   .build ();
		auto change = builder
					  .change ()
					  .previous (receive->hash ())
					  .representative (0)
					  .sign (nano::dev::genesis_key.prv, nano::dev::genesis_key.pub)
					  .work (*pool.generate (receive->hash ()))
					  .build ();
		auto state_epoch = builder
						   .state ()
						   .account (nano::dev::genesis_key.pub)
						   .previous (change->hash ())
						   .representative (0)
						   .balance (nano::dev::constants.genesis_amount)
						   .link (nano::dev::network_params.ledger.epochs.link (nano::epoch::epoch_1))
						   .sign (nano::dev::genesis_key.prv, nano::dev::genesis_key.pub)
						   .work (*pool.generate (change->hash ()))
						   .build ();
		auto state_send = builder
						  .state ()
						  .account (nano::dev::genesis_key.pub)
						  .previous (state_epoch->hash ())
						  .representative (0)
						  .balance (nano::dev::constants.genesis_amount - nano::Gxrb_ratio)
						  .link (key1.pub)
						  .sign (nano::dev::genesis_key.prv, nano::dev::genesis_key.pub)
						  .work (*pool.generate (state_epoch->hash ()))
						  .build ();
		auto state_open = builder
						  .state ()
						  .account (key1.pub)
						  .previous (0)
						  .representative (0)
						  .balance (nano::Gxrb_ratio)
						  .link (state_send->hash ())
						  .sign (key1.prv, key1.pub)
						  .work (*pool.generate (key1.pub))
						  .build ();
		{
			nano::logger_mt logger;
			nano::lmdb::store store (logger, path, nano::dev::constants);
			nano::stats stats;
			nano::ledger ledger (store, stats, nano::dev::constants);
			auto transaction (store.tx_begin_write ());
			store.initialize (transaction, ledger.cache, nano::dev::constants);

			ASSERT_EQ (nano::process_result::progress, ledger.process (transaction, *send).code);
			ASSERT_EQ (nano::process_result::progress, ledger.process (transaction, *receive).code);
			ASSERT_EQ (nano::process_result::progress, ledger.process (transaction, *change).code);
			ASSERT_EQ (nano::process_result::progress, ledger.process (transaction, *state_epoch).code);
			ASSERT_EQ (nano::process_result::progress, ledger.process (transaction, *state_send).code);
			ASSERT_EQ (nano::process_result::progress, ledger.process (transaction, *state_open).code);

			// These tables need to be re-opened and populated so that an upgrade can be done
			auto txn = store.env.tx (transaction);
			ASSERT_FALSE (mdb_dbi_open (txn, "open", MDB_CREATE, &store.block_store.open_blocks_handle));
			ASSERT_FALSE (mdb_dbi_open (txn, "receive", MDB_CREATE, &store.block_store.receive_blocks_handle));
			ASSERT_FALSE (mdb_dbi_open (txn, "send", MDB_CREATE, &store.block_store.send_blocks_handle));
			ASSERT_FALSE (mdb_dbi_open (txn, "change", MDB_CREATE, &store.block_store.change_blocks_handle));
			ASSERT_FALSE (mdb_dbi_open (txn, "state_blocks", MDB_CREATE, &store.block_store.state_blocks_handle));

			// Modify blocks back to the old tables
			write_block_w_sideband_v18 (store, store.block_store.open_blocks_handle, transaction, *nano::dev::genesis);
			write_block_w_sideband_v18 (store, store.block_store.send_blocks_handle, transaction, *send);
			write_block_w_sideband_v18 (store, store.block_store.receive_blocks_handle, transaction, *receive);
			write_block_w_sideband_v18 (store, store.block_store.change_blocks_handle, transaction, *change);
			write_block_w_sideband_v18 (store, store.block_store.state_blocks_handle, transaction, *state_epoch);
			write_block_w_sideband_v18 (store, store.block_store.state_blocks_handle, transaction, *state_send);
			write_block_w_sideband_v18 (store, store.block_store.state_blocks_handle, transaction, *state_open);

			store.version.put (transaction, 18);
		}

		// Now do the upgrade
		nano::logger_mt logger;
		nano::lmdb::store store (logger, path, nano::dev::constants);
		ASSERT_FALSE (store.init_error ());
		auto transaction (store.tx_begin_read ());

		// These tables should be deleted
		ASSERT_EQ (store.block_store.send_blocks_handle, 0);
		ASSERT_EQ (store.block_store.receive_blocks_handle, 0);
		ASSERT_EQ (store.block_store.change_blocks_handle, 0);
		ASSERT_EQ (store.block_store.open_blocks_handle, 0);
		ASSERT_EQ (store.block_store.state_blocks_handle, 0);

		// Confirm these blocks all exist after the upgrade
		ASSERT_TRUE (store.block.get (transaction, send->hash ()));
		ASSERT_TRUE (store.block.get (transaction, receive->hash ()));
		ASSERT_TRUE (store.block.get (transaction, change->hash ()));
		ASSERT_TRUE (store.block.get (transaction, nano::dev::genesis->hash ()));
		auto state_epoch_disk (store.block.get (transaction, state_epoch->hash ()));
		ASSERT_NE (nullptr, state_epoch_disk);
		ASSERT_EQ (nano::epoch::epoch_1, state_epoch_disk->sideband ().details.epoch);
		ASSERT_EQ (nano::epoch::epoch_0, state_epoch_disk->sideband ().source_epoch); // Not used for epoch state blocks
		ASSERT_TRUE (store.block.get (transaction, state_send->hash ()));
		auto state_send_disk (store.block.get (transaction, state_send->hash ()));
		ASSERT_NE (nullptr, state_send_disk);
		ASSERT_EQ (nano::epoch::epoch_1, state_send_disk->sideband ().details.epoch);
		ASSERT_EQ (nano::epoch::epoch_0, state_send_disk->sideband ().source_epoch); // Not used for send state blocks
		ASSERT_TRUE (store.block.get (transaction, state_open->hash ()));
		auto state_open_disk (store.block.get (transaction, state_open->hash ()));
		ASSERT_NE (nullptr, state_open_disk);
		ASSERT_EQ (nano::epoch::epoch_1, state_open_disk->sideband ().details.epoch);
		ASSERT_EQ (nano::epoch::epoch_1, state_open_disk->sideband ().source_epoch);

		ASSERT_EQ (7, store.count (transaction, store.block_store.blocks_handle));

		// Version should be correct
		ASSERT_LT (18, store.version.get (transaction));
	}

	TEST (mdb_block_store, upgrade_v19_v20)
	{
		if (nano::rocksdb_config::using_rocksdb_in_tests ())
		{
			// Don't test this in rocksdb mode
			return;
		}
		auto path (nano::unique_path ());
		nano::logger_mt logger;
		nano::stats stats;
		{
			nano::lmdb::store store (logger, path, nano::dev::constants);
			nano::ledger ledger (store, stats, nano::dev::constants);
			auto transaction (store.tx_begin_write ());
			store.initialize (transaction, ledger.cache, nano::dev::constants);
			// Delete pruned table
			ASSERT_FALSE (mdb_drop (store.env.tx (transaction), store.pruned_store.pruned_handle, 1));
			store.version.put (transaction, 19);
		}
		// Upgrading should create the table
		nano::lmdb::store store (logger, path, nano::dev::constants);
		ASSERT_FALSE (store.init_error ());
		ASSERT_NE (store.pruned_store.pruned_handle, 0);

		// Version should be correct
		auto transaction (store.tx_begin_read ());
		ASSERT_LT (19, store.version.get (transaction));
	}

	TEST (mdb_block_store, upgrade_v20_v21)
	{
		if (nano::rocksdb_config::using_rocksdb_in_tests ())
		{
			// Don't test this in rocksdb mode
			return;
		}
		auto path (nano::unique_path ());
		nano::logger_mt logger;
		nano::stats stats;
		{
			nano::lmdb::store store (logger, path, nano::dev::constants);
			nano::ledger ledger (store, stats, nano::dev::constants);
			auto transaction (store.tx_begin_write ());
			store.initialize (transaction, ledger.cache, ledger.constants);
			// Delete pruned table
			ASSERT_FALSE (mdb_drop (store.env.tx (transaction), store.final_vote_store.final_votes_handle, 1));
			store.version.put (transaction, 20);
		}
		// Upgrading should create the table
		nano::lmdb::store store (logger, path, nano::dev::constants);
		ASSERT_FALSE (store.init_error ());
		ASSERT_NE (store.final_vote_store.final_votes_handle, 0);

		// Version should be correct
		auto transaction (store.tx_begin_read ());
		ASSERT_LT (19, store.version.get (transaction));
	}
}
}

TEST (mdb_block_store, upgrade_backup)
{
	if (nano::rocksdb_config::using_rocksdb_in_tests ())
	{
		// Don't test this in rocksdb mode
		return;
	}
	auto dir (nano::unique_path ());
	namespace fs = boost::filesystem;
	fs::create_directory (dir);
	auto path = dir / "data.ldb";
	/** Returns 'dir' if backup file cannot be found */
	auto get_backup_path = [&dir] () {
		for (fs::directory_iterator itr (dir); itr != fs::directory_iterator (); ++itr)
		{
			if (itr->path ().filename ().string ().find ("data_backup_") != std::string::npos)
			{
				return itr->path ();
			}
		}
		return dir;
	};

	{
		nano::logger_mt logger;
		nano::lmdb::store store (logger, path, nano::dev::constants);
		auto transaction (store.tx_begin_write ());
		store.version.put (transaction, 14);
	}
	ASSERT_EQ (get_backup_path ().string (), dir.string ());

	// Now do the upgrade and confirm that backup is saved
	nano::logger_mt logger;
	nano::lmdb::store store (logger, path, nano::dev::constants, nano::txn_tracking_config{}, std::chrono::seconds (5), nano::lmdb_config{}, true);
	ASSERT_FALSE (store.init_error ());
	auto transaction (store.tx_begin_read ());
	ASSERT_LT (14, store.version.get (transaction));
	ASSERT_NE (get_backup_path ().string (), dir.string ());
}

// Test various confirmation height values as well as clearing them
TEST (block_store, confirmation_height)
{
	if (nano::rocksdb_config::using_rocksdb_in_tests ())
	{
		// Don't test this in rocksdb mode
		return;
	}
	auto path (nano::unique_path ());
	nano::logger_mt logger;
	auto store = nano::make_store (logger, path, nano::dev::constants);

	nano::account account1{};
	nano::account account2{ 1 };
	nano::account account3{ 2 };
	nano::block_hash cemented_frontier1 (3);
	nano::block_hash cemented_frontier2 (4);
	nano::block_hash cemented_frontier3 (5);
	{
		auto transaction (store->tx_begin_write ());
		store->confirmation_height.put (transaction, account1, { 500, cemented_frontier1 });
		store->confirmation_height.put (transaction, account2, { std::numeric_limits<uint64_t>::max (), cemented_frontier2 });
		store->confirmation_height.put (transaction, account3, { 10, cemented_frontier3 });

		nano::confirmation_height_info confirmation_height_info;
		ASSERT_FALSE (store->confirmation_height.get (transaction, account1, confirmation_height_info));
		ASSERT_EQ (confirmation_height_info.height, 500);
		ASSERT_EQ (confirmation_height_info.frontier, cemented_frontier1);
		ASSERT_FALSE (store->confirmation_height.get (transaction, account2, confirmation_height_info));
		ASSERT_EQ (confirmation_height_info.height, std::numeric_limits<uint64_t>::max ());
		ASSERT_EQ (confirmation_height_info.frontier, cemented_frontier2);
		ASSERT_FALSE (store->confirmation_height.get (transaction, account3, confirmation_height_info));
		ASSERT_EQ (confirmation_height_info.height, 10);
		ASSERT_EQ (confirmation_height_info.frontier, cemented_frontier3);

		// Check clearing of confirmation heights
		store->confirmation_height.clear (transaction);
	}
	auto transaction (store->tx_begin_read ());
	ASSERT_EQ (store->confirmation_height.count (transaction), 0);
	nano::confirmation_height_info confirmation_height_info;
	ASSERT_TRUE (store->confirmation_height.get (transaction, account1, confirmation_height_info));
	ASSERT_TRUE (store->confirmation_height.get (transaction, account2, confirmation_height_info));
	ASSERT_TRUE (store->confirmation_height.get (transaction, account3, confirmation_height_info));
}

// Test various confirmation height values as well as clearing them
TEST (block_store, final_vote)
{
	if (nano::rocksdb_config::using_rocksdb_in_tests ())
	{
		// Don't test this in rocksdb mode as deletions cause inaccurate counts
		return;
	}
	auto path (nano::unique_path ());
	nano::logger_mt logger;
	auto store = nano::make_store (logger, path, nano::dev::constants);

	{
		auto qualified_root = nano::dev::genesis->qualified_root ();
		auto transaction (store->tx_begin_write ());
		store->final_vote.put (transaction, qualified_root, nano::block_hash (2));
		ASSERT_EQ (store->final_vote.count (transaction), 1);
		store->final_vote.clear (transaction);
		ASSERT_EQ (store->final_vote.count (transaction), 0);
		store->final_vote.put (transaction, qualified_root, nano::block_hash (2));
		ASSERT_EQ (store->final_vote.count (transaction), 1);
		// Clearing with incorrect root shouldn't remove
		store->final_vote.clear (transaction, qualified_root.previous ());
		ASSERT_EQ (store->final_vote.count (transaction), 1);
		// Clearing with correct root should remove
		store->final_vote.clear (transaction, qualified_root.root ());
		ASSERT_EQ (store->final_vote.count (transaction), 0);
	}
}

// Ledger versions are not forward compatible
TEST (block_store, incompatible_version)
{
	auto path (nano::unique_path ());
	nano::logger_mt logger;
	{
		auto store = nano::make_store (logger, path, nano::dev::constants);
		ASSERT_FALSE (store->init_error ());

		// Put version to an unreachable number so that it should always be incompatible
		auto transaction (store->tx_begin_write ());
		store->version.put (transaction, std::numeric_limits<int>::max ());
	}

	// Now try and read it, should give an error
	{
		auto store = nano::make_store (logger, path, nano::dev::constants, true);
		ASSERT_TRUE (store->init_error ());

		auto transaction = store->tx_begin_read ();
		auto version_l = store->version.get (transaction);
		ASSERT_EQ (version_l, std::numeric_limits<int>::max ());
	}
}

TEST (block_store, reset_renew_existing_transaction)
{
	nano::logger_mt logger;
	auto store = nano::make_store (logger, nano::unique_path (), nano::dev::constants);
	ASSERT_TRUE (!store->init_error ());

	nano::keypair key1;
	nano::block_builder builder;
	auto block = builder
				 .open ()
				 .source (0)
				 .representative (1)
				 .account (1)
				 .sign (nano::keypair ().prv, 0)
				 .work (0)
				 .build ();
	block->sideband_set ({});
	auto hash1 (block->hash ());
	auto read_transaction = store->tx_begin_read ();

	// Block shouldn't exist yet
	auto block_non_existing (store->block.get (read_transaction, hash1));
	ASSERT_EQ (nullptr, block_non_existing);

	// Release resources for the transaction
	read_transaction.reset ();

	// Write the block
	{
		auto write_transaction (store->tx_begin_write ());
		store->block.put (write_transaction, hash1, *block);
	}

	read_transaction.renew ();

	// Block should exist now
	auto block_existing (store->block.get (read_transaction, hash1));
	ASSERT_NE (nullptr, block_existing);
}

TEST (block_store, rocksdb_force_test_env_variable)
{
	nano::logger_mt logger;

	// Set environment variable
	constexpr auto env_var = "TEST_USE_ROCKSDB";
	auto value = std::getenv (env_var);

	auto store = nano::make_store (logger, nano::unique_path (), nano::dev::constants);

	auto mdb_cast = dynamic_cast<nano::lmdb::store *> (store.get ());
	if (value && boost::lexical_cast<int> (value) == 1)
	{
		ASSERT_NE (boost::polymorphic_downcast<nano::rocksdb::store *> (store.get ()), nullptr);
	}
	else
	{
		ASSERT_NE (mdb_cast, nullptr);
	}
}

namespace nano
{
// This thest ensures the tombstone_count is increased when there is a delete. The tombstone_count is part of a flush
// logic bound to the way RocksDB is used by the node.
TEST (rocksdb_block_store, tombstone_count)
{
	if (!nano::rocksdb_config::using_rocksdb_in_tests ())
	{
		return;
	}
	nano::test::system system{};
	nano::logger_mt logger;
	auto store = std::make_unique<nano::rocksdb::store> (logger, nano::unique_path (), nano::dev::constants);
	ASSERT_TRUE (!store->init_error ());
	nano::block_builder builder;
	auto block = builder
				 .send ()
				 .previous (0)
				 .destination (1)
				 .balance (2)
				 .sign (nano::keypair ().prv, 4)
				 .work (5)
				 .build_shared ();
	// Enqueues a block to be saved in the database
	auto previous = block->previous ();
	store->unchecked.put (store->tx_begin_write (), previous, nano::unchecked_info (block));
	nano::unchecked_key key{ previous, block->hash () };
	auto check_block_is_listed = [&] (nano::transaction const & transaction_a) {
		return store->unchecked.exists (transaction_a, key);
	};
	// Waits for the block to get saved
	ASSERT_TIMELY (5s, check_block_is_listed (store->tx_begin_read ()));
	ASSERT_EQ (store->tombstone_map.at (nano::tables::unchecked).num_since_last_flush.load (), 0);
	// Perorms a delete and checks for the tombstone counter
	store->unchecked.del (store->tx_begin_write (), nano::unchecked_key (previous, block->hash ()));
	ASSERT_TIMELY (5s, store->tombstone_map.at (nano::tables::unchecked).num_since_last_flush.load () == 1);
}
}

namespace nano
{
namespace lmdb
{
	void write_sideband_v14 (nano::lmdb::store & store_a, nano::transaction & transaction_a, nano::block const & block_a, MDB_dbi db_a)
	{
		auto block = store_a.block.get (transaction_a, block_a.hash ());
		ASSERT_NE (block, nullptr);

		nano::block_sideband_v14 sideband_v14 (block->type (), block->sideband ().account, block->sideband ().successor, block->sideband ().balance, block->sideband ().timestamp, block->sideband ().height);
		std::vector<uint8_t> data;
		{
			nano::vectorstream stream (data);
			block_a.serialize (stream);
			sideband_v14.serialize (stream);
		}

		MDB_val val{ data.size (), data.data () };
		ASSERT_FALSE (mdb_put (store_a.env.tx (transaction_a), block->sideband ().details.epoch == nano::epoch::epoch_0 ? store_a.block_store.state_blocks_v0_handle : store_a.block_store.state_blocks_v1_handle, nano::mdb_val (block_a.hash ()), &val, 0));
	}

	void write_sideband_v15 (nano::lmdb::store & store_a, nano::transaction & transaction_a, nano::block const & block_a)
	{
		auto block = store_a.block.get (transaction_a, block_a.hash ());
		ASSERT_NE (block, nullptr);

		ASSERT_LE (block->sideband ().details.epoch, nano::epoch::max);
		// Simulated by writing 0 on every of the most significant bits, leaving out epoch only, as if pre-upgrade
		nano::block_sideband_v18 sideband_v15 (block->sideband ().account, block->sideband ().successor, block->sideband ().balance, block->sideband ().timestamp, block->sideband ().height, block->sideband ().details.epoch, false, false, false);
		std::vector<uint8_t> data;
		{
			nano::vectorstream stream (data);
			block_a.serialize (stream);
			sideband_v15.serialize (stream, block_a.type ());
		}

		MDB_val val{ data.size (), data.data () };
		ASSERT_FALSE (mdb_put (store_a.env.tx (transaction_a), store_a.block_store.state_blocks_handle, nano::mdb_val (block_a.hash ()), &val, 0));
	}

	void write_block_w_sideband_v18 (nano::lmdb::store & store_a, MDB_dbi database, nano::write_transaction & transaction_a, nano::block const & block_a)
	{
		auto block = store_a.block.get (transaction_a, block_a.hash ());
		ASSERT_NE (block, nullptr);
		auto new_sideband (block->sideband ());
		nano::block_sideband_v18 sideband_v18 (new_sideband.account, new_sideband.successor, new_sideband.balance, new_sideband.height, new_sideband.timestamp, new_sideband.details.epoch, new_sideband.details.is_send, new_sideband.details.is_receive, new_sideband.details.is_epoch);

		std::vector<uint8_t> data;
		{
			nano::vectorstream stream (data);
			block->serialize (stream);
			sideband_v18.serialize (stream, block->type ());
		}

		MDB_val val{ data.size (), data.data () };
		ASSERT_FALSE (mdb_put (store_a.env.tx (transaction_a), database, nano::mdb_val (block_a.hash ()), &val, 0));
		store_a.del (transaction_a, nano::tables::blocks, nano::mdb_val (block_a.hash ()));
	}

	void modify_account_info_to_v14 (nano::lmdb::store & store, nano::transaction const & transaction, nano::account const & account, uint64_t confirmation_height, nano::block_hash const & rep_block)
	{
		nano::account_info info;
		ASSERT_FALSE (store.account.get (transaction, account, info));
		nano::account_info_v14 account_info_v14 (info.head, rep_block, info.open_block, info.balance, info.modified, info.block_count, confirmation_height, info.epoch ());
		auto status (mdb_put (store.env.tx (transaction), info.epoch () == nano::epoch::epoch_0 ? store.account_store.accounts_v0_handle : store.account_store.accounts_v1_handle, nano::mdb_val (account), nano::mdb_val (account_info_v14), 0));
		ASSERT_EQ (status, 0);
	}

	void modify_confirmation_height_to_v15 (nano::lmdb::store & store, nano::transaction const & transaction, nano::account const & account, uint64_t confirmation_height)
	{
		auto status (mdb_put (store.env.tx (transaction), store.confirmation_height_store.confirmation_height_handle, nano::mdb_val (account), nano::mdb_val (confirmation_height), 0));
		ASSERT_EQ (status, 0);
	}
}
}<|MERGE_RESOLUTION|>--- conflicted
+++ resolved
@@ -412,216 +412,6 @@
 	ASSERT_EQ (nano::dev::genesis->account (), nano::dev::genesis_key.pub);
 }
 
-<<<<<<< HEAD
-// This test checks for basic operations in the unchecked table such as putting a new block, retrieving it, and
-// deleting it from the database
-TEST (unchecked, simple)
-{
-	nano::test::system system{};
-	nano::logger_mt logger{};
-	auto store = nano::make_store (logger, nano::unique_path (), nano::dev::constants);
-	nano::unchecked_map unchecked{ *store, system.stats, false };
-	ASSERT_TRUE (!store->init_error ());
-	nano::block_builder builder;
-	auto block = builder
-				 .send ()
-				 .previous (0)
-				 .destination (1)
-				 .balance (2)
-				 .sign (nano::keypair ().prv, 4)
-				 .work (5)
-				 .build_shared ();
-	// Asserts the block wasn't added yet to the unchecked table
-	auto block_listing1 = unchecked.get (block->previous ());
-	ASSERT_TRUE (block_listing1.empty ());
-	// Enqueues a block to be saved on the unchecked table
-	unchecked.put (block->previous (), nano::unchecked_info (block));
-	// Waits for the block to get written in the database
-	auto check_block_is_listed = [&] (nano::block_hash const & block_hash_a) {
-		return unchecked.get (block_hash_a).size () > 0;
-	};
-	ASSERT_TIMELY (5s, check_block_is_listed (block->previous ()));
-	auto transaction = store->tx_begin_write ();
-	// Retrieves the block from the database
-	auto block_listing2 = unchecked.get (block->previous ());
-	ASSERT_FALSE (block_listing2.empty ());
-	// Asserts the added block is equal to the retrieved one
-	ASSERT_EQ (*block, *(block_listing2[0].block));
-	// Deletes the block from the database
-	unchecked.del (nano::unchecked_key (block->previous (), block->hash ()));
-	// Asserts the block is deleted
-	auto block_listing3 = unchecked.get (block->previous ());
-	ASSERT_TRUE (block_listing3.empty ());
-}
-
-// This test ensures the unchecked table is able to receive more than one block
-TEST (unchecked, multiple)
-{
-	nano::test::system system{};
-	if (nano::rocksdb_config::using_rocksdb_in_tests ())
-	{
-		// Don't test this in rocksdb mode
-		return;
-	}
-	nano::logger_mt logger{};
-	auto store = nano::make_store (logger, nano::unique_path (), nano::dev::constants);
-	nano::unchecked_map unchecked{ *store, system.stats, false };
-	ASSERT_TRUE (!store->init_error ());
-	nano::block_builder builder;
-	auto block = builder
-				 .send ()
-				 .previous (4)
-				 .destination (1)
-				 .balance (2)
-				 .sign (nano::keypair ().prv, 4)
-				 .work (5)
-				 .build_shared ();
-	// Asserts the block wasn't added yet to the unchecked table
-	auto block_listing1 = unchecked.get (block->previous ());
-	ASSERT_TRUE (block_listing1.empty ());
-	// Enqueues the first block
-	unchecked.put (block->previous (), nano::unchecked_info (block));
-	// Enqueues a second block
-	unchecked.put (block->source (), nano::unchecked_info (block));
-	auto check_block_is_listed = [&] (nano::block_hash const & block_hash_a) {
-		return unchecked.get (block_hash_a).size () > 0;
-	};
-	// Waits for and asserts the first block gets saved in the database
-	ASSERT_TIMELY (5s, check_block_is_listed (block->previous ()));
-	// Waits for and asserts the second block gets saved in the database
-	ASSERT_TIMELY (5s, check_block_is_listed (block->source ()));
-}
-
-// This test ensures that a block can't occur twice in the unchecked table.
-TEST (unchecked, double_put)
-{
-	nano::test::system system{};
-	nano::logger_mt logger{};
-	auto store = nano::make_store (logger, nano::unique_path (), nano::dev::constants);
-	nano::unchecked_map unchecked{ *store, system.stats, false };
-	ASSERT_TRUE (!store->init_error ());
-	nano::block_builder builder;
-	auto block = builder
-				 .send ()
-				 .previous (4)
-				 .destination (1)
-				 .balance (2)
-				 .sign (nano::keypair ().prv, 4)
-				 .work (5)
-				 .build_shared ();
-	// Asserts the block wasn't added yet to the unchecked table
-	auto block_listing1 = unchecked.get (block->previous ());
-	ASSERT_TRUE (block_listing1.empty ());
-	// Enqueues the block to be saved in the unchecked table
-	unchecked.put (block->previous (), nano::unchecked_info (block));
-	// Enqueues the block again in an attempt to have it there twice
-	unchecked.put (block->previous (), nano::unchecked_info (block));
-	auto check_block_is_listed = [&] (nano::block_hash const & block_hash_a) {
-		return unchecked.get (block_hash_a).size () > 0;
-	};
-	// Waits for and asserts the block was added at least once
-	ASSERT_TIMELY (5s, check_block_is_listed (block->previous ()));
-	// Asserts the block was added at most once -- this is objective of this test.
-	auto block_listing2 = unchecked.get (block->previous ());
-	ASSERT_EQ (block_listing2.size (), 1);
-}
-
-// Tests that recurrent get calls return the correct values
-TEST (unchecked, multiple_get)
-{
-	nano::test::system system{};
-	nano::logger_mt logger{};
-	auto store = nano::make_store (logger, nano::unique_path (), nano::dev::constants);
-	nano::unchecked_map unchecked{ *store, system.stats, false };
-	ASSERT_TRUE (!store->init_error ());
-	// Instantiates three blocks
-	nano::block_builder builder;
-	auto block1 = builder
-				  .send ()
-				  .previous (4)
-				  .destination (1)
-				  .balance (2)
-				  .sign (nano::keypair ().prv, 4)
-				  .work (5)
-				  .build_shared ();
-	auto block2 = builder
-				  .send ()
-				  .previous (3)
-				  .destination (1)
-				  .balance (2)
-				  .sign (nano::keypair ().prv, 4)
-				  .work (5)
-				  .build_shared ();
-	auto block3 = builder
-				  .send ()
-				  .previous (5)
-				  .destination (1)
-				  .balance (2)
-				  .sign (nano::keypair ().prv, 4)
-				  .work (5)
-				  .build_shared ();
-	// Add the blocks' info to the unchecked table
-	unchecked.put (block1->previous (), nano::unchecked_info (block1)); // unchecked1
-	unchecked.put (block1->hash (), nano::unchecked_info (block1)); // unchecked2
-	unchecked.put (block2->previous (), nano::unchecked_info (block2)); // unchecked3
-	unchecked.put (block1->previous (), nano::unchecked_info (block2)); // unchecked1
-	unchecked.put (block1->hash (), nano::unchecked_info (block2)); // unchecked2
-	unchecked.put (block3->previous (), nano::unchecked_info (block3));
-	unchecked.put (block3->hash (), nano::unchecked_info (block3)); // unchecked4
-	unchecked.put (block1->previous (), nano::unchecked_info (block3)); // unchecked1
-
-	// count the number of blocks in the unchecked table by counting them one by one
-	// we cannot trust the count() method if the backend is rocksdb
-	auto count_unchecked_blocks_one_by_one = [&unchecked] () {
-		size_t count = 0;
-		unchecked.for_each ([&count] (nano::unchecked_key const & key, nano::unchecked_info const & info) {
-			++count;
-		});
-		return count;
-	};
-
-	// Waits for the blocks to get saved in the database
-	ASSERT_TIMELY (5s, 8 == count_unchecked_blocks_one_by_one ());
-
-	std::vector<nano::block_hash> unchecked1;
-	// Asserts the entries will be found for the provided key
-	auto transaction = store->tx_begin_read ();
-	auto unchecked1_blocks = unchecked.get (block1->previous ());
-	ASSERT_EQ (unchecked1_blocks.size (), 3);
-	for (auto & i : unchecked1_blocks)
-	{
-		unchecked1.push_back (i.block->hash ());
-	}
-	// Asserts the payloads where correclty saved
-	ASSERT_TRUE (std::find (unchecked1.begin (), unchecked1.end (), block1->hash ()) != unchecked1.end ());
-	ASSERT_TRUE (std::find (unchecked1.begin (), unchecked1.end (), block2->hash ()) != unchecked1.end ());
-	ASSERT_TRUE (std::find (unchecked1.begin (), unchecked1.end (), block3->hash ()) != unchecked1.end ());
-	std::vector<nano::block_hash> unchecked2;
-	// Asserts the entries will be found for the provided key
-	auto unchecked2_blocks = unchecked.get (block1->hash ());
-	ASSERT_EQ (unchecked2_blocks.size (), 2);
-	for (auto & i : unchecked2_blocks)
-	{
-		unchecked2.push_back (i.block->hash ());
-	}
-	// Asserts the payloads where correctly saved
-	ASSERT_TRUE (std::find (unchecked2.begin (), unchecked2.end (), block1->hash ()) != unchecked2.end ());
-	ASSERT_TRUE (std::find (unchecked2.begin (), unchecked2.end (), block2->hash ()) != unchecked2.end ());
-	// Asserts the entry is found by the key and the payload is saved
-	auto unchecked3 = unchecked.get (block2->previous ());
-	ASSERT_EQ (unchecked3.size (), 1);
-	ASSERT_EQ (unchecked3[0].block->hash (), block2->hash ());
-	// Asserts the entry is found by the key and the payload is saved
-	auto unchecked4 = unchecked.get (block3->hash ());
-	ASSERT_EQ (unchecked4.size (), 1);
-	ASSERT_EQ (unchecked4[0].block->hash (), block3->hash ());
-	// Asserts no entry is found for a block that wasn't added
-	auto unchecked5 = unchecked.get (block2->hash ());
-	ASSERT_EQ (unchecked5.size (), 0);
-}
-
-=======
->>>>>>> f9e5bbfb
 TEST (block_store, empty_accounts)
 {
 	nano::logger_mt logger;
