#include <nano/lib/stats.hpp>
#include <nano/lib/threading.hpp>
#include <nano/node/election.hpp>
#include <nano/node/rocksdb/rocksdb.hpp>
#include <nano/node/transport/inproc.hpp>
#include <nano/test_common/ledger.hpp>
#include <nano/test_common/system.hpp>
#include <nano/test_common/testutil.hpp>

#include <gtest/gtest.h>

using namespace std::chrono_literals;

// Init returns an error if it can't open files at the path
TEST (ledger, store_error)
{
	if (nano::rocksdb_config::using_rocksdb_in_tests ())
	{
		// Don't test this in rocksdb mode
		return;
	}
	auto ctx = nano::test::context::ledger_empty ();
}

// Ledger can be initialized and returns a basic query for an empty account
TEST (ledger, empty)
{
	auto ctx = nano::test::context::ledger_empty ();
	auto & ledger = ctx.ledger ();
	auto & store = ctx.store ();
	auto transaction = store.tx_begin_read ();
	nano::account account;
	auto balance (ledger.account_balance (transaction, account));
	ASSERT_TRUE (balance.is_zero ());
}

// Genesis account should have the max balance on empty initialization
TEST (ledger, genesis_balance)
{
	auto ctx = nano::test::context::ledger_empty ();
	auto & ledger = ctx.ledger ();
	auto & store = ctx.store ();
	auto transaction = store.tx_begin_write ();
	auto balance = ledger.account_balance (transaction, nano::dev::genesis->account ());
	ASSERT_EQ (nano::dev::constants.genesis_amount, balance);
	auto amount = ledger.amount (transaction, nano::dev::genesis->account ());
	ASSERT_EQ (nano::dev::constants.genesis_amount, amount);
	auto info = ledger.account_info (transaction, nano::dev::genesis->account ());
	ASSERT_TRUE (info);
	ASSERT_EQ (1, ledger.cache.account_count);
	// Frontier time should have been updated when genesis balance was added
	ASSERT_GE (nano::seconds_since_epoch (), info->modified);
	ASSERT_LT (nano::seconds_since_epoch () - info->modified, 10);
	// Genesis block should be confirmed by default
	nano::confirmation_height_info confirmation_height_info;
	ASSERT_FALSE (store.confirmation_height.get (transaction, nano::dev::genesis->account (), confirmation_height_info));
	ASSERT_EQ (confirmation_height_info.height, 1);
	ASSERT_EQ (confirmation_height_info.frontier, nano::dev::genesis->hash ());
}

TEST (ledger, process_modifies_sideband)
{
	auto ctx = nano::test::context::ledger_empty ();
	auto & ledger = ctx.ledger ();
	auto & store = ctx.store ();
	nano::work_pool pool{ nano::dev::network_params.network, std::numeric_limits<unsigned>::max () };
	nano::block_builder builder;
	auto send1 = builder
				 .state ()
				 .account (nano::dev::genesis->account ())
				 .previous (nano::dev::genesis->hash ())
				 .representative (nano::dev::genesis->account ())
				 .balance (nano::dev::constants.genesis_amount - nano::Gxrb_ratio)
				 .link (nano::dev::genesis->account ())
				 .sign (nano::dev::genesis_key.prv, nano::dev::genesis_key.pub)
				 .work (*pool.generate (nano::dev::genesis->hash ()))
				 .build ();
	ASSERT_EQ (nano::process_result::progress, ledger.process (store.tx_begin_write (), *send1).code);
	ASSERT_EQ (send1->sideband ().timestamp, store.block.get (store.tx_begin_read (), send1->hash ())->sideband ().timestamp);
}

// Create a send block and publish it.
TEST (ledger, process_send)
{
	auto ctx = nano::test::context::ledger_empty ();
	auto & ledger = ctx.ledger ();
	auto & store = ctx.store ();
	auto transaction = store.tx_begin_write ();
	nano::work_pool pool{ nano::dev::network_params.network, std::numeric_limits<unsigned>::max () };
	auto info1 = ledger.account_info (transaction, nano::dev::genesis_key.pub);
	ASSERT_TRUE (info1);
	nano::keypair key2;
	nano::block_builder builder;
	auto send = builder
				.send ()
				.previous (info1->head)
				.destination (key2.pub)
				.balance (50)
				.sign (nano::dev::genesis_key.prv, nano::dev::genesis_key.pub)
				.work (*pool.generate (info1->head))
				.build ();
	nano::block_hash hash1 = send->hash ();
	ASSERT_EQ (nano::dev::genesis_key.pub, store.frontier.get (transaction, info1->head));
	ASSERT_EQ (1, info1->block_count);
	// This was a valid block, it should progress.
	auto return1 = ledger.process (transaction, *send);
	ASSERT_EQ (nano::dev::genesis_key.pub, send->sideband ().account);
	ASSERT_EQ (2, send->sideband ().height);
	ASSERT_EQ (nano::dev::constants.genesis_amount - 50, ledger.amount (transaction, hash1));
	ASSERT_TRUE (store.frontier.get (transaction, info1->head).is_zero ());
	ASSERT_EQ (nano::dev::genesis_key.pub, store.frontier.get (transaction, hash1));
	ASSERT_EQ (nano::process_result::progress, return1.code);
	ASSERT_EQ (nano::dev::genesis_key.pub, store.block.account_calculated (*send));
	ASSERT_EQ (50, ledger.account_balance (transaction, nano::dev::genesis_key.pub));
	ASSERT_EQ (nano::dev::constants.genesis_amount - 50, ledger.account_receivable (transaction, key2.pub));
	auto info2 = ledger.account_info (transaction, nano::dev::genesis_key.pub);
	ASSERT_TRUE (info2);
	ASSERT_EQ (2, info2->block_count);
	auto latest6 = store.block.get (transaction, info2->head);
	ASSERT_NE (nullptr, latest6);
	auto latest7 = dynamic_cast<nano::send_block *> (latest6.get ());
	ASSERT_NE (nullptr, latest7);
	ASSERT_EQ (*send, *latest7);
	// Create an open block opening an account accepting the send we just created
	auto open = builder
				.open ()
				.source (hash1)
				.representative (key2.pub)
				.account (key2.pub)
				.sign (key2.prv, key2.pub)
				.work (*pool.generate (key2.pub))
				.build ();
	nano::block_hash hash2 (open->hash ());
	// This was a valid block, it should progress.
	auto return2 = ledger.process (transaction, *open);
	ASSERT_EQ (nano::process_result::progress, return2.code);
	ASSERT_EQ (key2.pub, open->sideband ().account);
	ASSERT_EQ (nano::dev::constants.genesis_amount - 50, open->sideband ().balance.number ());
	ASSERT_EQ (1, open->sideband ().height);
	ASSERT_EQ (nano::dev::constants.genesis_amount - 50, ledger.amount (transaction, hash2));
	ASSERT_EQ (nano::process_result::progress, return2.code);
	ASSERT_EQ (key2.pub, store.block.account_calculated (*open));
	ASSERT_EQ (nano::dev::constants.genesis_amount - 50, ledger.amount (transaction, hash2));
	ASSERT_EQ (key2.pub, store.frontier.get (transaction, hash2));
	ASSERT_EQ (nano::dev::constants.genesis_amount - 50, ledger.account_balance (transaction, key2.pub));
	ASSERT_EQ (0, ledger.account_receivable (transaction, key2.pub));
	ASSERT_EQ (50, ledger.weight (nano::dev::genesis_key.pub));
	ASSERT_EQ (nano::dev::constants.genesis_amount - 50, ledger.weight (key2.pub));
	auto info3 = ledger.account_info (transaction, nano::dev::genesis_key.pub);
	ASSERT_TRUE (info3);
	auto latest2 = store.block.get (transaction, info3->head);
	ASSERT_NE (nullptr, latest2);
	auto latest3 = dynamic_cast<nano::send_block *> (latest2.get ());
	ASSERT_NE (nullptr, latest3);
	ASSERT_EQ (*send, *latest3);
	auto info4 = ledger.account_info (transaction, key2.pub);
	ASSERT_TRUE (info4);
	auto latest4 = store.block.get (transaction, info4->head);
	ASSERT_NE (nullptr, latest4);
	auto latest5 = dynamic_cast<nano::open_block *> (latest4.get ());
	ASSERT_NE (nullptr, latest5);
	ASSERT_EQ (*open, *latest5);
	ASSERT_FALSE (ledger.rollback (transaction, hash2));
	ASSERT_TRUE (store.frontier.get (transaction, hash2).is_zero ());
	auto info5 = ledger.account_info (transaction, key2.pub);
	ASSERT_FALSE (info5);
	auto pending1 = ledger.pending_info (transaction, nano::pending_key (key2.pub, hash1));
	ASSERT_TRUE (pending1);
	ASSERT_EQ (nano::dev::genesis_key.pub, pending1->source);
	ASSERT_EQ (nano::dev::constants.genesis_amount - 50, pending1->amount.number ());
	ASSERT_EQ (0, ledger.account_balance (transaction, key2.pub));
	ASSERT_EQ (nano::dev::constants.genesis_amount - 50, ledger.account_receivable (transaction, key2.pub));
	ASSERT_EQ (50, ledger.account_balance (transaction, nano::dev::genesis_key.pub));
	ASSERT_EQ (50, ledger.weight (nano::dev::genesis_key.pub));
	ASSERT_EQ (0, ledger.weight (key2.pub));
	auto info6 = ledger.account_info (transaction, nano::dev::genesis_key.pub);
	ASSERT_TRUE (info6);
	ASSERT_EQ (hash1, info6->head);
	ASSERT_FALSE (ledger.rollback (transaction, info6->head));
	ASSERT_EQ (nano::dev::constants.genesis_amount, ledger.weight (nano::dev::genesis_key.pub));
	ASSERT_EQ (nano::dev::genesis_key.pub, store.frontier.get (transaction, info1->head));
	ASSERT_TRUE (store.frontier.get (transaction, hash1).is_zero ());
	auto info7 = ledger.account_info (transaction, nano::dev::genesis_key.pub);
	ASSERT_TRUE (info7);
	ASSERT_EQ (1, info7->block_count);
	ASSERT_EQ (info1->head, info7->head);
	ASSERT_FALSE (ledger.pending_info (transaction, nano::pending_key (key2.pub, hash1)));
	ASSERT_EQ (nano::dev::constants.genesis_amount, ledger.account_balance (transaction, nano::dev::genesis_key.pub));
	ASSERT_EQ (0, ledger.account_receivable (transaction, key2.pub));
	ASSERT_EQ (store.account.count (transaction), ledger.cache.account_count);
}

TEST (ledger, process_receive)
{
	auto ctx = nano::test::context::ledger_empty ();
	auto & ledger = ctx.ledger ();
	auto & store = ctx.store ();
	auto transaction = store.tx_begin_write ();
	nano::work_pool pool{ nano::dev::network_params.network, std::numeric_limits<unsigned>::max () };
	auto info1 = ledger.account_info (transaction, nano::dev::genesis_key.pub);
	ASSERT_TRUE (info1);
	nano::keypair key2;
	nano::block_builder builder;
	auto send = builder
				.send ()
				.previous (info1->head)
				.destination (key2.pub)
				.balance (50)
				.sign (nano::dev::genesis_key.prv, nano::dev::genesis_key.pub)
				.work (*pool.generate (info1->head))
				.build ();
	nano::block_hash hash1 (send->hash ());
	ASSERT_EQ (nano::process_result::progress, ledger.process (transaction, *send).code);
	nano::keypair key3;
	auto open = builder
				.open ()
				.source (hash1)
				.representative (key3.pub)
				.account (key2.pub)
				.sign (key2.prv, key2.pub)
				.work (*pool.generate (key2.pub))
				.build ();
	nano::block_hash hash2 (open->hash ());
	auto return1 = ledger.process (transaction, *open);
	ASSERT_EQ (nano::process_result::progress, return1.code);
	ASSERT_EQ (key2.pub, store.block.account_calculated (*open));
	ASSERT_EQ (key2.pub, open->sideband ().account);
	ASSERT_EQ (nano::dev::constants.genesis_amount - 50, open->sideband ().balance.number ());
	ASSERT_EQ (1, open->sideband ().height);
	ASSERT_EQ (nano::dev::constants.genesis_amount - 50, ledger.amount (transaction, hash2));
	ASSERT_EQ (nano::dev::constants.genesis_amount - 50, ledger.weight (key3.pub));
	auto send2 = builder
				 .send ()
				 .previous (hash1)
				 .destination (key2.pub)
				 .balance (25)
				 .sign (nano::dev::genesis_key.prv, nano::dev::genesis_key.pub)
				 .work (*pool.generate (hash1))
				 .build ();
	nano::block_hash hash3 = send2->hash ();
	ASSERT_EQ (nano::process_result::progress, ledger.process (transaction, *send2).code);
	auto receive = builder
				   .receive ()
				   .previous (hash2)
				   .source (hash3)
				   .sign (key2.prv, key2.pub)
				   .work (*pool.generate (hash2))
				   .build ();
	auto hash4 = receive->hash ();
	ASSERT_EQ (key2.pub, store.frontier.get (transaction, hash2));
	auto return2 = ledger.process (transaction, *receive);
	ASSERT_EQ (key2.pub, receive->sideband ().account);
	ASSERT_EQ (nano::dev::constants.genesis_amount - 25, receive->sideband ().balance.number ());
	ASSERT_EQ (2, receive->sideband ().height);
	ASSERT_EQ (25, ledger.amount (transaction, hash4));
	ASSERT_TRUE (store.frontier.get (transaction, hash2).is_zero ());
	ASSERT_EQ (key2.pub, store.frontier.get (transaction, hash4));
	ASSERT_EQ (nano::process_result::progress, return2.code);
	ASSERT_EQ (key2.pub, store.block.account_calculated (*receive));
	ASSERT_EQ (hash4, ledger.latest (transaction, key2.pub));
	ASSERT_EQ (25, ledger.account_balance (transaction, nano::dev::genesis_key.pub));
	ASSERT_EQ (0, ledger.account_receivable (transaction, key2.pub));
	ASSERT_EQ (nano::dev::constants.genesis_amount - 25, ledger.account_balance (transaction, key2.pub));
	ASSERT_EQ (nano::dev::constants.genesis_amount - 25, ledger.weight (key3.pub));
	ASSERT_FALSE (ledger.rollback (transaction, hash4));
	ASSERT_TRUE (store.block.successor (transaction, hash2).is_zero ());
	ASSERT_EQ (key2.pub, store.frontier.get (transaction, hash2));
	ASSERT_TRUE (store.frontier.get (transaction, hash4).is_zero ());
	ASSERT_EQ (25, ledger.account_balance (transaction, nano::dev::genesis_key.pub));
	ASSERT_EQ (25, ledger.account_receivable (transaction, key2.pub));
	ASSERT_EQ (nano::dev::constants.genesis_amount - 50, ledger.account_balance (transaction, key2.pub));
	ASSERT_EQ (nano::dev::constants.genesis_amount - 50, ledger.weight (key3.pub));
	ASSERT_EQ (hash2, ledger.latest (transaction, key2.pub));
	auto pending1 = ledger.pending_info (transaction, nano::pending_key (key2.pub, hash3));
	ASSERT_TRUE (pending1);
	ASSERT_EQ (nano::dev::genesis_key.pub, pending1->source);
	ASSERT_EQ (25, pending1->amount.number ());
	ASSERT_EQ (store.account.count (transaction), ledger.cache.account_count);
}

TEST (ledger, rollback_receiver)
{
	auto ctx = nano::test::context::ledger_empty ();
	auto & ledger = ctx.ledger ();
	auto & store = ctx.store ();
	auto transaction = store.tx_begin_write ();
	nano::work_pool pool{ nano::dev::network_params.network, std::numeric_limits<unsigned>::max () };
	auto info1 = ledger.account_info (transaction, nano::dev::genesis_key.pub);
	ASSERT_TRUE (info1);
	nano::keypair key2;
	nano::block_builder builder;
	auto send = builder
				.send ()
				.previous (info1->head)
				.destination (key2.pub)
				.balance (50)
				.sign (nano::dev::genesis_key.prv, nano::dev::genesis_key.pub)
				.work (*pool.generate (info1->head))
				.build ();
	nano::block_hash hash1 (send->hash ());
	ASSERT_EQ (nano::process_result::progress, ledger.process (transaction, *send).code);
	nano::keypair key3;
	auto open = builder
				.open ()
				.source (hash1)
				.representative (key3.pub)
				.account (key2.pub)
				.sign (key2.prv, key2.pub)
				.work (*pool.generate (key2.pub))
				.build ();
	nano::block_hash hash2 (open->hash ());
	ASSERT_EQ (nano::process_result::progress, ledger.process (transaction, *open).code);
	ASSERT_EQ (hash2, ledger.latest (transaction, key2.pub));
	ASSERT_EQ (50, ledger.account_balance (transaction, nano::dev::genesis_key.pub));
	ASSERT_EQ (nano::dev::constants.genesis_amount - 50, ledger.account_balance (transaction, key2.pub));
	ASSERT_EQ (50, ledger.weight (nano::dev::genesis_key.pub));
	ASSERT_EQ (0, ledger.weight (key2.pub));
	ASSERT_EQ (nano::dev::constants.genesis_amount - 50, ledger.weight (key3.pub));
	ASSERT_FALSE (ledger.rollback (transaction, hash1));
	ASSERT_EQ (nano::dev::constants.genesis_amount, ledger.account_balance (transaction, nano::dev::genesis_key.pub));
	ASSERT_EQ (0, ledger.account_balance (transaction, key2.pub));
	ASSERT_EQ (nano::dev::constants.genesis_amount, ledger.weight (nano::dev::genesis_key.pub));
	ASSERT_EQ (0, ledger.weight (key2.pub));
	ASSERT_EQ (0, ledger.weight (key3.pub));
	ASSERT_FALSE (ledger.account_info (transaction, key2.pub));
	ASSERT_EQ (store.account.count (transaction), ledger.cache.account_count);
	ASSERT_FALSE (ledger.pending_info (transaction, nano::pending_key{ key2.pub, hash1 }));
}

TEST (ledger, rollback_representation)
{
	auto ctx = nano::test::context::ledger_empty ();
	auto & ledger = ctx.ledger ();
	auto & store = ctx.store ();
	auto transaction = store.tx_begin_write ();
	nano::work_pool pool{ nano::dev::network_params.network, std::numeric_limits<unsigned>::max () };
	nano::keypair key5;
	nano::block_builder builder;
	auto change1 = builder
				   .change ()
				   .previous (nano::dev::genesis->hash ())
				   .representative (key5.pub)
				   .sign (nano::dev::genesis_key.prv, nano::dev::genesis_key.pub)
				   .work (*pool.generate (nano::dev::genesis->hash ()))
				   .build ();
	ASSERT_EQ (nano::process_result::progress, ledger.process (transaction, *change1).code);
	nano::keypair key3;
	auto change2 = builder
				   .change ()
				   .previous (change1->hash ())
				   .representative (key3.pub)
				   .sign (nano::dev::genesis_key.prv, nano::dev::genesis_key.pub)
				   .work (*pool.generate (change1->hash ()))
				   .build ();
	ASSERT_EQ (nano::process_result::progress, ledger.process (transaction, *change2).code);
	nano::keypair key2;
	auto send1 = builder
				 .send ()
				 .previous (change2->hash ())
				 .destination (key2.pub)
				 .balance (50)
				 .sign (nano::dev::genesis_key.prv, nano::dev::genesis_key.pub)
				 .work (*pool.generate (change2->hash ()))
				 .build ();
	ASSERT_EQ (nano::process_result::progress, ledger.process (transaction, *send1).code);
	nano::keypair key4;
	auto open = builder
				.open ()
				.source (send1->hash ())
				.representative (key4.pub)
				.account (key2.pub)
				.sign (key2.prv, key2.pub)
				.work (*pool.generate (key2.pub))
				.build ();
	ASSERT_EQ (nano::process_result::progress, ledger.process (transaction, *open).code);
	auto send2 = builder
				 .send ()
				 .previous (send1->hash ())
				 .destination (key2.pub)
				 .balance (1)
				 .sign (nano::dev::genesis_key.prv, nano::dev::genesis_key.pub)
				 .work (*pool.generate (send1->hash ()))
				 .build ();
	ASSERT_EQ (nano::process_result::progress, ledger.process (transaction, *send2).code);
	auto receive1 = builder
					.receive ()
					.previous (open->hash ())
					.source (send2->hash ())
					.sign (key2.prv, key2.pub)
					.work (*pool.generate (open->hash ()))
					.build ();
	ASSERT_EQ (nano::process_result::progress, ledger.process (transaction, *receive1).code);
	ASSERT_EQ (1, ledger.weight (key3.pub));
	ASSERT_EQ (nano::dev::constants.genesis_amount - 1, ledger.weight (key4.pub));
	auto info1 = ledger.account_info (transaction, key2.pub);
	ASSERT_TRUE (info1);
	ASSERT_EQ (key4.pub, info1->representative);
	ASSERT_FALSE (ledger.rollback (transaction, receive1->hash ()));
	auto info2 = ledger.account_info (transaction, key2.pub);
	ASSERT_TRUE (info2);
	ASSERT_EQ (key4.pub, info2->representative);
	ASSERT_EQ (0, ledger.weight (key2.pub));
	ASSERT_EQ (nano::dev::constants.genesis_amount - 50, ledger.weight (key4.pub));
	ASSERT_FALSE (ledger.rollback (transaction, open->hash ()));
	ASSERT_EQ (1, ledger.weight (key3.pub));
	ASSERT_EQ (0, ledger.weight (key4.pub));
	ledger.rollback (transaction, send1->hash ());
	ASSERT_EQ (nano::dev::constants.genesis_amount, ledger.weight (key3.pub));
	auto info3 = ledger.account_info (transaction, nano::dev::genesis_key.pub);
	ASSERT_TRUE (info3);
	ASSERT_EQ (key3.pub, info3->representative);
	ASSERT_FALSE (ledger.rollback (transaction, change2->hash ()));
	auto info4 = ledger.account_info (transaction, nano::dev::genesis_key.pub);
	ASSERT_TRUE (info4);
	ASSERT_EQ (key5.pub, info4->representative);
	ASSERT_EQ (nano::dev::constants.genesis_amount, ledger.weight (key5.pub));
	ASSERT_EQ (0, ledger.weight (key3.pub));
}

TEST (ledger, receive_rollback)
{
	auto ctx = nano::test::context::ledger_empty ();
	auto & ledger = ctx.ledger ();
	auto & store = ctx.store ();
	auto transaction = store.tx_begin_write ();
	nano::work_pool pool{ nano::dev::network_params.network, std::numeric_limits<unsigned>::max () };
	nano::block_builder builder;
	auto send = builder
				.send ()
				.previous (nano::dev::genesis->hash ())
				.destination (nano::dev::genesis_key.pub)
				.balance (nano::dev::constants.genesis_amount - nano::Gxrb_ratio)
				.sign (nano::dev::genesis_key.prv, nano::dev::genesis_key.pub)
				.work (*pool.generate (nano::dev::genesis->hash ()))
				.build ();
	ASSERT_EQ (nano::process_result::progress, ledger.process (transaction, *send).code);
	auto receive = builder
				   .receive ()
				   .previous (send->hash ())
				   .source (send->hash ())
				   .sign (nano::dev::genesis_key.prv, nano::dev::genesis_key.pub)
				   .work (*pool.generate (send->hash ()))
				   .build ();
	ASSERT_EQ (nano::process_result::progress, ledger.process (transaction, *receive).code);
	ASSERT_FALSE (ledger.rollback (transaction, receive->hash ()));
}

TEST (ledger, process_duplicate)
{
	auto ctx = nano::test::context::ledger_empty ();
	auto & ledger = ctx.ledger ();
	auto & store = ctx.store ();
	auto transaction = store.tx_begin_write ();
	nano::work_pool pool{ nano::dev::network_params.network, std::numeric_limits<unsigned>::max () };
	auto info1 = ledger.account_info (transaction, nano::dev::genesis_key.pub);
	ASSERT_TRUE (info1);
	nano::keypair key2;
	nano::block_builder builder;
	auto send = builder
				.send ()
				.previous (info1->head)
				.destination (key2.pub)
				.balance (50)
				.sign (nano::dev::genesis_key.prv, nano::dev::genesis_key.pub)
				.work (*pool.generate (info1->head))
				.build ();
	nano::block_hash hash1 (send->hash ());
	ASSERT_EQ (nano::process_result::progress, ledger.process (transaction, *send).code);
	ASSERT_EQ (nano::process_result::old, ledger.process (transaction, *send).code);
	auto open = builder
				.open ()
				.source (hash1)
				.representative (1)
				.account (key2.pub)
				.sign (key2.prv, key2.pub)
				.work (*pool.generate (key2.pub))
				.build ();
	ASSERT_EQ (nano::process_result::progress, ledger.process (transaction, *open).code);
	ASSERT_EQ (nano::process_result::old, ledger.process (transaction, *open).code);
}

TEST (ledger, representative_genesis)
{
	auto ctx = nano::test::context::ledger_empty ();
	auto & ledger = ctx.ledger ();
	auto & store = ctx.store ();
	auto transaction = store.tx_begin_write ();
	auto latest = ledger.latest (transaction, nano::dev::genesis_key.pub);
	ASSERT_FALSE (latest.is_zero ());
	ASSERT_EQ (nano::dev::genesis->hash (), ledger.representative (transaction, latest));
}

TEST (ledger, weight)
{
	auto ctx = nano::test::context::ledger_empty ();
	auto & ledger = ctx.ledger ();
	ASSERT_EQ (nano::dev::constants.genesis_amount, ledger.weight (nano::dev::genesis->account ()));
}

TEST (ledger, representative_change)
{
	auto ctx = nano::test::context::ledger_empty ();
	auto & ledger = ctx.ledger ();
	auto & store = ctx.store ();
	auto transaction = store.tx_begin_write ();
	nano::keypair key2;
	nano::work_pool pool{ nano::dev::network_params.network, std::numeric_limits<unsigned>::max () };
	ASSERT_EQ (nano::dev::constants.genesis_amount, ledger.weight (nano::dev::genesis_key.pub));
	ASSERT_EQ (0, ledger.weight (key2.pub));
	auto info1 = ledger.account_info (transaction, nano::dev::genesis_key.pub);
	ASSERT_TRUE (info1);
	nano::block_builder builder;
	auto block = builder
				 .change ()
				 .previous (info1->head)
				 .representative (key2.pub)
				 .sign (nano::dev::genesis_key.prv, nano::dev::genesis_key.pub)
				 .work (*pool.generate (info1->head))
				 .build ();
	ASSERT_EQ (nano::dev::genesis_key.pub, store.frontier.get (transaction, info1->head));
	auto return1 (ledger.process (transaction, *block));
	ASSERT_EQ (0, ledger.amount (transaction, block->hash ()));
	ASSERT_TRUE (store.frontier.get (transaction, info1->head).is_zero ());
	ASSERT_EQ (nano::dev::genesis_key.pub, store.frontier.get (transaction, block->hash ()));
	ASSERT_EQ (nano::process_result::progress, return1.code);
	ASSERT_EQ (nano::dev::genesis_key.pub, store.block.account_calculated (*block));
	ASSERT_EQ (0, ledger.weight (nano::dev::genesis_key.pub));
	ASSERT_EQ (nano::dev::constants.genesis_amount, ledger.weight (key2.pub));
	auto info2 = ledger.account_info (transaction, nano::dev::genesis_key.pub);
	ASSERT_TRUE (info2);
	ASSERT_EQ (block->hash (), info2->head);
	ASSERT_FALSE (ledger.rollback (transaction, info2->head));
	ASSERT_EQ (nano::dev::genesis_key.pub, store.frontier.get (transaction, info1->head));
	ASSERT_TRUE (store.frontier.get (transaction, block->hash ()).is_zero ());
	auto info3 = ledger.account_info (transaction, nano::dev::genesis_key.pub);
	ASSERT_TRUE (info3);
	ASSERT_EQ (info1->head, info3->head);
	ASSERT_EQ (nano::dev::constants.genesis_amount, ledger.weight (nano::dev::genesis_key.pub));
	ASSERT_EQ (0, ledger.weight (key2.pub));
}

TEST (ledger, send_fork)
{
	auto ctx = nano::test::context::ledger_empty ();
	auto & ledger = ctx.ledger ();
	auto & store = ctx.store ();
	nano::keypair key2;
	nano::keypair key3;
	auto transaction = store.tx_begin_write ();
	nano::work_pool pool{ nano::dev::network_params.network, std::numeric_limits<unsigned>::max () };
	auto info1 = ledger.account_info (transaction, nano::dev::genesis_key.pub);
	ASSERT_TRUE (info1);
	nano::block_builder builder;
	auto block = builder
				 .send ()
				 .previous (info1->head)
				 .destination (key2.pub)
				 .balance (100)
				 .sign (nano::dev::genesis_key.prv, nano::dev::genesis_key.pub)
				 .work (*pool.generate (info1->head))
				 .build ();
	ASSERT_EQ (nano::process_result::progress, ledger.process (transaction, *block).code);
	auto block2 = builder
				  .send ()
				  .previous (info1->head)
				  .destination (key3.pub)
				  .balance (0)
				  .sign (nano::dev::genesis_key.prv, nano::dev::genesis_key.pub)
				  .work (*pool.generate (info1->head))
				  .build ();
	ASSERT_EQ (nano::process_result::fork, ledger.process (transaction, *block2).code);
}

TEST (ledger, receive_fork)
{
	auto ctx = nano::test::context::ledger_empty ();
	auto & ledger = ctx.ledger ();
	auto & store = ctx.store ();
	nano::keypair key2;
	nano::keypair key3;
	auto transaction = store.tx_begin_write ();
	nano::work_pool pool{ nano::dev::network_params.network, std::numeric_limits<unsigned>::max () };
	auto info1 = ledger.account_info (transaction, nano::dev::genesis_key.pub);
	ASSERT_TRUE (info1);
	nano::block_builder builder;
	auto block = builder
				 .send ()
				 .previous (info1->head)
				 .destination (key2.pub)
				 .balance (100)
				 .sign (nano::dev::genesis_key.prv, nano::dev::genesis_key.pub)
				 .work (*pool.generate (info1->head))
				 .build ();
	ASSERT_EQ (nano::process_result::progress, ledger.process (transaction, *block).code);
	auto block2 = builder
				  .open ()
				  .source (block->hash ())
				  .representative (key2.pub)
				  .account (key2.pub)
				  .sign (key2.prv, key2.pub)
				  .work (*pool.generate (key2.pub))
				  .build ();
	ASSERT_EQ (nano::process_result::progress, ledger.process (transaction, *block2).code);
	auto block3 = builder
				  .change ()
				  .previous (block2->hash ())
				  .representative (key3.pub)
				  .sign (key2.prv, key2.pub)
				  .work (*pool.generate (block2->hash ()))
				  .build ();
	ASSERT_EQ (nano::process_result::progress, ledger.process (transaction, *block3).code);
	auto block4 = builder
				  .send ()
				  .previous (block->hash ())
				  .destination (key2.pub)
				  .balance (0)
				  .sign (nano::dev::genesis_key.prv, nano::dev::genesis_key.pub)
				  .work (*pool.generate (block->hash ()))
				  .build ();
	ASSERT_EQ (nano::process_result::progress, ledger.process (transaction, *block4).code);
	auto block5 = builder
				  .receive ()
				  .previous (block2->hash ())
				  .source (block4->hash ())
				  .sign (key2.prv, key2.pub)
				  .work (*pool.generate (block2->hash ()))
				  .build ();
	ASSERT_EQ (nano::process_result::fork, ledger.process (transaction, *block5).code);
}

TEST (ledger, open_fork)
{
	auto ctx = nano::test::context::ledger_empty ();
	auto & ledger = ctx.ledger ();
	auto & store = ctx.store ();
	nano::keypair key2;
	nano::keypair key3;
	auto transaction = store.tx_begin_write ();
	nano::work_pool pool{ nano::dev::network_params.network, std::numeric_limits<unsigned>::max () };
	auto info1 = ledger.account_info (transaction, nano::dev::genesis_key.pub);
	ASSERT_TRUE (info1);
	nano::block_builder builder;
	auto block = builder
				 .send ()
				 .previous (info1->head)
				 .destination (key2.pub)
				 .balance (100)
				 .sign (nano::dev::genesis_key.prv, nano::dev::genesis_key.pub)
				 .work (*pool.generate (info1->head))
				 .build ();
	ASSERT_EQ (nano::process_result::progress, ledger.process (transaction, *block).code);
	auto block2 = builder
				  .open ()
				  .source (block->hash ())
				  .representative (key2.pub)
				  .account (key2.pub)
				  .sign (key2.prv, key2.pub)
				  .work (*pool.generate (key2.pub))
				  .build ();
	ASSERT_EQ (nano::process_result::progress, ledger.process (transaction, *block2).code);
	auto block3 = builder
				  .open ()
				  .source (block->hash ())
				  .representative (key3.pub)
				  .account (key2.pub)
				  .sign (key2.prv, key2.pub)
				  .work (*pool.generate (key2.pub))
				  .build ();
	ASSERT_EQ (nano::process_result::fork, ledger.process (transaction, *block3).code);
}

TEST (ledger, representation_changes)
{
	nano::keypair key1;
	nano::rep_weights rep_weights;
	ASSERT_EQ (0, rep_weights.representation_get (key1.pub));
	rep_weights.representation_put (key1.pub, 1);
	ASSERT_EQ (1, rep_weights.representation_get (key1.pub));
	rep_weights.representation_put (key1.pub, 2);
	ASSERT_EQ (2, rep_weights.representation_get (key1.pub));
}

TEST (ledger, representation)
{
	auto ctx = nano::test::context::ledger_empty ();
	auto & ledger = ctx.ledger ();
	auto & store = ctx.store ();
	auto & rep_weights = ledger.cache.rep_weights;
	auto transaction = store.tx_begin_write ();
	nano::work_pool pool{ nano::dev::network_params.network, std::numeric_limits<unsigned>::max () };
	ASSERT_EQ (nano::dev::constants.genesis_amount, rep_weights.representation_get (nano::dev::genesis_key.pub));
	nano::keypair key2;
	nano::block_builder builder;
	auto block1 = builder
				  .send ()
				  .previous (nano::dev::genesis->hash ())
				  .destination (key2.pub)
				  .balance (nano::dev::constants.genesis_amount - 100)
				  .sign (nano::dev::genesis_key.prv, nano::dev::genesis_key.pub)
				  .work (*pool.generate (nano::dev::genesis->hash ()))
				  .build ();
	ASSERT_EQ (nano::process_result::progress, ledger.process (transaction, *block1).code);
	ASSERT_EQ (nano::dev::constants.genesis_amount - 100, rep_weights.representation_get (nano::dev::genesis_key.pub));
	nano::keypair key3;
	auto block2 = builder
				  .open ()
				  .source (block1->hash ())
				  .representative (key3.pub)
				  .account (key2.pub)
				  .sign (key2.prv, key2.pub)
				  .work (*pool.generate (key2.pub))
				  .build ();
	ASSERT_EQ (nano::process_result::progress, ledger.process (transaction, *block2).code);
	ASSERT_EQ (nano::dev::constants.genesis_amount - 100, rep_weights.representation_get (nano::dev::genesis_key.pub));
	ASSERT_EQ (0, rep_weights.representation_get (key2.pub));
	ASSERT_EQ (100, rep_weights.representation_get (key3.pub));
	auto block3 = builder
				  .send ()
				  .previous (block1->hash ())
				  .destination (key2.pub)
				  .balance (nano::dev::constants.genesis_amount - 200)
				  .sign (nano::dev::genesis_key.prv, nano::dev::genesis_key.pub)
				  .work (*pool.generate (block1->hash ()))
				  .build ();
	ASSERT_EQ (nano::process_result::progress, ledger.process (transaction, *block3).code);
	ASSERT_EQ (nano::dev::constants.genesis_amount - 200, rep_weights.representation_get (nano::dev::genesis_key.pub));
	ASSERT_EQ (0, rep_weights.representation_get (key2.pub));
	ASSERT_EQ (100, rep_weights.representation_get (key3.pub));
	auto block4 = builder
				  .receive ()
				  .previous (block2->hash ())
				  .source (block3->hash ())
				  .sign (key2.prv, key2.pub)
				  .work (*pool.generate (block2->hash ()))
				  .build ();
	ASSERT_EQ (nano::process_result::progress, ledger.process (transaction, *block4).code);
	ASSERT_EQ (nano::dev::constants.genesis_amount - 200, rep_weights.representation_get (nano::dev::genesis_key.pub));
	ASSERT_EQ (0, rep_weights.representation_get (key2.pub));
	ASSERT_EQ (200, rep_weights.representation_get (key3.pub));
	nano::keypair key4;
	auto block5 = builder
				  .change ()
				  .previous (block4->hash ())
				  .representative (key4.pub)
				  .sign (key2.prv, key2.pub)
				  .work (*pool.generate (block4->hash ()))
				  .build ();
	ASSERT_EQ (nano::process_result::progress, ledger.process (transaction, *block5).code);
	ASSERT_EQ (nano::dev::constants.genesis_amount - 200, rep_weights.representation_get (nano::dev::genesis_key.pub));
	ASSERT_EQ (0, rep_weights.representation_get (key2.pub));
	ASSERT_EQ (0, rep_weights.representation_get (key3.pub));
	ASSERT_EQ (200, rep_weights.representation_get (key4.pub));
	nano::keypair key5;
	auto block6 = builder
				  .send ()
				  .previous (block5->hash ())
				  .destination (key5.pub)
				  .balance (100)
				  .sign (key2.prv, key2.pub)
				  .work (*pool.generate (block5->hash ()))
				  .build ();
	ASSERT_EQ (nano::process_result::progress, ledger.process (transaction, *block6).code);
	ASSERT_EQ (nano::dev::constants.genesis_amount - 200, rep_weights.representation_get (nano::dev::genesis_key.pub));
	ASSERT_EQ (0, rep_weights.representation_get (key2.pub));
	ASSERT_EQ (0, rep_weights.representation_get (key3.pub));
	ASSERT_EQ (100, rep_weights.representation_get (key4.pub));
	ASSERT_EQ (0, rep_weights.representation_get (key5.pub));
	nano::keypair key6;
	auto block7 = builder
				  .open ()
				  .source (block6->hash ())
				  .representative (key6.pub)
				  .account (key5.pub)
				  .sign (key5.prv, key5.pub)
				  .work (*pool.generate (key5.pub))
				  .build ();
	ASSERT_EQ (nano::process_result::progress, ledger.process (transaction, *block7).code);
	ASSERT_EQ (nano::dev::constants.genesis_amount - 200, rep_weights.representation_get (nano::dev::genesis_key.pub));
	ASSERT_EQ (0, rep_weights.representation_get (key2.pub));
	ASSERT_EQ (0, rep_weights.representation_get (key3.pub));
	ASSERT_EQ (100, rep_weights.representation_get (key4.pub));
	ASSERT_EQ (0, rep_weights.representation_get (key5.pub));
	ASSERT_EQ (100, rep_weights.representation_get (key6.pub));
	auto block8 = builder
				  .send ()
				  .previous (block6->hash ())
				  .destination (key5.pub)
				  .balance (0)
				  .sign (key2.prv, key2.pub)
				  .work (*pool.generate (block6->hash ()))
				  .build ();
	ASSERT_EQ (nano::process_result::progress, ledger.process (transaction, *block8).code);
	ASSERT_EQ (nano::dev::constants.genesis_amount - 200, rep_weights.representation_get (nano::dev::genesis_key.pub));
	ASSERT_EQ (0, rep_weights.representation_get (key2.pub));
	ASSERT_EQ (0, rep_weights.representation_get (key3.pub));
	ASSERT_EQ (0, rep_weights.representation_get (key4.pub));
	ASSERT_EQ (0, rep_weights.representation_get (key5.pub));
	ASSERT_EQ (100, rep_weights.representation_get (key6.pub));
	auto block9 = builder
				  .receive ()
				  .previous (block7->hash ())
				  .source (block8->hash ())
				  .sign (key5.prv, key5.pub)
				  .work (*pool.generate (block7->hash ()))
				  .build ();
	ASSERT_EQ (nano::process_result::progress, ledger.process (transaction, *block9).code);
	ASSERT_EQ (nano::dev::constants.genesis_amount - 200, rep_weights.representation_get (nano::dev::genesis_key.pub));
	ASSERT_EQ (0, rep_weights.representation_get (key2.pub));
	ASSERT_EQ (0, rep_weights.representation_get (key3.pub));
	ASSERT_EQ (0, rep_weights.representation_get (key4.pub));
	ASSERT_EQ (0, rep_weights.representation_get (key5.pub));
	ASSERT_EQ (200, rep_weights.representation_get (key6.pub));
}

TEST (ledger, double_open)
{
	nano::logger_mt logger;
	auto store = nano::make_store (logger, nano::unique_path (), nano::dev::constants);
	ASSERT_TRUE (!store->init_error ());
	nano::stats stats;
	nano::ledger ledger (*store, stats, nano::dev::constants);
	auto transaction (store->tx_begin_write ());
	store->initialize (transaction, ledger.cache, ledger.constants);
	nano::work_pool pool{ nano::dev::network_params.network, std::numeric_limits<unsigned>::max () };
	nano::keypair key2;
	nano::block_builder builder;
	auto send1 = builder
				 .send ()
				 .previous (nano::dev::genesis->hash ())
				 .destination (key2.pub)
				 .balance (1)
				 .sign (nano::dev::genesis_key.prv, nano::dev::genesis_key.pub)
				 .work (*pool.generate (nano::dev::genesis->hash ()))
				 .build ();
	ASSERT_EQ (nano::process_result::progress, ledger.process (transaction, *send1).code);
	auto open1 = builder
				 .open ()
				 .source (send1->hash ())
				 .representative (key2.pub)
				 .account (key2.pub)
				 .sign (key2.prv, key2.pub)
				 .work (*pool.generate (key2.pub))
				 .build ();
	ASSERT_EQ (nano::process_result::progress, ledger.process (transaction, *open1).code);
	auto open2 = builder
				 .open ()
				 .source (send1->hash ())
				 .representative (nano::dev::genesis_key.pub)
				 .account (key2.pub)
				 .sign (key2.prv, key2.pub)
				 .work (*pool.generate (key2.pub))
				 .build ();
	ASSERT_EQ (nano::process_result::fork, ledger.process (transaction, *open2).code);
}

TEST (ledger, double_receive)
{
	auto ctx = nano::test::context::ledger_empty ();
	auto & ledger = ctx.ledger ();
	auto & store = ctx.store ();
	auto transaction = store.tx_begin_write ();
	nano::work_pool pool{ nano::dev::network_params.network, std::numeric_limits<unsigned>::max () };
	nano::keypair key2;
	nano::block_builder builder;
	auto send1 = builder
				 .send ()
				 .previous (nano::dev::genesis->hash ())
				 .destination (key2.pub)
				 .balance (1)
				 .sign (nano::dev::genesis_key.prv, nano::dev::genesis_key.pub)
				 .work (*pool.generate (nano::dev::genesis->hash ()))
				 .build ();
	ASSERT_EQ (nano::process_result::progress, ledger.process (transaction, *send1).code);
	auto open1 = builder
				 .open ()
				 .source (send1->hash ())
				 .representative (key2.pub)
				 .account (key2.pub)
				 .sign (key2.prv, key2.pub)
				 .work (*pool.generate (key2.pub))
				 .build ();
	ASSERT_EQ (nano::process_result::progress, ledger.process (transaction, *open1).code);
	auto receive1 = builder
					.receive ()
					.previous (open1->hash ())
					.source (send1->hash ())
					.sign (key2.prv, key2.pub)
					.work (*pool.generate (open1->hash ()))
					.build ();
	ASSERT_EQ (nano::process_result::unreceivable, ledger.process (transaction, *receive1).code);
}

TEST (votes, check_signature)
{
	nano::test::system system;
	nano::node_config node_config (nano::test::get_available_port (), system.logging);
	node_config.online_weight_minimum = std::numeric_limits<nano::uint128_t>::max ();
	auto & node1 = *system.add_node (node_config);
	nano::keypair key1;
	nano::block_builder builder;
	auto send1 = builder
				 .send ()
				 .previous (nano::dev::genesis->hash ())
				 .destination (key1.pub)
				 .balance (nano::dev::constants.genesis_amount - 100)
				 .sign (nano::dev::genesis_key.prv, nano::dev::genesis_key.pub)
				 .work (0)
				 .build_shared ();
	node1.work_generate_blocking (*send1);
	{
		auto transaction (node1.store.tx_begin_write ());
		ASSERT_EQ (nano::process_result::progress, node1.ledger.process (transaction, *send1).code);
	}
	node1.scheduler.activate (nano::dev::genesis_key.pub, node1.store.tx_begin_read ());
	ASSERT_TIMELY (5s, node1.active.election (send1->qualified_root ()));
	auto election1 = node1.active.election (send1->qualified_root ());
	ASSERT_EQ (1, election1->votes ().size ());
	auto vote1 (std::make_shared<nano::vote> (nano::dev::genesis_key.pub, nano::dev::genesis_key.prv, nano::vote::timestamp_min * 1, 0, std::vector<nano::block_hash>{ send1->hash () }));
	vote1->signature.bytes[0] ^= 1;
	ASSERT_EQ (nano::vote_code::invalid, node1.vote_processor.vote_blocking (vote1, std::make_shared<nano::transport::inproc::channel> (node1, node1)));
	vote1->signature.bytes[0] ^= 1;
	ASSERT_EQ (nano::vote_code::vote, node1.vote_processor.vote_blocking (vote1, std::make_shared<nano::transport::inproc::channel> (node1, node1)));
	ASSERT_EQ (nano::vote_code::replay, node1.vote_processor.vote_blocking (vote1, std::make_shared<nano::transport::inproc::channel> (node1, node1)));
}

TEST (votes, add_one)
{
	nano::test::system system (1);
	auto & node1 (*system.nodes[0]);
	nano::keypair key1;
	nano::block_builder builder;
	auto send1 = builder
				 .send ()
				 .previous (nano::dev::genesis->hash ())
				 .destination (key1.pub)
				 .balance (nano::dev::constants.genesis_amount - 100)
				 .sign (nano::dev::genesis_key.prv, nano::dev::genesis_key.pub)
				 .work (0)
				 .build_shared ();
	node1.work_generate_blocking (*send1);
	auto transaction (node1.store.tx_begin_write ());
	ASSERT_EQ (nano::process_result::progress, node1.ledger.process (transaction, *send1).code);
	node1.block_confirm (send1);
	ASSERT_TIMELY (5s, node1.active.election (send1->qualified_root ()));
	auto election1 = node1.active.election (send1->qualified_root ());
	ASSERT_EQ (1, election1->votes ().size ());
	auto vote1 (std::make_shared<nano::vote> (nano::dev::genesis_key.pub, nano::dev::genesis_key.prv, nano::vote::timestamp_min * 1, 0, std::vector<nano::block_hash>{ send1->hash () }));
	ASSERT_EQ (nano::vote_code::vote, node1.active.vote (vote1));
	auto vote2 (std::make_shared<nano::vote> (nano::dev::genesis_key.pub, nano::dev::genesis_key.prv, nano::vote::timestamp_min * 2, 0, std::vector<nano::block_hash>{ send1->hash () }));
	ASSERT_EQ (nano::vote_code::vote, node1.active.vote (vote2));
	ASSERT_EQ (2, election1->votes ().size ());
	auto votes1 (election1->votes ());
	auto existing1 (votes1.find (nano::dev::genesis_key.pub));
	ASSERT_NE (votes1.end (), existing1);
	ASSERT_EQ (send1->hash (), existing1->second.hash);
	nano::lock_guard<nano::mutex> guard{ node1.active.mutex };
	auto winner (*election1->tally ().begin ());
	ASSERT_EQ (*send1, *winner.second);
	ASSERT_EQ (nano::dev::constants.genesis_amount - 100, winner.first);
}

namespace nano
{
// Higher timestamps change the vote
TEST (votes, add_existing)
{
	nano::test::system system;
	nano::node_config node_config (nano::test::get_available_port (), system.logging);
	node_config.online_weight_minimum = nano::dev::constants.genesis_amount;
	node_config.frontiers_confirmation = nano::frontiers_confirmation_mode::disabled;
	auto & node1 = *system.add_node (node_config);
	nano::keypair key1;
	nano::block_builder builder;
	std::shared_ptr<nano::block> send1 = builder.state ()
										 .account (nano::dev::genesis_key.pub)
										 .previous (nano::dev::genesis->hash ())
										 .representative (nano::dev::genesis_key.pub) // No representative, blocks can't confirm
										 .balance (nano::dev::constants.genesis_amount / 2 - nano::Gxrb_ratio)
										 .link (key1.pub)
										 .work (0)
										 .sign (nano::dev::genesis_key.prv, nano::dev::genesis_key.pub)
										 .build ();
	node1.work_generate_blocking (*send1);
	ASSERT_EQ (nano::process_result::progress, node1.ledger.process (node1.store.tx_begin_write (), *send1).code);
	node1.scheduler.activate (nano::dev::genesis_key.pub, node1.store.tx_begin_read ());
	ASSERT_TIMELY (5s, node1.active.election (send1->qualified_root ()));
	auto election1 = node1.active.election (send1->qualified_root ());
	auto vote1 (std::make_shared<nano::vote> (nano::dev::genesis_key.pub, nano::dev::genesis_key.prv, nano::vote::timestamp_min * 1, 0, std::vector<nano::block_hash>{ send1->hash () }));
	ASSERT_EQ (nano::vote_code::vote, node1.active.vote (vote1));
	// Block is already processed from vote
	ASSERT_TRUE (node1.active.publish (send1));
	ASSERT_EQ (nano::vote::timestamp_min * 1, election1->last_votes[nano::dev::genesis_key.pub].timestamp);
	nano::keypair key2;
	std::shared_ptr<nano::block> send2 = builder.state ()
										 .account (nano::dev::genesis_key.pub)
										 .previous (nano::dev::genesis->hash ())
										 .representative (nano::dev::genesis_key.pub) // No representative, blocks can't confirm
										 .balance (nano::dev::constants.genesis_amount / 2 - nano::Gxrb_ratio)
										 .link (key2.pub)
										 .work (0)
										 .sign (nano::dev::genesis_key.prv, nano::dev::genesis_key.pub)
										 .build ();
	node1.work_generate_blocking (*send2);
	ASSERT_FALSE (node1.active.publish (send2));
	ASSERT_TIMELY (5s, node1.active.active (*send2));
	auto vote2 (std::make_shared<nano::vote> (nano::dev::genesis_key.pub, nano::dev::genesis_key.prv, nano::vote::timestamp_min * 2, 0, std::vector<nano::block_hash>{ send2->hash () }));
	// Pretend we've waited the timeout
	nano::unique_lock<nano::mutex> lock{ election1->mutex };
	election1->last_votes[nano::dev::genesis_key.pub].time = std::chrono::steady_clock::now () - std::chrono::seconds (20);
	lock.unlock ();
	ASSERT_EQ (nano::vote_code::vote, node1.active.vote (vote2));
	ASSERT_EQ (nano::vote::timestamp_min * 2, election1->last_votes[nano::dev::genesis_key.pub].timestamp);
	// Also resend the old vote, and see if we respect the timestamp
	lock.lock ();
	election1->last_votes[nano::dev::genesis_key.pub].time = std::chrono::steady_clock::now () - std::chrono::seconds (20);
	lock.unlock ();
	ASSERT_EQ (nano::vote_code::replay, node1.active.vote (vote1));
	ASSERT_EQ (nano::vote::timestamp_min * 2, election1->votes ()[nano::dev::genesis_key.pub].timestamp);
	auto votes (election1->votes ());
	ASSERT_EQ (2, votes.size ());
	ASSERT_NE (votes.end (), votes.find (nano::dev::genesis_key.pub));
	ASSERT_EQ (send2->hash (), votes[nano::dev::genesis_key.pub].hash);
	ASSERT_EQ (*send2, *election1->tally ().begin ()->second);
}

// Lower timestamps are ignored
TEST (votes, add_old)
{
	nano::test::system system (1);
	auto & node1 (*system.nodes[0]);
	nano::keypair key1;
	nano::block_builder builder;
	auto send1 = builder
				 .send ()
				 .previous (nano::dev::genesis->hash ())
				 .destination (key1.pub)
				 .balance (0)
				 .sign (nano::dev::genesis_key.prv, nano::dev::genesis_key.pub)
				 .work (0)
				 .build_shared ();
	node1.work_generate_blocking (*send1);
	auto transaction (node1.store.tx_begin_write ());
	ASSERT_EQ (nano::process_result::progress, node1.ledger.process (transaction, *send1).code);
	node1.block_confirm (send1);
	ASSERT_TIMELY (5s, node1.active.election (send1->qualified_root ()));
	auto election1 = node1.active.election (send1->qualified_root ());
	auto vote1 (std::make_shared<nano::vote> (nano::dev::genesis_key.pub, nano::dev::genesis_key.prv, nano::vote::timestamp_min * 2, 0, std::vector<nano::block_hash>{ send1->hash () }));
	auto channel (std::make_shared<nano::transport::inproc::channel> (node1, node1));
	node1.vote_processor.vote_blocking (vote1, channel);
	nano::keypair key2;
	auto send2 = builder
				 .send ()
				 .previous (nano::dev::genesis->hash ())
				 .destination (key2.pub)
				 .balance (0)
				 .sign (nano::dev::genesis_key.prv, nano::dev::genesis_key.pub)
				 .work (0)
				 .build_shared ();
	node1.work_generate_blocking (*send2);
	auto vote2 = std::make_shared<nano::vote> (nano::dev::genesis_key.pub, nano::dev::genesis_key.prv, nano::vote::timestamp_min * 1, 0, std::vector<nano::block_hash>{ send2->hash () });
	{
		nano::lock_guard<nano::mutex> lock{ election1->mutex };
		election1->last_votes[nano::dev::genesis_key.pub].time = std::chrono::steady_clock::now () - std::chrono::seconds (20);
	}
	node1.vote_processor.vote_blocking (vote2, channel);
	ASSERT_EQ (2, election1->votes ().size ());
	auto votes (election1->votes ());
	ASSERT_NE (votes.end (), votes.find (nano::dev::genesis_key.pub));
	ASSERT_EQ (send1->hash (), votes[nano::dev::genesis_key.pub].hash);
	ASSERT_EQ (*send1, *election1->winner ());
}
}

// Lower timestamps are accepted for different accounts
// Test disabled because it's failing intermittently.
// PR in which it got disabled: https://github.com/nanocurrency/nano-node/pull/3629
// Issue for investigating it: https://github.com/nanocurrency/nano-node/issues/3631
TEST (votes, DISABLED_add_old_different_account)
{
	nano::test::system system (1);
	auto & node1 (*system.nodes[0]);
	nano::keypair key1;
	nano::block_builder builder;
	auto send1 = builder
				 .send ()
				 .previous (nano::dev::genesis->hash ())
				 .destination (key1.pub)
				 .balance (0)
				 .sign (nano::dev::genesis_key.prv, nano::dev::genesis_key.pub)
				 .work (0)
				 .build_shared ();
	node1.work_generate_blocking (*send1);
	auto send2 = builder
				 .send ()
				 .previous (send1->hash ())
				 .destination (key1.pub)
				 .balance (0)
				 .sign (nano::dev::genesis_key.prv, nano::dev::genesis_key.pub)
				 .work (0)
				 .build_shared ();
	node1.work_generate_blocking (*send2);
	ASSERT_EQ (nano::process_result::progress, node1.process (*send1).code);
	ASSERT_EQ (nano::process_result::progress, node1.process (*send2).code);
	nano::test::start_elections (system, node1, { send1, send2 });
	auto election1 = node1.active.election (send1->qualified_root ());
	ASSERT_NE (nullptr, election1);
	auto election2 = node1.active.election (send2->qualified_root ());
	ASSERT_NE (nullptr, election2);
	ASSERT_EQ (1, election1->votes ().size ());
	ASSERT_EQ (1, election2->votes ().size ());
	auto vote1 (std::make_shared<nano::vote> (nano::dev::genesis_key.pub, nano::dev::genesis_key.prv, nano::vote::timestamp_min * 2, 0, std::vector<nano::block_hash>{ send1->hash () }));
	auto channel (std::make_shared<nano::transport::inproc::channel> (node1, node1));
	auto vote_result1 (node1.vote_processor.vote_blocking (vote1, channel));
	ASSERT_EQ (nano::vote_code::vote, vote_result1);
	ASSERT_EQ (2, election1->votes ().size ());
	ASSERT_EQ (1, election2->votes ().size ());
	auto vote2 (std::make_shared<nano::vote> (nano::dev::genesis_key.pub, nano::dev::genesis_key.prv, nano::vote::timestamp_min * 1, 0, std::vector<nano::block_hash>{ send2->hash () }));
	auto vote_result2 (node1.vote_processor.vote_blocking (vote2, channel));
	ASSERT_EQ (nano::vote_code::vote, vote_result2);
	ASSERT_EQ (2, election1->votes ().size ());
	ASSERT_EQ (2, election2->votes ().size ());
	auto votes1 (election1->votes ());
	auto votes2 (election2->votes ());
	ASSERT_NE (votes1.end (), votes1.find (nano::dev::genesis_key.pub));
	ASSERT_NE (votes2.end (), votes2.find (nano::dev::genesis_key.pub));
	ASSERT_EQ (send1->hash (), votes1[nano::dev::genesis_key.pub].hash);
	ASSERT_EQ (send2->hash (), votes2[nano::dev::genesis_key.pub].hash);
	ASSERT_EQ (*send1, *election1->winner ());
	ASSERT_EQ (*send2, *election2->winner ());
}

// The voting cooldown is respected
TEST (votes, add_cooldown)
{
	nano::test::system system (1);
	auto & node1 (*system.nodes[0]);
	nano::keypair key1;
	nano::block_builder builder;
	auto send1 = builder
				 .send ()
				 .previous (nano::dev::genesis->hash ())
				 .destination (key1.pub)
				 .balance (0)
				 .sign (nano::dev::genesis_key.prv, nano::dev::genesis_key.pub)
				 .work (0)
				 .build_shared ();
	node1.work_generate_blocking (*send1);
	auto transaction (node1.store.tx_begin_write ());
	ASSERT_EQ (nano::process_result::progress, node1.ledger.process (transaction, *send1).code);
	node1.block_confirm (send1);
	ASSERT_TIMELY (5s, node1.active.election (send1->qualified_root ()));
	auto election1 = node1.active.election (send1->qualified_root ());
	auto vote1 (std::make_shared<nano::vote> (nano::dev::genesis_key.pub, nano::dev::genesis_key.prv, nano::vote::timestamp_min * 1, 0, std::vector<nano::block_hash>{ send1->hash () }));
	auto channel (std::make_shared<nano::transport::inproc::channel> (node1, node1));
	node1.vote_processor.vote_blocking (vote1, channel);
	nano::keypair key2;
	auto send2 = builder
				 .send ()
				 .previous (nano::dev::genesis->hash ())
				 .destination (key2.pub)
				 .balance (0)
				 .sign (nano::dev::genesis_key.prv, nano::dev::genesis_key.pub)
				 .work (0)
				 .build_shared ();
	node1.work_generate_blocking (*send2);
	auto vote2 (std::make_shared<nano::vote> (nano::dev::genesis_key.pub, nano::dev::genesis_key.prv, nano::vote::timestamp_min * 2, 0, std::vector<nano::block_hash>{ send2->hash () }));
	node1.vote_processor.vote_blocking (vote2, channel);
	ASSERT_EQ (2, election1->votes ().size ());
	auto votes (election1->votes ());
	ASSERT_NE (votes.end (), votes.find (nano::dev::genesis_key.pub));
	ASSERT_EQ (send1->hash (), votes[nano::dev::genesis_key.pub].hash);
	ASSERT_EQ (*send1, *election1->winner ());
}

// Query for block successor
TEST (ledger, successor)
{
	nano::test::system system (1);
	auto & node1 (*system.nodes[0]);
	nano::keypair key1;
	nano::block_builder builder;
	auto send1 = builder
				 .send ()
				 .previous (nano::dev::genesis->hash ())
				 .destination (key1.pub)
				 .balance (0)
				 .sign (nano::dev::genesis_key.prv, nano::dev::genesis_key.pub)
				 .work (0)
				 .build ();
	node1.work_generate_blocking (*send1);
	auto transaction (node1.store.tx_begin_write ());
	ASSERT_EQ (nano::process_result::progress, node1.ledger.process (transaction, *send1).code);
	ASSERT_EQ (*send1, *node1.ledger.successor (transaction, nano::qualified_root (nano::root (0), nano::dev::genesis->hash ())));
	ASSERT_EQ (*nano::dev::genesis, *node1.ledger.successor (transaction, nano::dev::genesis->qualified_root ()));
	ASSERT_EQ (nullptr, node1.ledger.successor (transaction, nano::qualified_root (0)));
}

TEST (ledger, fail_change_old)
{
	auto ctx = nano::test::context::ledger_empty ();
	auto & ledger = ctx.ledger ();
	auto & store = ctx.store ();
	auto transaction = store.tx_begin_write ();
	nano::work_pool pool{ nano::dev::network_params.network, std::numeric_limits<unsigned>::max () };
	nano::keypair key1;
	nano::block_builder builder;
	auto block = builder
				 .change ()
				 .previous (nano::dev::genesis->hash ())
				 .representative (key1.pub)
				 .sign (nano::dev::genesis_key.prv, nano::dev::genesis_key.pub)
				 .work (*pool.generate (nano::dev::genesis->hash ()))
				 .build ();
	auto result1 = ledger.process (transaction, *block);
	ASSERT_EQ (nano::process_result::progress, result1.code);
	auto result2 = ledger.process (transaction, *block);
	ASSERT_EQ (nano::process_result::old, result2.code);
}

TEST (ledger, fail_change_gap_previous)
{
	auto ctx = nano::test::context::ledger_empty ();
	auto & ledger = ctx.ledger ();
	auto & store = ctx.store ();
	auto transaction = store.tx_begin_write ();
	nano::work_pool pool{ nano::dev::network_params.network, std::numeric_limits<unsigned>::max () };
	nano::keypair key1;
	nano::block_builder builder;
	auto block = builder
				 .change ()
				 .previous (1)
				 .representative (key1.pub)
				 .sign (nano::dev::genesis_key.prv, nano::dev::genesis_key.pub)
				 .work (*pool.generate (nano::root (1)))
				 .build ();
	auto result1 = ledger.process (transaction, *block);
	ASSERT_EQ (nano::process_result::gap_previous, result1.code);
}

TEST (ledger, fail_change_bad_signature)
{
	auto ctx = nano::test::context::ledger_empty ();
	auto & ledger = ctx.ledger ();
	auto & store = ctx.store ();
	auto transaction = store.tx_begin_write ();
	nano::work_pool pool{ nano::dev::network_params.network, std::numeric_limits<unsigned>::max () };
	nano::keypair key1;
	nano::block_builder builder;
	auto block = builder
				 .change ()
				 .previous (nano::dev::genesis->hash ())
				 .representative (key1.pub)
				 .sign (nano::keypair ().prv, 0)
				 .work (*pool.generate (nano::dev::genesis->hash ()))
				 .build ();
	auto result1 = ledger.process (transaction, *block);
	ASSERT_EQ (nano::process_result::bad_signature, result1.code);
}

TEST (ledger, fail_change_fork)
{
	auto ctx = nano::test::context::ledger_empty ();
	auto & ledger = ctx.ledger ();
	auto & store = ctx.store ();
	auto transaction = store.tx_begin_write ();
	nano::work_pool pool{ nano::dev::network_params.network, std::numeric_limits<unsigned>::max () };
	nano::keypair key1;
	nano::block_builder builder;
	auto block1 = builder
				  .change ()
				  .previous (nano::dev::genesis->hash ())
				  .representative (key1.pub)
				  .sign (nano::dev::genesis_key.prv, nano::dev::genesis_key.pub)
				  .work (*pool.generate (nano::dev::genesis->hash ()))
				  .build ();
	auto result1 = ledger.process (transaction, *block1);
	ASSERT_EQ (nano::process_result::progress, result1.code);
	nano::keypair key2;
	auto block2 = builder
				  .change ()
				  .previous (nano::dev::genesis->hash ())
				  .representative (key2.pub)
				  .sign (nano::dev::genesis_key.prv, nano::dev::genesis_key.pub)
				  .work (*pool.generate (nano::dev::genesis->hash ()))
				  .build ();
	auto result2 = ledger.process (transaction, *block2);
	ASSERT_EQ (nano::process_result::fork, result2.code);
}

TEST (ledger, fail_send_old)
{
	auto ctx = nano::test::context::ledger_empty ();
	auto & ledger = ctx.ledger ();
	auto & store = ctx.store ();
	auto transaction = store.tx_begin_write ();
	nano::work_pool pool{ nano::dev::network_params.network, std::numeric_limits<unsigned>::max () };
	nano::keypair key1;
	nano::block_builder builder;
	auto block = builder
				 .send ()
				 .previous (nano::dev::genesis->hash ())
				 .destination (key1.pub)
				 .balance (1)
				 .sign (nano::dev::genesis_key.prv, nano::dev::genesis_key.pub)
				 .work (*pool.generate (nano::dev::genesis->hash ()))
				 .build ();
	auto result1 = ledger.process (transaction, *block);
	ASSERT_EQ (nano::process_result::progress, result1.code);
	auto result2 = ledger.process (transaction, *block);
	ASSERT_EQ (nano::process_result::old, result2.code);
}

TEST (ledger, fail_send_gap_previous)
{
	auto ctx = nano::test::context::ledger_empty ();
	auto & ledger = ctx.ledger ();
	auto & store = ctx.store ();
	auto transaction = store.tx_begin_write ();
	nano::work_pool pool{ nano::dev::network_params.network, std::numeric_limits<unsigned>::max () };
	nano::keypair key1;
	nano::block_builder builder;
	auto block = builder
				 .send ()
				 .previous (1)
				 .destination (key1.pub)
				 .balance (1)
				 .sign (nano::dev::genesis_key.prv, nano::dev::genesis_key.pub)
				 .work (*pool.generate (nano::root (1)))
				 .build ();
	auto result1 = ledger.process (transaction, *block);
	ASSERT_EQ (nano::process_result::gap_previous, result1.code);
}

TEST (ledger, fail_send_bad_signature)
{
	auto ctx = nano::test::context::ledger_empty ();
	auto & ledger = ctx.ledger ();
	auto & store = ctx.store ();
	auto transaction = store.tx_begin_write ();
	nano::work_pool pool{ nano::dev::network_params.network, std::numeric_limits<unsigned>::max () };
	nano::keypair key1;
	nano::block_builder builder;
	auto block = builder
				 .send ()
				 .previous (nano::dev::genesis->hash ())
				 .destination (key1.pub)
				 .balance (1)
				 .sign (nano::keypair ().prv, 0)
				 .work (*pool.generate (nano::dev::genesis->hash ()))
				 .build ();
	auto result1 = ledger.process (transaction, *block);
	ASSERT_EQ (nano::process_result::bad_signature, result1.code);
}

TEST (ledger, fail_send_negative_spend)
{
	auto ctx = nano::test::context::ledger_empty ();
	auto & ledger = ctx.ledger ();
	auto & store = ctx.store ();
	auto transaction = store.tx_begin_write ();
	nano::work_pool pool{ nano::dev::network_params.network, std::numeric_limits<unsigned>::max () };
	nano::keypair key1;
	nano::block_builder builder;
	auto block1 = builder
				  .send ()
				  .previous (nano::dev::genesis->hash ())
				  .destination (key1.pub)
				  .balance (1)
				  .sign (nano::dev::genesis_key.prv, nano::dev::genesis_key.pub)
				  .work (*pool.generate (nano::dev::genesis->hash ()))
				  .build ();
	ASSERT_EQ (nano::process_result::progress, ledger.process (transaction, *block1).code);
	nano::keypair key2;
	auto block2 = builder
				  .send ()
				  .previous (block1->hash ())
				  .destination (key2.pub)
				  .balance (2)
				  .sign (nano::dev::genesis_key.prv, nano::dev::genesis_key.pub)
				  .work (*pool.generate (block1->hash ()))
				  .build ();
	ASSERT_EQ (nano::process_result::negative_spend, ledger.process (transaction, *block2).code);
}

TEST (ledger, fail_send_fork)
{
	auto ctx = nano::test::context::ledger_empty ();
	auto & ledger = ctx.ledger ();
	auto & store = ctx.store ();
	auto transaction = store.tx_begin_write ();
	nano::work_pool pool{ nano::dev::network_params.network, std::numeric_limits<unsigned>::max () };
	nano::keypair key1;
	nano::block_builder builder;
	auto block1 = builder
				  .send ()
				  .previous (nano::dev::genesis->hash ())
				  .destination (key1.pub)
				  .balance (1)
				  .sign (nano::dev::genesis_key.prv, nano::dev::genesis_key.pub)
				  .work (*pool.generate (nano::dev::genesis->hash ()))
				  .build ();
	ASSERT_EQ (nano::process_result::progress, ledger.process (transaction, *block1).code);
	nano::keypair key2;
	auto block2 = builder
				  .send ()
				  .previous (nano::dev::genesis->hash ())
				  .destination (key2.pub)
				  .balance (1)
				  .sign (nano::dev::genesis_key.prv, nano::dev::genesis_key.pub)
				  .work (*pool.generate (nano::dev::genesis->hash ()))
				  .build ();
	ASSERT_EQ (nano::process_result::fork, ledger.process (transaction, *block2).code);
}

TEST (ledger, fail_open_old)
{
	auto ctx = nano::test::context::ledger_empty ();
	auto & ledger = ctx.ledger ();
	auto & store = ctx.store ();
	auto transaction = store.tx_begin_write ();
	nano::work_pool pool{ nano::dev::network_params.network, std::numeric_limits<unsigned>::max () };
	nano::keypair key1;
	nano::block_builder builder;
	auto block1 = builder
				  .send ()
				  .previous (nano::dev::genesis->hash ())
				  .destination (key1.pub)
				  .balance (1)
				  .sign (nano::dev::genesis_key.prv, nano::dev::genesis_key.pub)
				  .work (*pool.generate (nano::dev::genesis->hash ()))
				  .build ();
	ASSERT_EQ (nano::process_result::progress, ledger.process (transaction, *block1).code);
	auto block2 = builder
				  .open ()
				  .source (block1->hash ())
				  .representative (1)
				  .account (key1.pub)
				  .sign (key1.prv, key1.pub)
				  .work (*pool.generate (key1.pub))
				  .build ();
	ASSERT_EQ (nano::process_result::progress, ledger.process (transaction, *block2).code);
	ASSERT_EQ (nano::process_result::old, ledger.process (transaction, *block2).code);
}

TEST (ledger, fail_open_gap_source)
{
	auto ctx = nano::test::context::ledger_empty ();
	auto & ledger = ctx.ledger ();
	auto & store = ctx.store ();
	auto transaction = store.tx_begin_write ();
	nano::work_pool pool{ nano::dev::network_params.network, std::numeric_limits<unsigned>::max () };
	nano::keypair key1;
	nano::block_builder builder;
	auto block2 = builder
				  .open ()
				  .source (1)
				  .representative (1)
				  .account (key1.pub)
				  .sign (key1.prv, key1.pub)
				  .work (*pool.generate (key1.pub))
				  .build ();
	auto result2 = ledger.process (transaction, *block2);
	ASSERT_EQ (nano::process_result::gap_source, result2.code);
}

TEST (ledger, fail_open_bad_signature)
{
	auto ctx = nano::test::context::ledger_empty ();
	auto & ledger = ctx.ledger ();
	auto & store = ctx.store ();
	auto transaction = store.tx_begin_write ();
	nano::work_pool pool{ nano::dev::network_params.network, std::numeric_limits<unsigned>::max () };
	nano::keypair key1;
	nano::block_builder builder;
	auto block1 = builder
				  .send ()
				  .previous (nano::dev::genesis->hash ())
				  .destination (key1.pub)
				  .balance (1)
				  .sign (nano::dev::genesis_key.prv, nano::dev::genesis_key.pub)
				  .work (*pool.generate (nano::dev::genesis->hash ()))
				  .build ();
	ASSERT_EQ (nano::process_result::progress, ledger.process (transaction, *block1).code);
	auto block2 = builder
				  .open ()
				  .source (block1->hash ())
				  .representative (1)
				  .account (key1.pub)
				  .sign (key1.prv, key1.pub)
				  .work (*pool.generate (key1.pub))
				  .build ();
	block2->signature.clear ();
	ASSERT_EQ (nano::process_result::bad_signature, ledger.process (transaction, *block2).code);
}

TEST (ledger, fail_open_fork_previous)
{
	auto ctx = nano::test::context::ledger_empty ();
	auto & ledger = ctx.ledger ();
	auto & store = ctx.store ();
	auto transaction = store.tx_begin_write ();
	nano::work_pool pool{ nano::dev::network_params.network, std::numeric_limits<unsigned>::max () };
	nano::keypair key1;
	nano::block_builder builder;
	auto block1 = builder
				  .send ()
				  .previous (nano::dev::genesis->hash ())
				  .destination (key1.pub)
				  .balance (1)
				  .sign (nano::dev::genesis_key.prv, nano::dev::genesis_key.pub)
				  .work (*pool.generate (nano::dev::genesis->hash ()))
				  .build ();
	ASSERT_EQ (nano::process_result::progress, ledger.process (transaction, *block1).code);
	auto block2 = builder
				  .send ()
				  .previous (block1->hash ())
				  .destination (key1.pub)
				  .balance (0)
				  .sign (nano::dev::genesis_key.prv, nano::dev::genesis_key.pub)
				  .work (*pool.generate (block1->hash ()))
				  .build ();
	ASSERT_EQ (nano::process_result::progress, ledger.process (transaction, *block2).code);
	auto block3 = builder
				  .open ()
				  .source (block1->hash ())
				  .representative (1)
				  .account (key1.pub)
				  .sign (key1.prv, key1.pub)
				  .work (*pool.generate (key1.pub))
				  .build ();
	ASSERT_EQ (nano::process_result::progress, ledger.process (transaction, *block3).code);
	auto block4 = builder
				  .open ()
				  .source (block2->hash ())
				  .representative (1)
				  .account (key1.pub)
				  .sign (key1.prv, key1.pub)
				  .work (*pool.generate (key1.pub))
				  .build ();
	ASSERT_EQ (nano::process_result::fork, ledger.process (transaction, *block4).code);
	ASSERT_EQ (store.account.count (transaction), ledger.cache.account_count);
}

TEST (ledger, fail_open_account_mismatch)
{
	auto ctx = nano::test::context::ledger_empty ();
	auto & ledger = ctx.ledger ();
	auto & store = ctx.store ();
	auto transaction = store.tx_begin_write ();
	nano::work_pool pool{ nano::dev::network_params.network, std::numeric_limits<unsigned>::max () };
	nano::keypair key1;
	nano::block_builder builder;
	auto block1 = builder
				  .send ()
				  .previous (nano::dev::genesis->hash ())
				  .destination (key1.pub)
				  .balance (1)
				  .sign (nano::dev::genesis_key.prv, nano::dev::genesis_key.pub)
				  .work (*pool.generate (nano::dev::genesis->hash ()))
				  .build ();
	ASSERT_EQ (nano::process_result::progress, ledger.process (transaction, *block1).code);
	nano::keypair badkey;
	auto block2 = builder
				  .open ()
				  .source (block1->hash ())
				  .representative (1)
				  .account (badkey.pub)
				  .sign (badkey.prv, badkey.pub)
				  .work (*pool.generate (badkey.pub))
				  .build ();
	ASSERT_NE (nano::process_result::progress, ledger.process (transaction, *block2).code);
	ASSERT_EQ (store.account.count (transaction), ledger.cache.account_count);
}

TEST (ledger, fail_receive_old)
{
	auto ctx = nano::test::context::ledger_empty ();
	auto & ledger = ctx.ledger ();
	auto & store = ctx.store ();
	auto transaction = store.tx_begin_write ();
	nano::work_pool pool{ nano::dev::network_params.network, std::numeric_limits<unsigned>::max () };
	nano::keypair key1;
	nano::block_builder builder;
	auto block1 = builder
				  .send ()
				  .previous (nano::dev::genesis->hash ())
				  .destination (key1.pub)
				  .balance (1)
				  .sign (nano::dev::genesis_key.prv, nano::dev::genesis_key.pub)
				  .work (*pool.generate (nano::dev::genesis->hash ()))
				  .build ();
	ASSERT_EQ (nano::process_result::progress, ledger.process (transaction, *block1).code);
	auto block2 = builder
				  .send ()
				  .previous (block1->hash ())
				  .destination (key1.pub)
				  .balance (0)
				  .sign (nano::dev::genesis_key.prv, nano::dev::genesis_key.pub)
				  .work (*pool.generate (block1->hash ()))
				  .build ();
	ASSERT_EQ (nano::process_result::progress, ledger.process (transaction, *block2).code);
	auto block3 = builder
				  .open ()
				  .source (block1->hash ())
				  .representative (1)
				  .account (key1.pub)
				  .sign (key1.prv, key1.pub)
				  .work (*pool.generate (key1.pub))
				  .build ();
	ASSERT_EQ (nano::process_result::progress, ledger.process (transaction, *block3).code);
	auto block4 = builder
				  .receive ()
				  .previous (block3->hash ())
				  .source (block2->hash ())
				  .sign (key1.prv, key1.pub)
				  .work (*pool.generate (block3->hash ()))
				  .build ();
	ASSERT_EQ (nano::process_result::progress, ledger.process (transaction, *block4).code);
	ASSERT_EQ (nano::process_result::old, ledger.process (transaction, *block4).code);
}

TEST (ledger, fail_receive_gap_source)
{
	auto ctx = nano::test::context::ledger_empty ();
	auto & ledger = ctx.ledger ();
	auto & store = ctx.store ();
	auto transaction = store.tx_begin_write ();
	nano::work_pool pool{ nano::dev::network_params.network, std::numeric_limits<unsigned>::max () };
	nano::keypair key1;
	nano::block_builder builder;
	auto block1 = builder
				  .send ()
				  .previous (nano::dev::genesis->hash ())
				  .destination (key1.pub)
				  .balance (1)
				  .sign (nano::dev::genesis_key.prv, nano::dev::genesis_key.pub)
				  .work (*pool.generate (nano::dev::genesis->hash ()))
				  .build ();
	auto result1 = ledger.process (transaction, *block1);
	ASSERT_EQ (nano::process_result::progress, result1.code);
	auto block2 = builder
				  .send ()
				  .previous (block1->hash ())
				  .destination (key1.pub)
				  .balance (0)
				  .sign (nano::dev::genesis_key.prv, nano::dev::genesis_key.pub)
				  .work (*pool.generate (block1->hash ()))
				  .build ();
	auto result2 = ledger.process (transaction, *block2);
	ASSERT_EQ (nano::process_result::progress, result2.code);
	auto block3 = builder
				  .open ()
				  .source (block1->hash ())
				  .representative (1)
				  .account (key1.pub)
				  .sign (key1.prv, key1.pub)
				  .work (*pool.generate (key1.pub))
				  .build ();
	auto result3 = ledger.process (transaction, *block3);
	ASSERT_EQ (nano::process_result::progress, result3.code);
	auto block4 = builder
				  .receive ()
				  .previous (block3->hash ())
				  .source (1)
				  .sign (key1.prv, key1.pub)
				  .work (*pool.generate (block3->hash ()))
				  .build ();
	auto result4 = ledger.process (transaction, *block4);
	ASSERT_EQ (nano::process_result::gap_source, result4.code);
}

TEST (ledger, fail_receive_overreceive)
{
	auto ctx = nano::test::context::ledger_empty ();
	auto & ledger = ctx.ledger ();
	auto & store = ctx.store ();
	auto transaction = store.tx_begin_write ();
	nano::work_pool pool{ nano::dev::network_params.network, std::numeric_limits<unsigned>::max () };
	nano::keypair key1;
	nano::block_builder builder;
	auto block1 = builder
				  .send ()
				  .previous (nano::dev::genesis->hash ())
				  .destination (key1.pub)
				  .balance (1)
				  .sign (nano::dev::genesis_key.prv, nano::dev::genesis_key.pub)
				  .work (*pool.generate (nano::dev::genesis->hash ()))
				  .build ();
	auto result1 = ledger.process (transaction, *block1);
	ASSERT_EQ (nano::process_result::progress, result1.code);
	auto block2 = builder
				  .open ()
				  .source (block1->hash ())
				  .representative (1)
				  .account (key1.pub)
				  .sign (key1.prv, key1.pub)
				  .work (*pool.generate (key1.pub))
				  .build ();
	auto result3 = ledger.process (transaction, *block2);
	ASSERT_EQ (nano::process_result::progress, result3.code);
	auto block3 = builder
				  .receive ()
				  .previous (block2->hash ())
				  .source (block1->hash ())
				  .sign (key1.prv, key1.pub)
				  .work (*pool.generate (block2->hash ()))
				  .build ();
	auto result4 = ledger.process (transaction, *block3);
	ASSERT_EQ (nano::process_result::unreceivable, result4.code);
}

TEST (ledger, fail_receive_bad_signature)
{
	auto ctx = nano::test::context::ledger_empty ();
	auto & ledger = ctx.ledger ();
	auto & store = ctx.store ();
	auto transaction = store.tx_begin_write ();
	nano::work_pool pool{ nano::dev::network_params.network, std::numeric_limits<unsigned>::max () };
	nano::keypair key1;
	nano::block_builder builder;
	auto block1 = builder
				  .send ()
				  .previous (nano::dev::genesis->hash ())
				  .destination (key1.pub)
				  .balance (1)
				  .sign (nano::dev::genesis_key.prv, nano::dev::genesis_key.pub)
				  .work (*pool.generate (nano::dev::genesis->hash ()))
				  .build ();
	auto result1 = ledger.process (transaction, *block1);
	ASSERT_EQ (nano::process_result::progress, result1.code);
	auto block2 = builder
				  .send ()
				  .previous (block1->hash ())
				  .destination (key1.pub)
				  .balance (0)
				  .sign (nano::dev::genesis_key.prv, nano::dev::genesis_key.pub)
				  .work (*pool.generate (block1->hash ()))
				  .build ();
	auto result2 = ledger.process (transaction, *block2);
	ASSERT_EQ (nano::process_result::progress, result2.code);
	auto block3 = builder
				  .open ()
				  .source (block1->hash ())
				  .representative (1)
				  .account (key1.pub)
				  .sign (key1.prv, key1.pub)
				  .work (*pool.generate (key1.pub))
				  .build ();
	auto result3 = ledger.process (transaction, *block3);
	ASSERT_EQ (nano::process_result::progress, result3.code);
	auto block4 = builder
				  .receive ()
				  .previous (block3->hash ())
				  .source (block2->hash ())
				  .sign (nano::keypair ().prv, 0)
				  .work (*pool.generate (block3->hash ()))
				  .build ();
	auto result4 = ledger.process (transaction, *block4);
	ASSERT_EQ (nano::process_result::bad_signature, result4.code);
}

TEST (ledger, fail_receive_gap_previous_opened)
{
	auto ctx = nano::test::context::ledger_empty ();
	auto & ledger = ctx.ledger ();
	auto & store = ctx.store ();
	auto transaction = store.tx_begin_write ();
	nano::work_pool pool{ nano::dev::network_params.network, std::numeric_limits<unsigned>::max () };
	nano::keypair key1;
	nano::block_builder builder;
	auto block1 = builder
				  .send ()
				  .previous (nano::dev::genesis->hash ())
				  .destination (key1.pub)
				  .balance (1)
				  .sign (nano::dev::genesis_key.prv, nano::dev::genesis_key.pub)
				  .work (*pool.generate (nano::dev::genesis->hash ()))
				  .build ();
	auto result1 = ledger.process (transaction, *block1);
	ASSERT_EQ (nano::process_result::progress, result1.code);
	auto block2 = builder
				  .send ()
				  .previous (block1->hash ())
				  .destination (key1.pub)
				  .balance (0)
				  .sign (nano::dev::genesis_key.prv, nano::dev::genesis_key.pub)
				  .work (*pool.generate (block1->hash ()))
				  .build ();
	auto result2 = ledger.process (transaction, *block2);
	ASSERT_EQ (nano::process_result::progress, result2.code);
	auto block3 = builder
				  .open ()
				  .source (block1->hash ())
				  .representative (1)
				  .account (key1.pub)
				  .sign (key1.prv, key1.pub)
				  .work (*pool.generate (key1.pub))
				  .build ();
	auto result3 = ledger.process (transaction, *block3);
	ASSERT_EQ (nano::process_result::progress, result3.code);
	auto block4 = builder
				  .receive ()
				  .previous (1)
				  .source (block2->hash ())
				  .sign (key1.prv, key1.pub)
				  .work (*pool.generate (nano::root (1)))
				  .build ();
	auto result4 = ledger.process (transaction, *block4);
	ASSERT_EQ (nano::process_result::gap_previous, result4.code);
}

TEST (ledger, fail_receive_gap_previous_unopened)
{
	auto ctx = nano::test::context::ledger_empty ();
	auto & ledger = ctx.ledger ();
	auto & store = ctx.store ();
	auto transaction = store.tx_begin_write ();
	nano::work_pool pool{ nano::dev::network_params.network, std::numeric_limits<unsigned>::max () };
	nano::keypair key1;
	nano::block_builder builder;
	auto block1 = builder
				  .send ()
				  .previous (nano::dev::genesis->hash ())
				  .destination (key1.pub)
				  .balance (1)
				  .sign (nano::dev::genesis_key.prv, nano::dev::genesis_key.pub)
				  .work (*pool.generate (nano::dev::genesis->hash ()))
				  .build ();
	auto result1 = ledger.process (transaction, *block1);
	ASSERT_EQ (nano::process_result::progress, result1.code);
	auto block2 = builder
				  .send ()
				  .previous (block1->hash ())
				  .destination (key1.pub)
				  .balance (0)
				  .sign (nano::dev::genesis_key.prv, nano::dev::genesis_key.pub)
				  .work (*pool.generate (block1->hash ()))
				  .build ();
	auto result2 = ledger.process (transaction, *block2);
	ASSERT_EQ (nano::process_result::progress, result2.code);
	auto block3 = builder
				  .receive ()
				  .previous (1)
				  .source (block2->hash ())
				  .sign (key1.prv, key1.pub)
				  .work (*pool.generate (nano::root (1)))
				  .build ();
	auto result3 = ledger.process (transaction, *block3);
	ASSERT_EQ (nano::process_result::gap_previous, result3.code);
}

TEST (ledger, fail_receive_fork_previous)
{
	auto ctx = nano::test::context::ledger_empty ();
	auto & ledger = ctx.ledger ();
	auto & store = ctx.store ();
	auto transaction = store.tx_begin_write ();
	nano::work_pool pool{ nano::dev::network_params.network, std::numeric_limits<unsigned>::max () };
	nano::keypair key1;
	nano::block_builder builder;
	auto block1 = builder
				  .send ()
				  .previous (nano::dev::genesis->hash ())
				  .destination (key1.pub)
				  .balance (1)
				  .sign (nano::dev::genesis_key.prv, nano::dev::genesis_key.pub)
				  .work (*pool.generate (nano::dev::genesis->hash ()))
				  .build ();
	auto result1 = ledger.process (transaction, *block1);
	ASSERT_EQ (nano::process_result::progress, result1.code);
	auto block2 = builder
				  .send ()
				  .previous (block1->hash ())
				  .destination (key1.pub)
				  .balance (0)
				  .sign (nano::dev::genesis_key.prv, nano::dev::genesis_key.pub)
				  .work (*pool.generate (block1->hash ()))
				  .build ();
	auto result2 = ledger.process (transaction, *block2);
	ASSERT_EQ (nano::process_result::progress, result2.code);
	auto block3 = builder
				  .open ()
				  .source (block1->hash ())
				  .representative (1)
				  .account (key1.pub)
				  .sign (key1.prv, key1.pub)
				  .work (*pool.generate (key1.pub))
				  .build ();
	auto result3 = ledger.process (transaction, *block3);
	ASSERT_EQ (nano::process_result::progress, result3.code);
	nano::keypair key2;
	auto block4 = builder
				  .send ()
				  .previous (block3->hash ())
				  .destination (key1.pub)
				  .balance (1)
				  .sign (key1.prv, key1.pub)
				  .work (*pool.generate (block3->hash ()))
				  .build ();
	auto result4 = ledger.process (transaction, *block4);
	ASSERT_EQ (nano::process_result::progress, result4.code);
	auto block5 = builder
				  .receive ()
				  .previous (block3->hash ())
				  .source (block2->hash ())
				  .sign (key1.prv, key1.pub)
				  .work (*pool.generate (block3->hash ()))
				  .build ();
	auto result5 = ledger.process (transaction, *block5);
	ASSERT_EQ (nano::process_result::fork, result5.code);
}

TEST (ledger, fail_receive_received_source)
{
	auto ctx = nano::test::context::ledger_empty ();
	auto & ledger = ctx.ledger ();
	auto & store = ctx.store ();
	auto transaction = store.tx_begin_write ();
	nano::work_pool pool{ nano::dev::network_params.network, std::numeric_limits<unsigned>::max () };
	nano::keypair key1;
	nano::block_builder builder;
	auto block1 = builder
				  .send ()
				  .previous (nano::dev::genesis->hash ())
				  .destination (key1.pub)
				  .balance (2)
				  .sign (nano::dev::genesis_key.prv, nano::dev::genesis_key.pub)
				  .work (*pool.generate (nano::dev::genesis->hash ()))
				  .build ();
	auto result1 = ledger.process (transaction, *block1);
	ASSERT_EQ (nano::process_result::progress, result1.code);
	auto block2 = builder
				  .send ()
				  .previous (block1->hash ())
				  .destination (key1.pub)
				  .balance (1)
				  .sign (nano::dev::genesis_key.prv, nano::dev::genesis_key.pub)
				  .work (*pool.generate (block1->hash ()))
				  .build ();
	auto result2 = ledger.process (transaction, *block2);
	ASSERT_EQ (nano::process_result::progress, result2.code);
	auto block6 = builder
				  .send ()
				  .previous (block2->hash ())
				  .destination (key1.pub)
				  .balance (0)
				  .sign (nano::dev::genesis_key.prv, nano::dev::genesis_key.pub)
				  .work (*pool.generate (block2->hash ()))
				  .build ();
	auto result6 = ledger.process (transaction, *block6);
	ASSERT_EQ (nano::process_result::progress, result6.code);
	auto block3 = builder
				  .open ()
				  .source (block1->hash ())
				  .representative (1)
				  .account (key1.pub)
				  .sign (key1.prv, key1.pub)
				  .work (*pool.generate (key1.pub))
				  .build ();
	auto result3 = ledger.process (transaction, *block3);
	ASSERT_EQ (nano::process_result::progress, result3.code);
	nano::keypair key2;
	auto block4 = builder
				  .send ()
				  .previous (block3->hash ())
				  .destination (key1.pub)
				  .balance (1)
				  .sign (key1.prv, key1.pub)
				  .work (*pool.generate (block3->hash ()))
				  .build ();
	auto result4 = ledger.process (transaction, *block4);
	ASSERT_EQ (nano::process_result::progress, result4.code);
	auto block5 = builder
				  .receive ()
				  .previous (block4->hash ())
				  .source (block2->hash ())
				  .sign (key1.prv, key1.pub)
				  .work (*pool.generate (block4->hash ()))
				  .build ();
	auto result5 = ledger.process (transaction, *block5);
	ASSERT_EQ (nano::process_result::progress, result5.code);
	auto block7 = builder
				  .receive ()
				  .previous (block3->hash ())
				  .source (block2->hash ())
				  .sign (key1.prv, key1.pub)
				  .work (*pool.generate (block3->hash ()))
				  .build ();
	auto result7 = ledger.process (transaction, *block7);
	ASSERT_EQ (nano::process_result::fork, result7.code);
}

TEST (ledger, latest_empty)
{
	auto ctx = nano::test::context::ledger_empty ();
	auto & ledger = ctx.ledger ();
	auto & store = ctx.store ();
	nano::keypair key;
	auto transaction = store.tx_begin_read ();
	auto latest = ledger.latest (transaction, key.pub);
	ASSERT_TRUE (latest.is_zero ());
}

TEST (ledger, latest_root)
{
	auto ctx = nano::test::context::ledger_empty ();
	auto & ledger = ctx.ledger ();
	auto & store = ctx.store ();
	auto transaction = store.tx_begin_write ();
	nano::work_pool pool{ nano::dev::network_params.network, std::numeric_limits<unsigned>::max () };
	nano::keypair key;
	ASSERT_EQ (key.pub, ledger.latest_root (transaction, key.pub).as_account ());
	auto hash1 = ledger.latest (transaction, nano::dev::genesis_key.pub);
	nano::block_builder builder;
	auto send = builder
				.send ()
				.previous (hash1)
				.destination (0)
				.balance (1)
				.sign (nano::dev::genesis_key.prv, nano::dev::genesis_key.pub)
				.work (*pool.generate (hash1))
				.build ();
	ASSERT_EQ (nano::process_result::progress, ledger.process (transaction, *send).code);
	ASSERT_EQ (send->hash (), ledger.latest_root (transaction, nano::dev::genesis_key.pub).as_block_hash ());
}

TEST (ledger, change_representative_move_representation)
{
	auto ctx = nano::test::context::ledger_empty ();
	auto & ledger = ctx.ledger ();
	auto & store = ctx.store ();
	nano::keypair key1;
	auto transaction = store.tx_begin_write ();
	nano::work_pool pool{ nano::dev::network_params.network, std::numeric_limits<unsigned>::max () };
	ASSERT_EQ (nano::dev::constants.genesis_amount, ledger.weight (nano::dev::genesis_key.pub));
	nano::block_builder builder;
	auto send = builder
				.send ()
				.previous (nano::dev::genesis->hash ())
				.destination (key1.pub)
				.balance (0)
				.sign (nano::dev::genesis_key.prv, nano::dev::genesis_key.pub)
				.work (*pool.generate (nano::dev::genesis->hash ()))
				.build ();
	ASSERT_EQ (nano::process_result::progress, ledger.process (transaction, *send).code);
	ASSERT_EQ (0, ledger.weight (nano::dev::genesis_key.pub));
	nano::keypair key2;
	auto change = builder
				  .change ()
				  .previous (send->hash ())
				  .representative (key2.pub)
				  .sign (nano::dev::genesis_key.prv, nano::dev::genesis_key.pub)
				  .work (*pool.generate (send->hash ()))
				  .build ();
	ASSERT_EQ (nano::process_result::progress, ledger.process (transaction, *change).code);
	nano::keypair key3;
	auto open = builder
				.open ()
				.source (send->hash ())
				.representative (key3.pub)
				.account (key1.pub)
				.sign (key1.prv, key1.pub)
				.work (*pool.generate (key1.pub))
				.build ();
	ASSERT_EQ (nano::process_result::progress, ledger.process (transaction, *open).code);
	ASSERT_EQ (nano::dev::constants.genesis_amount, ledger.weight (key3.pub));
}

TEST (ledger, send_open_receive_rollback)
{
	auto ctx = nano::test::context::ledger_empty ();
	auto & ledger = ctx.ledger ();
	auto & store = ctx.store ();
	auto transaction = store.tx_begin_write ();
	nano::work_pool pool{ nano::dev::network_params.network, std::numeric_limits<unsigned>::max () };
	auto info1 = ledger.account_info (transaction, nano::dev::genesis_key.pub);
	ASSERT_TRUE (info1);
	nano::keypair key1;
	nano::block_builder builder;
	auto send1 = builder
				 .send ()
				 .previous (info1->head)
				 .destination (key1.pub)
				 .balance (nano::dev::constants.genesis_amount - 50)
				 .sign (nano::dev::genesis_key.prv, nano::dev::genesis_key.pub)
				 .work (*pool.generate (info1->head))
				 .build ();
	auto return1 = ledger.process (transaction, *send1);
	ASSERT_EQ (nano::process_result::progress, return1.code);
	auto send2 = builder
				 .send ()
				 .previous (send1->hash ())
				 .destination (key1.pub)
				 .balance (nano::dev::constants.genesis_amount - 100)
				 .sign (nano::dev::genesis_key.prv, nano::dev::genesis_key.pub)
				 .work (*pool.generate (send1->hash ()))
				 .build ();
	auto return2 = ledger.process (transaction, *send2);
	ASSERT_EQ (nano::process_result::progress, return2.code);
	nano::keypair key2;
	auto open = builder
				.open ()
				.source (send2->hash ())
				.representative (key2.pub)
				.account (key1.pub)
				.sign (key1.prv, key1.pub)
				.work (*pool.generate (key1.pub))
				.build ();
	auto return4 = ledger.process (transaction, *open);
	ASSERT_EQ (nano::process_result::progress, return4.code);
	auto receive = builder
				   .receive ()
				   .previous (open->hash ())
				   .source (send1->hash ())
				   .sign (key1.prv, key1.pub)
				   .work (*pool.generate (open->hash ()))
				   .build ();
	auto return5 = ledger.process (transaction, *receive);
	ASSERT_EQ (nano::process_result::progress, return5.code);
	nano::keypair key3;
	ASSERT_EQ (100, ledger.weight (key2.pub));
	ASSERT_EQ (nano::dev::constants.genesis_amount - 100, ledger.weight (nano::dev::genesis_key.pub));
	ASSERT_EQ (0, ledger.weight (key3.pub));
	auto change1 = builder
				   .change ()
				   .previous (send2->hash ())
				   .representative (key3.pub)
				   .sign (nano::dev::genesis_key.prv, nano::dev::genesis_key.pub)
				   .work (*pool.generate (send2->hash ()))
				   .build ();
	auto return6 = ledger.process (transaction, *change1);
	ASSERT_EQ (nano::process_result::progress, return6.code);
	ASSERT_EQ (100, ledger.weight (key2.pub));
	ASSERT_EQ (0, ledger.weight (nano::dev::genesis_key.pub));
	ASSERT_EQ (nano::dev::constants.genesis_amount - 100, ledger.weight (key3.pub));
	ASSERT_FALSE (ledger.rollback (transaction, receive->hash ()));
	ASSERT_EQ (50, ledger.weight (key2.pub));
	ASSERT_EQ (0, ledger.weight (nano::dev::genesis_key.pub));
	ASSERT_EQ (nano::dev::constants.genesis_amount - 100, ledger.weight (key3.pub));
	ASSERT_FALSE (ledger.rollback (transaction, open->hash ()));
	ASSERT_EQ (0, ledger.weight (key2.pub));
	ASSERT_EQ (0, ledger.weight (nano::dev::genesis_key.pub));
	ASSERT_EQ (nano::dev::constants.genesis_amount - 100, ledger.weight (key3.pub));
	ASSERT_FALSE (ledger.rollback (transaction, change1->hash ()));
	ASSERT_EQ (0, ledger.weight (key2.pub));
	ASSERT_EQ (0, ledger.weight (key3.pub));
	ASSERT_EQ (nano::dev::constants.genesis_amount - 100, ledger.weight (nano::dev::genesis_key.pub));
	ASSERT_FALSE (ledger.rollback (transaction, send2->hash ()));
	ASSERT_EQ (0, ledger.weight (key2.pub));
	ASSERT_EQ (0, ledger.weight (key3.pub));
	ASSERT_EQ (nano::dev::constants.genesis_amount - 50, ledger.weight (nano::dev::genesis_key.pub));
	ASSERT_FALSE (ledger.rollback (transaction, send1->hash ()));
	ASSERT_EQ (0, ledger.weight (key2.pub));
	ASSERT_EQ (0, ledger.weight (key3.pub));
	ASSERT_EQ (nano::dev::constants.genesis_amount - 0, ledger.weight (nano::dev::genesis_key.pub));
}

TEST (ledger, bootstrap_rep_weight)
{
	auto ctx = nano::test::context::ledger_empty ();
	auto & ledger = ctx.ledger ();
	auto & store = ctx.store ();
	nano::keypair key2;
	nano::work_pool pool{ nano::dev::network_params.network, std::numeric_limits<unsigned>::max () };
	{
		auto transaction = store.tx_begin_write ();
		auto info1 = ledger.account_info (transaction, nano::dev::genesis_key.pub);
		ASSERT_TRUE (info1);
		nano::block_builder builder;
		auto send = builder
					.send ()
					.previous (info1->head)
					.destination (key2.pub)
					.balance (std::numeric_limits<nano::uint128_t>::max () - 50)
					.sign (nano::dev::genesis_key.prv, nano::dev::genesis_key.pub)
					.work (*pool.generate (info1->head))
					.build ();
		ASSERT_EQ (nano::process_result::progress, ledger.process (transaction, *send).code);
	}
	ASSERT_EQ (2, ledger.cache.block_count);
	{
		ledger.bootstrap_weight_max_blocks = 3;
		ledger.bootstrap_weights[key2.pub] = 1000;
		ASSERT_EQ (1000, ledger.weight (key2.pub));
	}
	{
		auto transaction = store.tx_begin_write ();
		auto info1 = ledger.account_info (transaction, nano::dev::genesis_key.pub);
		ASSERT_TRUE (info1);
		nano::block_builder builder;
		auto send = builder
					.send ()
					.previous (info1->head)
					.destination (key2.pub)
					.balance (std::numeric_limits<nano::uint128_t>::max () - 100)
					.sign (nano::dev::genesis_key.prv, nano::dev::genesis_key.pub)
					.work (*pool.generate (info1->head))
					.build ();
		ASSERT_EQ (nano::process_result::progress, ledger.process (transaction, *send).code);
	}
	ASSERT_EQ (3, ledger.cache.block_count);
	ASSERT_EQ (0, ledger.weight (key2.pub));
}

TEST (ledger, block_destination_source)
{
	auto ctx = nano::test::context::ledger_empty ();
	auto & ledger = ctx.ledger ();
	auto & store = ctx.store ();
	auto transaction = store.tx_begin_write ();
	nano::work_pool pool{ nano::dev::network_params.network, std::numeric_limits<unsigned>::max () };
	nano::keypair dest;
	nano::uint128_t balance (nano::dev::constants.genesis_amount);
	balance -= nano::Gxrb_ratio;
	nano::block_builder builder;
	auto block1 = builder
				  .send ()
				  .previous (nano::dev::genesis->hash ())
				  .destination (dest.pub)
				  .balance (balance)
				  .sign (nano::dev::genesis_key.prv, nano::dev::genesis_key.pub)
				  .work (*pool.generate (nano::dev::genesis->hash ()))
				  .build ();
	balance -= nano::Gxrb_ratio;
	auto block2 = builder
				  .send ()
				  .previous (block1->hash ())
				  .destination (nano::dev::genesis->account ())
				  .balance (balance)
				  .sign (nano::dev::genesis_key.prv, nano::dev::genesis_key.pub)
				  .work (*pool.generate (block1->hash ()))
				  .build ();
	balance += nano::Gxrb_ratio;
	auto block3 = builder
				  .receive ()
				  .previous (block2->hash ())
				  .source (block2->hash ())
				  .sign (nano::dev::genesis_key.prv, nano::dev::genesis_key.pub)
				  .work (*pool.generate (block2->hash ()))
				  .build ();
	balance -= nano::Gxrb_ratio;
	auto block4 = builder
				  .state ()
				  .account (nano::dev::genesis->account ())
				  .previous (block3->hash ())
				  .representative (nano::dev::genesis->account ())
				  .balance (balance)
				  .link (dest.pub)
				  .sign (nano::dev::genesis_key.prv, nano::dev::genesis_key.pub)
				  .work (*pool.generate (block3->hash ()))
				  .build ();
	balance -= nano::Gxrb_ratio;
	auto block5 = builder
				  .state ()
				  .account (nano::dev::genesis->account ())
				  .previous (block4->hash ())
				  .representative (nano::dev::genesis->account ())
				  .balance (balance)
				  .link (nano::dev::genesis->account ())
				  .sign (nano::dev::genesis_key.prv, nano::dev::genesis_key.pub)
				  .work (*pool.generate (block4->hash ()))
				  .build ();
	balance += nano::Gxrb_ratio;
	auto block6 = builder
				  .state ()
				  .account (nano::dev::genesis->account ())
				  .previous (block5->hash ())
				  .representative (nano::dev::genesis->account ())
				  .balance (balance)
				  .link (block5->hash ())
				  .sign (nano::dev::genesis_key.prv, nano::dev::genesis_key.pub)
				  .work (*pool.generate (block5->hash ()))
				  .build ();
	ASSERT_EQ (nano::process_result::progress, ledger.process (transaction, *block1).code);
	ASSERT_EQ (nano::process_result::progress, ledger.process (transaction, *block2).code);
	ASSERT_EQ (nano::process_result::progress, ledger.process (transaction, *block3).code);
	ASSERT_EQ (nano::process_result::progress, ledger.process (transaction, *block4).code);
	ASSERT_EQ (nano::process_result::progress, ledger.process (transaction, *block5).code);
	ASSERT_EQ (nano::process_result::progress, ledger.process (transaction, *block6).code);
	ASSERT_EQ (balance, ledger.balance (transaction, block6->hash ()));
	ASSERT_EQ (dest.pub, ledger.block_destination (transaction, *block1));
	ASSERT_TRUE (ledger.block_source (transaction, *block1).is_zero ());
	ASSERT_EQ (nano::dev::genesis->account (), ledger.block_destination (transaction, *block2));
	ASSERT_TRUE (ledger.block_source (transaction, *block2).is_zero ());
	ASSERT_TRUE (ledger.block_destination (transaction, *block3) == nullptr);
	ASSERT_EQ (block2->hash (), ledger.block_source (transaction, *block3));
	ASSERT_EQ (dest.pub, ledger.block_destination (transaction, *block4));
	ASSERT_TRUE (ledger.block_source (transaction, *block4).is_zero ());
	ASSERT_EQ (nano::dev::genesis->account (), ledger.block_destination (transaction, *block5));
	ASSERT_TRUE (ledger.block_source (transaction, *block5).is_zero ());
	ASSERT_TRUE (ledger.block_destination (transaction, *block6) == nullptr);
	ASSERT_EQ (block5->hash (), ledger.block_source (transaction, *block6));
}

TEST (ledger, state_account)
{
	auto ctx = nano::test::context::ledger_empty ();
	auto & ledger = ctx.ledger ();
	auto & store = ctx.store ();
	auto transaction = store.tx_begin_write ();
	nano::work_pool pool{ nano::dev::network_params.network, std::numeric_limits<unsigned>::max () };
	nano::block_builder builder;
	auto send1 = builder
				 .state ()
				 .account (nano::dev::genesis->account ())
				 .previous (nano::dev::genesis->hash ())
				 .representative (nano::dev::genesis->account ())
				 .balance (nano::dev::constants.genesis_amount - nano::Gxrb_ratio)
				 .link (nano::dev::genesis->account ())
				 .sign (nano::dev::genesis_key.prv, nano::dev::genesis_key.pub)
				 .work (*pool.generate (nano::dev::genesis->hash ()))
				 .build ();
	ASSERT_EQ (nano::process_result::progress, ledger.process (transaction, *send1).code);
	ASSERT_EQ (nano::dev::genesis->account (), ledger.account (transaction, send1->hash ()));
}

TEST (ledger, state_send_receive)
{
	auto ctx = nano::test::context::ledger_empty ();
	auto & ledger = ctx.ledger ();
	auto & store = ctx.store ();
	auto transaction = store.tx_begin_write ();
	nano::work_pool pool{ nano::dev::network_params.network, std::numeric_limits<unsigned>::max () };
	nano::block_builder builder;
	auto send1 = builder
				 .state ()
				 .account (nano::dev::genesis->account ())
				 .previous (nano::dev::genesis->hash ())
				 .representative (nano::dev::genesis->account ())
				 .balance (nano::dev::constants.genesis_amount - nano::Gxrb_ratio)
				 .link (nano::dev::genesis->account ())
				 .sign (nano::dev::genesis_key.prv, nano::dev::genesis_key.pub)
				 .work (*pool.generate (nano::dev::genesis->hash ()))
				 .build ();
	ASSERT_EQ (nano::process_result::progress, ledger.process (transaction, *send1).code);
	ASSERT_TRUE (store.block.exists (transaction, send1->hash ()));
	auto send2 = store.block.get (transaction, send1->hash ());
	ASSERT_NE (nullptr, send2);
	ASSERT_EQ (*send1, *send2);
	ASSERT_EQ (nano::dev::constants.genesis_amount - nano::Gxrb_ratio, ledger.balance (transaction, send1->hash ()));
	ASSERT_EQ (nano::Gxrb_ratio, ledger.amount (transaction, send1->hash ()));
	ASSERT_EQ (nano::dev::constants.genesis_amount - nano::Gxrb_ratio, ledger.weight (nano::dev::genesis->account ()));
	ASSERT_TRUE (store.pending.exists (transaction, nano::pending_key (nano::dev::genesis->account (), send1->hash ())));
	ASSERT_EQ (2, send2->sideband ().height);
	ASSERT_TRUE (send2->sideband ().details.is_send);
	ASSERT_FALSE (send2->sideband ().details.is_receive);
	ASSERT_FALSE (send2->sideband ().details.is_epoch);
	auto receive1 = builder
					.state ()
					.account (nano::dev::genesis->account ())
					.previous (send1->hash ())
					.representative (nano::dev::genesis->account ())
					.balance (nano::dev::constants.genesis_amount)
					.link (send1->hash ())
					.sign (nano::dev::genesis_key.prv, nano::dev::genesis_key.pub)
					.work (*pool.generate (send1->hash ()))
					.build ();
	ASSERT_EQ (nano::process_result::progress, ledger.process (transaction, *receive1).code);
	ASSERT_TRUE (store.block.exists (transaction, receive1->hash ()));
	auto receive2 = store.block.get (transaction, receive1->hash ());
	ASSERT_NE (nullptr, receive2);
	ASSERT_EQ (*receive1, *receive2);
	ASSERT_EQ (nano::dev::constants.genesis_amount, ledger.balance (transaction, receive1->hash ()));
	ASSERT_EQ (nano::Gxrb_ratio, ledger.amount (transaction, receive1->hash ()));
	ASSERT_EQ (nano::dev::constants.genesis_amount, ledger.weight (nano::dev::genesis->account ()));
	ASSERT_FALSE (store.pending.exists (transaction, nano::pending_key (nano::dev::genesis->account (), send1->hash ())));
	ASSERT_EQ (store.account.count (transaction), ledger.cache.account_count);
	ASSERT_EQ (3, receive2->sideband ().height);
	ASSERT_FALSE (receive2->sideband ().details.is_send);
	ASSERT_TRUE (receive2->sideband ().details.is_receive);
	ASSERT_FALSE (receive2->sideband ().details.is_epoch);
}

TEST (ledger, state_receive)
{
	auto ctx = nano::test::context::ledger_empty ();
	auto & ledger = ctx.ledger ();
	auto & store = ctx.store ();
	auto transaction = store.tx_begin_write ();
	nano::work_pool pool{ nano::dev::network_params.network, std::numeric_limits<unsigned>::max () };
	nano::block_builder builder;
	auto send1 = builder
				 .send ()
				 .previous (nano::dev::genesis->hash ())
				 .destination (nano::dev::genesis->account ())
				 .balance (nano::dev::constants.genesis_amount - nano::Gxrb_ratio)
				 .sign (nano::dev::genesis_key.prv, nano::dev::genesis_key.pub)
				 .work (*pool.generate (nano::dev::genesis->hash ()))
				 .build ();
	ASSERT_EQ (nano::process_result::progress, ledger.process (transaction, *send1).code);
	ASSERT_TRUE (store.block.exists (transaction, send1->hash ()));
	auto send2 = store.block.get (transaction, send1->hash ());
	ASSERT_NE (nullptr, send2);
	ASSERT_EQ (*send1, *send2);
	ASSERT_EQ (nano::dev::constants.genesis_amount - nano::Gxrb_ratio, ledger.balance (transaction, send1->hash ()));
	ASSERT_EQ (nano::Gxrb_ratio, ledger.amount (transaction, send1->hash ()));
	ASSERT_EQ (nano::dev::constants.genesis_amount - nano::Gxrb_ratio, ledger.weight (nano::dev::genesis->account ()));
	auto receive1 = builder
					.state ()
					.account (nano::dev::genesis->account ())
					.previous (send1->hash ())
					.representative (nano::dev::genesis->account ())
					.balance (nano::dev::constants.genesis_amount)
					.link (send1->hash ())
					.sign (nano::dev::genesis_key.prv, nano::dev::genesis_key.pub)
					.work (*pool.generate (send1->hash ()))
					.build ();
	ASSERT_EQ (nano::process_result::progress, ledger.process (transaction, *receive1).code);
	ASSERT_TRUE (store.block.exists (transaction, receive1->hash ()));
	auto receive2 = store.block.get (transaction, receive1->hash ());
	ASSERT_NE (nullptr, receive2);
	ASSERT_EQ (*receive1, *receive2);
	ASSERT_EQ (nano::dev::constants.genesis_amount, ledger.balance (transaction, receive1->hash ()));
	ASSERT_EQ (nano::Gxrb_ratio, ledger.amount (transaction, receive1->hash ()));
	ASSERT_EQ (nano::dev::constants.genesis_amount, ledger.weight (nano::dev::genesis->account ()));
	ASSERT_EQ (3, receive2->sideband ().height);
	ASSERT_FALSE (receive2->sideband ().details.is_send);
	ASSERT_TRUE (receive2->sideband ().details.is_receive);
	ASSERT_FALSE (receive2->sideband ().details.is_epoch);
}

TEST (ledger, state_rep_change)
{
	auto ctx = nano::test::context::ledger_empty ();
	auto & ledger = ctx.ledger ();
	auto & store = ctx.store ();
	auto transaction = store.tx_begin_write ();
	nano::work_pool pool{ nano::dev::network_params.network, std::numeric_limits<unsigned>::max () };
	nano::keypair rep;
	nano::block_builder builder;
	auto change1 = builder
				   .state ()
				   .account (nano::dev::genesis->account ())
				   .previous (nano::dev::genesis->hash ())
				   .representative (rep.pub)
				   .balance (nano::dev::constants.genesis_amount)
				   .link (0)
				   .sign (nano::dev::genesis_key.prv, nano::dev::genesis_key.pub)
				   .work (*pool.generate (nano::dev::genesis->hash ()))
				   .build ();
	ASSERT_EQ (nano::process_result::progress, ledger.process (transaction, *change1).code);
	ASSERT_TRUE (store.block.exists (transaction, change1->hash ()));
	auto change2 = store.block.get (transaction, change1->hash ());
	ASSERT_NE (nullptr, change2);
	ASSERT_EQ (*change1, *change2);
	ASSERT_EQ (nano::dev::constants.genesis_amount, ledger.balance (transaction, change1->hash ()));
	ASSERT_EQ (0, ledger.amount (transaction, change1->hash ()));
	ASSERT_EQ (0, ledger.weight (nano::dev::genesis->account ()));
	ASSERT_EQ (nano::dev::constants.genesis_amount, ledger.weight (rep.pub));
	ASSERT_EQ (2, change2->sideband ().height);
	ASSERT_FALSE (change2->sideband ().details.is_send);
	ASSERT_FALSE (change2->sideband ().details.is_receive);
	ASSERT_FALSE (change2->sideband ().details.is_epoch);
}

TEST (ledger, state_open)
{
	auto ctx = nano::test::context::ledger_empty ();
	auto & ledger = ctx.ledger ();
	auto & store = ctx.store ();
	auto transaction = store.tx_begin_write ();
	nano::work_pool pool{ nano::dev::network_params.network, std::numeric_limits<unsigned>::max () };
	nano::keypair destination;
	nano::block_builder builder;
	auto send1 = builder
				 .state ()
				 .account (nano::dev::genesis->account ())
				 .previous (nano::dev::genesis->hash ())
				 .representative (nano::dev::genesis->account ())
				 .balance (nano::dev::constants.genesis_amount - nano::Gxrb_ratio)
				 .link (destination.pub)
				 .sign (nano::dev::genesis_key.prv, nano::dev::genesis_key.pub)
				 .work (*pool.generate (nano::dev::genesis->hash ()))
				 .build ();
	ASSERT_EQ (nano::process_result::progress, ledger.process (transaction, *send1).code);
	ASSERT_TRUE (store.block.exists (transaction, send1->hash ()));
	auto send2 = store.block.get (transaction, send1->hash ());
	ASSERT_NE (nullptr, send2);
	ASSERT_EQ (*send1, *send2);
	ASSERT_EQ (nano::dev::constants.genesis_amount - nano::Gxrb_ratio, ledger.balance (transaction, send1->hash ()));
	ASSERT_EQ (nano::Gxrb_ratio, ledger.amount (transaction, send1->hash ()));
	ASSERT_EQ (nano::dev::constants.genesis_amount - nano::Gxrb_ratio, ledger.weight (nano::dev::genesis->account ()));
	ASSERT_TRUE (store.pending.exists (transaction, nano::pending_key (destination.pub, send1->hash ())));
	auto open1 = builder
				 .state ()
				 .account (destination.pub)
				 .previous (0)
				 .representative (nano::dev::genesis->account ())
				 .balance (nano::Gxrb_ratio)
				 .link (send1->hash ())
				 .sign (destination.prv, destination.pub)
				 .work (*pool.generate (destination.pub))
				 .build ();
	ASSERT_EQ (nano::process_result::progress, ledger.process (transaction, *open1).code);
	ASSERT_FALSE (store.pending.exists (transaction, nano::pending_key (destination.pub, send1->hash ())));
	ASSERT_TRUE (store.block.exists (transaction, open1->hash ()));
	auto open2 = store.block.get (transaction, open1->hash ());
	ASSERT_NE (nullptr, open2);
	ASSERT_EQ (*open1, *open2);
	ASSERT_EQ (nano::Gxrb_ratio, ledger.balance (transaction, open1->hash ()));
	ASSERT_EQ (nano::Gxrb_ratio, ledger.amount (transaction, open1->hash ()));
	ASSERT_EQ (nano::dev::constants.genesis_amount, ledger.weight (nano::dev::genesis->account ()));
	ASSERT_EQ (ledger.cache.account_count, store.account.count (transaction));
	ASSERT_EQ (1, open2->sideband ().height);
	ASSERT_FALSE (open2->sideband ().details.is_send);
	ASSERT_TRUE (open2->sideband ().details.is_receive);
	ASSERT_FALSE (open2->sideband ().details.is_epoch);
}

// Make sure old block types can't be inserted after a state block.
TEST (ledger, send_after_state_fail)
{
	auto ctx = nano::test::context::ledger_empty ();
	auto & ledger = ctx.ledger ();
	auto & store = ctx.store ();
	auto transaction = store.tx_begin_write ();
	nano::work_pool pool{ nano::dev::network_params.network, std::numeric_limits<unsigned>::max () };
	nano::block_builder builder;
	auto send1 = builder
				 .state ()
				 .account (nano::dev::genesis->account ())
				 .previous (nano::dev::genesis->hash ())
				 .representative (nano::dev::genesis->account ())
				 .balance (nano::dev::constants.genesis_amount - nano::Gxrb_ratio)
				 .link (nano::dev::genesis->account ())
				 .sign (nano::dev::genesis_key.prv, nano::dev::genesis_key.pub)
				 .work (*pool.generate (nano::dev::genesis->hash ()))
				 .build ();
	ASSERT_EQ (nano::process_result::progress, ledger.process (transaction, *send1).code);
	auto send2 = builder
				 .send ()
				 .previous (send1->hash ())
				 .destination (nano::dev::genesis->account ())
				 .balance (nano::dev::constants.genesis_amount - (2 * nano::Gxrb_ratio))
				 .sign (nano::dev::genesis_key.prv, nano::dev::genesis_key.pub)
				 .work (*pool.generate (send1->hash ()))
				 .build ();
	ASSERT_EQ (nano::process_result::block_position, ledger.process (transaction, *send2).code);
}

// Make sure old block types can't be inserted after a state block.
TEST (ledger, receive_after_state_fail)
{
	auto ctx = nano::test::context::ledger_empty ();
	auto & ledger = ctx.ledger ();
	auto & store = ctx.store ();
	auto transaction = store.tx_begin_write ();
	nano::work_pool pool{ nano::dev::network_params.network, std::numeric_limits<unsigned>::max () };
	nano::block_builder builder;
	auto send1 = builder
				 .state ()
				 .account (nano::dev::genesis->account ())
				 .previous (nano::dev::genesis->hash ())
				 .representative (nano::dev::genesis->account ())
				 .balance (nano::dev::constants.genesis_amount - nano::Gxrb_ratio)
				 .link (nano::dev::genesis->account ())
				 .sign (nano::dev::genesis_key.prv, nano::dev::genesis_key.pub)
				 .work (*pool.generate (nano::dev::genesis->hash ()))
				 .build ();
	ASSERT_EQ (nano::process_result::progress, ledger.process (transaction, *send1).code);
	auto receive1 = builder
					.receive ()
					.previous (send1->hash ())
					.source (send1->hash ())
					.sign (nano::dev::genesis_key.prv, nano::dev::genesis_key.pub)
					.work (*pool.generate (send1->hash ()))
					.build ();
	ASSERT_EQ (nano::process_result::block_position, ledger.process (transaction, *receive1).code);
}

// Make sure old block types can't be inserted after a state block.
TEST (ledger, change_after_state_fail)
{
	auto ctx = nano::test::context::ledger_empty ();
	auto & ledger = ctx.ledger ();
	auto & store = ctx.store ();
	auto transaction = store.tx_begin_write ();
	nano::work_pool pool{ nano::dev::network_params.network, std::numeric_limits<unsigned>::max () };
	nano::block_builder builder;
	auto send1 = builder
				 .state ()
				 .account (nano::dev::genesis->account ())
				 .previous (nano::dev::genesis->hash ())
				 .representative (nano::dev::genesis->account ())
				 .balance (nano::dev::constants.genesis_amount - nano::Gxrb_ratio)
				 .link (nano::dev::genesis->account ())
				 .sign (nano::dev::genesis_key.prv, nano::dev::genesis_key.pub)
				 .work (*pool.generate (nano::dev::genesis->hash ()))
				 .build ();
	ASSERT_EQ (nano::process_result::progress, ledger.process (transaction, *send1).code);
	nano::keypair rep;
	auto change1 = builder
				   .change ()
				   .previous (send1->hash ())
				   .representative (rep.pub)
				   .sign (nano::dev::genesis_key.prv, nano::dev::genesis_key.pub)
				   .work (*pool.generate (send1->hash ()))
				   .build ();
	ASSERT_EQ (nano::process_result::block_position, ledger.process (transaction, *change1).code);
}

TEST (ledger, state_unreceivable_fail)
{
	auto ctx = nano::test::context::ledger_empty ();
	auto & ledger = ctx.ledger ();
	auto & store = ctx.store ();
	auto transaction = store.tx_begin_write ();
	nano::work_pool pool{ nano::dev::network_params.network, std::numeric_limits<unsigned>::max () };
	nano::block_builder builder;
	auto send1 = builder
				 .send ()
				 .previous (nano::dev::genesis->hash ())
				 .destination (nano::dev::genesis->account ())
				 .balance (nano::dev::constants.genesis_amount - nano::Gxrb_ratio)
				 .sign (nano::dev::genesis_key.prv, nano::dev::genesis_key.pub)
				 .work (*pool.generate (nano::dev::genesis->hash ()))
				 .build ();
	ASSERT_EQ (nano::process_result::progress, ledger.process (transaction, *send1).code);
	ASSERT_TRUE (store.block.exists (transaction, send1->hash ()));
	auto send2 = store.block.get (transaction, send1->hash ());
	ASSERT_NE (nullptr, send2);
	ASSERT_EQ (*send1, *send2);
	ASSERT_EQ (nano::dev::constants.genesis_amount - nano::Gxrb_ratio, ledger.balance (transaction, send1->hash ()));
	ASSERT_EQ (nano::Gxrb_ratio, ledger.amount (transaction, send1->hash ()));
	ASSERT_EQ (nano::dev::constants.genesis_amount - nano::Gxrb_ratio, ledger.weight (nano::dev::genesis->account ()));
	auto receive1 = builder
					.state ()
					.account (nano::dev::genesis->account ())
					.previous (send1->hash ())
					.representative (nano::dev::genesis->account ())
					.balance (nano::dev::constants.genesis_amount)
					.link (1)
					.sign (nano::dev::genesis_key.prv, nano::dev::genesis_key.pub)
					.work (*pool.generate (send1->hash ()))
					.build ();
	ASSERT_EQ (nano::process_result::gap_source, ledger.process (transaction, *receive1).code);
}

TEST (ledger, state_receive_bad_amount_fail)
{
	auto ctx = nano::test::context::ledger_empty ();
	auto & ledger = ctx.ledger ();
	auto & store = ctx.store ();
	auto transaction = store.tx_begin_write ();
	nano::work_pool pool{ nano::dev::network_params.network, std::numeric_limits<unsigned>::max () };
	nano::block_builder builder;
	auto send1 = builder
				 .send ()
				 .previous (nano::dev::genesis->hash ())
				 .destination (nano::dev::genesis->account ())
				 .balance (nano::dev::constants.genesis_amount - nano::Gxrb_ratio)
				 .sign (nano::dev::genesis_key.prv, nano::dev::genesis_key.pub)
				 .work (*pool.generate (nano::dev::genesis->hash ()))
				 .build ();
	ASSERT_EQ (nano::process_result::progress, ledger.process (transaction, *send1).code);
	ASSERT_TRUE (store.block.exists (transaction, send1->hash ()));
	auto send2 = store.block.get (transaction, send1->hash ());
	ASSERT_NE (nullptr, send2);
	ASSERT_EQ (*send1, *send2);
	ASSERT_EQ (nano::dev::constants.genesis_amount - nano::Gxrb_ratio, ledger.balance (transaction, send1->hash ()));
	ASSERT_EQ (nano::Gxrb_ratio, ledger.amount (transaction, send1->hash ()));
	ASSERT_EQ (nano::dev::constants.genesis_amount - nano::Gxrb_ratio, ledger.weight (nano::dev::genesis->account ()));
	auto receive1 = builder
					.state ()
					.account (nano::dev::genesis->account ())
					.previous (send1->hash ())
					.representative (nano::dev::genesis->account ())
					.balance (nano::dev::constants.genesis_amount - nano::Gxrb_ratio)
					.link (send1->hash ())
					.sign (nano::dev::genesis_key.prv, nano::dev::genesis_key.pub)
					.work (*pool.generate (send1->hash ()))
					.build ();
	ASSERT_EQ (nano::process_result::balance_mismatch, ledger.process (transaction, *receive1).code);
}

TEST (ledger, state_no_link_amount_fail)
{
	auto ctx = nano::test::context::ledger_empty ();
	auto & ledger = ctx.ledger ();
	auto & store = ctx.store ();
	auto transaction = store.tx_begin_write ();
	nano::work_pool pool{ nano::dev::network_params.network, std::numeric_limits<unsigned>::max () };
	nano::block_builder builder;
	auto send1 = builder
				 .state ()
				 .account (nano::dev::genesis->account ())
				 .previous (nano::dev::genesis->hash ())
				 .representative (nano::dev::genesis->account ())
				 .balance (nano::dev::constants.genesis_amount - nano::Gxrb_ratio)
				 .link (nano::dev::genesis->account ())
				 .sign (nano::dev::genesis_key.prv, nano::dev::genesis_key.pub)
				 .work (*pool.generate (nano::dev::genesis->hash ()))
				 .build ();
	ASSERT_EQ (nano::process_result::progress, ledger.process (transaction, *send1).code);
	nano::keypair rep;
	auto change1 = builder
				   .state ()
				   .account (nano::dev::genesis->account ())
				   .previous (send1->hash ())
				   .representative (rep.pub)
				   .balance (nano::dev::constants.genesis_amount)
				   .link (0)
				   .sign (nano::dev::genesis_key.prv, nano::dev::genesis_key.pub)
				   .work (*pool.generate (send1->hash ()))
				   .build ();
	ASSERT_EQ (nano::process_result::balance_mismatch, ledger.process (transaction, *change1).code);
}

TEST (ledger, state_receive_wrong_account_fail)
{
	auto ctx = nano::test::context::ledger_empty ();
	auto & ledger = ctx.ledger ();
	auto & store = ctx.store ();
	auto transaction = store.tx_begin_write ();
	nano::work_pool pool{ nano::dev::network_params.network, std::numeric_limits<unsigned>::max () };
	nano::block_builder builder;
	auto send1 = builder
				 .state ()
				 .account (nano::dev::genesis->account ())
				 .previous (nano::dev::genesis->hash ())
				 .representative (nano::dev::genesis->account ())
				 .balance (nano::dev::constants.genesis_amount - nano::Gxrb_ratio)
				 .link (nano::dev::genesis->account ())
				 .sign (nano::dev::genesis_key.prv, nano::dev::genesis_key.pub)
				 .work (*pool.generate (nano::dev::genesis->hash ()))
				 .build ();
	ASSERT_EQ (nano::process_result::progress, ledger.process (transaction, *send1).code);
	ASSERT_TRUE (store.block.exists (transaction, send1->hash ()));
	auto send2 = store.block.get (transaction, send1->hash ());
	ASSERT_NE (nullptr, send2);
	ASSERT_EQ (*send1, *send2);
	ASSERT_EQ (nano::dev::constants.genesis_amount - nano::Gxrb_ratio, ledger.balance (transaction, send1->hash ()));
	ASSERT_EQ (nano::Gxrb_ratio, ledger.amount (transaction, send1->hash ()));
	ASSERT_EQ (nano::dev::constants.genesis_amount - nano::Gxrb_ratio, ledger.weight (nano::dev::genesis->account ()));
	nano::keypair key;
	auto receive1 = builder
					.state ()
					.account (key.pub)
					.previous (0)
					.representative (nano::dev::genesis->account ())
					.balance (nano::Gxrb_ratio)
					.link (send1->hash ())
					.sign (key.prv, key.pub)
					.work (*pool.generate (key.pub))
					.build ();
	ASSERT_EQ (nano::process_result::unreceivable, ledger.process (transaction, *receive1).code);
}

TEST (ledger, state_open_state_fork)
{
	auto ctx = nano::test::context::ledger_empty ();
	auto & ledger = ctx.ledger ();
	auto & store = ctx.store ();
	auto transaction = store.tx_begin_write ();
	nano::work_pool pool{ nano::dev::network_params.network, std::numeric_limits<unsigned>::max () };
	nano::keypair destination;
	nano::block_builder builder;
	auto send1 = builder
				 .state ()
				 .account (nano::dev::genesis->account ())
				 .previous (nano::dev::genesis->hash ())
				 .representative (nano::dev::genesis->account ())
				 .balance (nano::dev::constants.genesis_amount - nano::Gxrb_ratio)
				 .link (destination.pub)
				 .sign (nano::dev::genesis_key.prv, nano::dev::genesis_key.pub)
				 .work (*pool.generate (nano::dev::genesis->hash ()))
				 .build ();
	ASSERT_EQ (nano::process_result::progress, ledger.process (transaction, *send1).code);
	auto open1 = builder
				 .state ()
				 .account (destination.pub)
				 .previous (0)
				 .representative (nano::dev::genesis->account ())
				 .balance (nano::Gxrb_ratio)
				 .link (send1->hash ())
				 .sign (destination.prv, destination.pub)
				 .work (*pool.generate (destination.pub))
				 .build ();
	ASSERT_EQ (nano::process_result::progress, ledger.process (transaction, *open1).code);
	auto open2 = builder
				 .open ()
				 .source (send1->hash ())
				 .representative (nano::dev::genesis->account ())
				 .account (destination.pub)
				 .sign (destination.prv, destination.pub)
				 .work (*pool.generate (destination.pub))
				 .build ();
	ASSERT_EQ (nano::process_result::fork, ledger.process (transaction, *open2).code);
	ASSERT_EQ (open1->root (), open2->root ());
}

TEST (ledger, state_state_open_fork)
{
	auto ctx = nano::test::context::ledger_empty ();
	auto & ledger = ctx.ledger ();
	auto & store = ctx.store ();
	auto transaction = store.tx_begin_write ();
	nano::work_pool pool{ nano::dev::network_params.network, std::numeric_limits<unsigned>::max () };
	nano::keypair destination;
	nano::block_builder builder;
	auto send1 = builder
				 .state ()
				 .account (nano::dev::genesis->account ())
				 .previous (nano::dev::genesis->hash ())
				 .representative (nano::dev::genesis->account ())
				 .balance (nano::dev::constants.genesis_amount - nano::Gxrb_ratio)
				 .link (destination.pub)
				 .sign (nano::dev::genesis_key.prv, nano::dev::genesis_key.pub)
				 .work (*pool.generate (nano::dev::genesis->hash ()))
				 .build ();
	ASSERT_EQ (nano::process_result::progress, ledger.process (transaction, *send1).code);
	auto open1 = builder
				 .open ()
				 .source (send1->hash ())
				 .representative (nano::dev::genesis->account ())
				 .account (destination.pub)
				 .sign (destination.prv, destination.pub)
				 .work (*pool.generate (destination.pub))
				 .build ();
	ASSERT_EQ (nano::process_result::progress, ledger.process (transaction, *open1).code);
	auto open2 = builder
				 .state ()
				 .account (destination.pub)
				 .previous (0)
				 .representative (nano::dev::genesis->account ())
				 .balance (nano::Gxrb_ratio)
				 .link (send1->hash ())
				 .sign (destination.prv, destination.pub)
				 .work (*pool.generate (destination.pub))
				 .build ();
	ASSERT_EQ (nano::process_result::fork, ledger.process (transaction, *open2).code);
	ASSERT_EQ (open1->root (), open2->root ());
	ASSERT_EQ (store.account.count (transaction), ledger.cache.account_count);
}

TEST (ledger, state_open_previous_fail)
{
	auto ctx = nano::test::context::ledger_empty ();
	auto & ledger = ctx.ledger ();
	auto & store = ctx.store ();
	auto transaction = store.tx_begin_write ();
	nano::work_pool pool{ nano::dev::network_params.network, std::numeric_limits<unsigned>::max () };
	nano::keypair destination;
	nano::block_builder builder;
	auto send1 = builder
				 .state ()
				 .account (nano::dev::genesis->account ())
				 .previous (nano::dev::genesis->hash ())
				 .representative (nano::dev::genesis->account ())
				 .balance (nano::dev::constants.genesis_amount - nano::Gxrb_ratio)
				 .link (destination.pub)
				 .sign (nano::dev::genesis_key.prv, nano::dev::genesis_key.pub)
				 .work (*pool.generate (nano::dev::genesis->hash ()))
				 .build ();
	ASSERT_EQ (nano::process_result::progress, ledger.process (transaction, *send1).code);
	auto open1 = builder
				 .state ()
				 .account (destination.pub)
				 .previous (1)
				 .representative (nano::dev::genesis->account ())
				 .balance (nano::Gxrb_ratio)
				 .link (send1->hash ())
				 .sign (destination.prv, destination.pub)
				 .work (*pool.generate (1))
				 .build ();
	ASSERT_EQ (nano::process_result::gap_previous, ledger.process (transaction, *open1).code);
}

TEST (ledger, state_open_source_fail)
{
	auto ctx = nano::test::context::ledger_empty ();
	auto & ledger = ctx.ledger ();
	auto & store = ctx.store ();
	auto transaction = store.tx_begin_write ();
	nano::work_pool pool{ nano::dev::network_params.network, std::numeric_limits<unsigned>::max () };
	nano::keypair destination;
	nano::block_builder builder;
	auto send1 = builder
				 .state ()
				 .account (nano::dev::genesis->account ())
				 .previous (nano::dev::genesis->hash ())
				 .representative (nano::dev::genesis->account ())
				 .balance (nano::dev::constants.genesis_amount - nano::Gxrb_ratio)
				 .link (destination.pub)
				 .sign (nano::dev::genesis_key.prv, nano::dev::genesis_key.pub)
				 .work (*pool.generate (nano::dev::genesis->hash ()))
				 .build ();
	ASSERT_EQ (nano::process_result::progress, ledger.process (transaction, *send1).code);
	auto open1 = builder
				 .state ()
				 .account (destination.pub)
				 .previous (0)
				 .representative (nano::dev::genesis->account ())
				 .balance (0)
				 .link (0)
				 .sign (destination.prv, destination.pub)
				 .work (*pool.generate (destination.pub))
				 .build ();
	ASSERT_EQ (nano::process_result::gap_source, ledger.process (transaction, *open1).code);
}

TEST (ledger, state_send_change)
{
	auto ctx = nano::test::context::ledger_empty ();
	auto & ledger = ctx.ledger ();
	auto & store = ctx.store ();
	auto transaction = store.tx_begin_write ();
	nano::work_pool pool{ nano::dev::network_params.network, std::numeric_limits<unsigned>::max () };
	nano::keypair rep;
	nano::block_builder builder;
	auto send1 = builder
				 .state ()
				 .account (nano::dev::genesis->account ())
				 .previous (nano::dev::genesis->hash ())
				 .representative (rep.pub)
				 .balance (nano::dev::constants.genesis_amount - nano::Gxrb_ratio)
				 .link (nano::dev::genesis->account ())
				 .sign (nano::dev::genesis_key.prv, nano::dev::genesis_key.pub)
				 .work (*pool.generate (nano::dev::genesis->hash ()))
				 .build ();
	ASSERT_EQ (nano::process_result::progress, ledger.process (transaction, *send1).code);
	ASSERT_TRUE (store.block.exists (transaction, send1->hash ()));
	auto send2 = store.block.get (transaction, send1->hash ());
	ASSERT_NE (nullptr, send2);
	ASSERT_EQ (*send1, *send2);
	ASSERT_EQ (nano::dev::constants.genesis_amount - nano::Gxrb_ratio, ledger.balance (transaction, send1->hash ()));
	ASSERT_EQ (nano::Gxrb_ratio, ledger.amount (transaction, send1->hash ()));
	ASSERT_EQ (0, ledger.weight (nano::dev::genesis->account ()));
	ASSERT_EQ (nano::dev::constants.genesis_amount - nano::Gxrb_ratio, ledger.weight (rep.pub));
	ASSERT_EQ (2, send2->sideband ().height);
	ASSERT_TRUE (send2->sideband ().details.is_send);
	ASSERT_FALSE (send2->sideband ().details.is_receive);
	ASSERT_FALSE (send2->sideband ().details.is_epoch);
}

TEST (ledger, state_receive_change)
{
	auto ctx = nano::test::context::ledger_empty ();
	auto & ledger = ctx.ledger ();
	auto & store = ctx.store ();
	auto transaction = store.tx_begin_write ();
	nano::work_pool pool{ nano::dev::network_params.network, std::numeric_limits<unsigned>::max () };
	nano::block_builder builder;
	auto send1 = builder
				 .state ()
				 .account (nano::dev::genesis->account ())
				 .previous (nano::dev::genesis->hash ())
				 .representative (nano::dev::genesis->account ())
				 .balance (nano::dev::constants.genesis_amount - nano::Gxrb_ratio)
				 .link (nano::dev::genesis->account ())
				 .sign (nano::dev::genesis_key.prv, nano::dev::genesis_key.pub)
				 .work (*pool.generate (nano::dev::genesis->hash ()))
				 .build ();
	ASSERT_EQ (nano::process_result::progress, ledger.process (transaction, *send1).code);
	ASSERT_TRUE (store.block.exists (transaction, send1->hash ()));
	auto send2 = store.block.get (transaction, send1->hash ());
	ASSERT_NE (nullptr, send2);
	ASSERT_EQ (*send1, *send2);
	ASSERT_EQ (nano::dev::constants.genesis_amount - nano::Gxrb_ratio, ledger.balance (transaction, send1->hash ()));
	ASSERT_EQ (nano::Gxrb_ratio, ledger.amount (transaction, send1->hash ()));
	ASSERT_EQ (nano::dev::constants.genesis_amount - nano::Gxrb_ratio, ledger.weight (nano::dev::genesis->account ()));
	nano::keypair rep;
	auto receive1 = builder
					.state ()
					.account (nano::dev::genesis->account ())
					.previous (send1->hash ())
					.representative (rep.pub)
					.balance (nano::dev::constants.genesis_amount)
					.link (send1->hash ())
					.sign (nano::dev::genesis_key.prv, nano::dev::genesis_key.pub)
					.work (*pool.generate (send1->hash ()))
					.build ();
	ASSERT_EQ (nano::process_result::progress, ledger.process (transaction, *receive1).code);
	ASSERT_TRUE (store.block.exists (transaction, receive1->hash ()));
	auto receive2 = store.block.get (transaction, receive1->hash ());
	ASSERT_NE (nullptr, receive2);
	ASSERT_EQ (*receive1, *receive2);
	ASSERT_EQ (nano::dev::constants.genesis_amount, ledger.balance (transaction, receive1->hash ()));
	ASSERT_EQ (nano::Gxrb_ratio, ledger.amount (transaction, receive1->hash ()));
	ASSERT_EQ (0, ledger.weight (nano::dev::genesis->account ()));
	ASSERT_EQ (nano::dev::constants.genesis_amount, ledger.weight (rep.pub));
	ASSERT_EQ (3, receive2->sideband ().height);
	ASSERT_FALSE (receive2->sideband ().details.is_send);
	ASSERT_TRUE (receive2->sideband ().details.is_receive);
	ASSERT_FALSE (receive2->sideband ().details.is_epoch);
}

TEST (ledger, state_open_old)
{
	auto ctx = nano::test::context::ledger_empty ();
	auto & ledger = ctx.ledger ();
	auto & store = ctx.store ();
	auto transaction = store.tx_begin_write ();
	nano::work_pool pool{ nano::dev::network_params.network, std::numeric_limits<unsigned>::max () };
	nano::keypair destination;
	nano::block_builder builder;
	auto send1 = builder
				 .state ()
				 .account (nano::dev::genesis->account ())
				 .previous (nano::dev::genesis->hash ())
				 .representative (nano::dev::genesis->account ())
				 .balance (nano::dev::constants.genesis_amount - nano::Gxrb_ratio)
				 .link (destination.pub)
				 .sign (nano::dev::genesis_key.prv, nano::dev::genesis_key.pub)
				 .work (*pool.generate (nano::dev::genesis->hash ()))
				 .build ();
	ASSERT_EQ (nano::process_result::progress, ledger.process (transaction, *send1).code);
	auto open1 = builder
				 .open ()
				 .source (send1->hash ())
				 .representative (nano::dev::genesis->account ())
				 .account (destination.pub)
				 .sign (destination.prv, destination.pub)
				 .work (*pool.generate (destination.pub))
				 .build ();
	ASSERT_EQ (nano::process_result::progress, ledger.process (transaction, *open1).code);
	ASSERT_EQ (nano::Gxrb_ratio, ledger.balance (transaction, open1->hash ()));
	ASSERT_EQ (nano::Gxrb_ratio, ledger.amount (transaction, open1->hash ()));
	ASSERT_EQ (nano::dev::constants.genesis_amount, ledger.weight (nano::dev::genesis->account ()));
}

TEST (ledger, state_receive_old)
{
	auto ctx = nano::test::context::ledger_empty ();
	auto & ledger = ctx.ledger ();
	auto & store = ctx.store ();
	auto transaction = store.tx_begin_write ();
	nano::work_pool pool{ nano::dev::network_params.network, std::numeric_limits<unsigned>::max () };
	nano::keypair destination;
	nano::block_builder builder;
	auto send1 = builder
				 .state ()
				 .account (nano::dev::genesis->account ())
				 .previous (nano::dev::genesis->hash ())
				 .representative (nano::dev::genesis->account ())
				 .balance (nano::dev::constants.genesis_amount - nano::Gxrb_ratio)
				 .link (destination.pub)
				 .sign (nano::dev::genesis_key.prv, nano::dev::genesis_key.pub)
				 .work (*pool.generate (nano::dev::genesis->hash ()))
				 .build ();
	ASSERT_EQ (nano::process_result::progress, ledger.process (transaction, *send1).code);
	auto send2 = builder
				 .state ()
				 .account (nano::dev::genesis->account ())
				 .previous (send1->hash ())
				 .representative (nano::dev::genesis->account ())
				 .balance (nano::dev::constants.genesis_amount - (2 * nano::Gxrb_ratio))
				 .link (destination.pub)
				 .sign (nano::dev::genesis_key.prv, nano::dev::genesis_key.pub)
				 .work (*pool.generate (send1->hash ()))
				 .build ();
	ASSERT_EQ (nano::process_result::progress, ledger.process (transaction, *send2).code);
	auto open1 = builder
				 .open ()
				 .source (send1->hash ())
				 .representative (nano::dev::genesis->account ())
				 .account (destination.pub)
				 .sign (destination.prv, destination.pub)
				 .work (*pool.generate (destination.pub))
				 .build ();
	ASSERT_EQ (nano::process_result::progress, ledger.process (transaction, *open1).code);
	auto receive1 = builder
					.receive ()
					.previous (open1->hash ())
					.source (send2->hash ())
					.sign (destination.prv, destination.pub)
					.work (*pool.generate (open1->hash ()))
					.build ();
	ASSERT_EQ (nano::process_result::progress, ledger.process (transaction, *receive1).code);
	ASSERT_EQ (2 * nano::Gxrb_ratio, ledger.balance (transaction, receive1->hash ()));
	ASSERT_EQ (nano::Gxrb_ratio, ledger.amount (transaction, receive1->hash ()));
	ASSERT_EQ (nano::dev::constants.genesis_amount, ledger.weight (nano::dev::genesis->account ()));
}

TEST (ledger, state_rollback_send)
{
	auto ctx = nano::test::context::ledger_empty ();
	auto & ledger = ctx.ledger ();
	auto & store = ctx.store ();
	auto transaction = store.tx_begin_write ();
	nano::work_pool pool{ nano::dev::network_params.network, std::numeric_limits<unsigned>::max () };
	nano::block_builder builder;
	auto send1 = builder
				 .state ()
				 .account (nano::dev::genesis->account ())
				 .previous (nano::dev::genesis->hash ())
				 .representative (nano::dev::genesis->account ())
				 .balance (nano::dev::constants.genesis_amount - nano::Gxrb_ratio)
				 .link (nano::dev::genesis->account ())
				 .sign (nano::dev::genesis_key.prv, nano::dev::genesis_key.pub)
				 .work (*pool.generate (nano::dev::genesis->hash ()))
				 .build ();
	ASSERT_EQ (nano::process_result::progress, ledger.process (transaction, *send1).code);
	ASSERT_TRUE (store.block.exists (transaction, send1->hash ()));
	auto send2 = store.block.get (transaction, send1->hash ());
	ASSERT_NE (nullptr, send2);
	ASSERT_EQ (*send1, *send2);
	ASSERT_EQ (nano::dev::constants.genesis_amount - nano::Gxrb_ratio, ledger.account_balance (transaction, nano::dev::genesis->account ()));
	ASSERT_EQ (nano::dev::constants.genesis_amount - nano::Gxrb_ratio, ledger.weight (nano::dev::genesis->account ()));
	auto info = ledger.pending_info (transaction, nano::pending_key (nano::dev::genesis->account (), send1->hash ()));
	ASSERT_TRUE (info);
	ASSERT_EQ (nano::dev::genesis->account (), info->source);
	ASSERT_EQ (nano::Gxrb_ratio, info->amount.number ());
	ASSERT_FALSE (ledger.rollback (transaction, send1->hash ()));
	ASSERT_FALSE (store.block.exists (transaction, send1->hash ()));
	ASSERT_EQ (nano::dev::constants.genesis_amount, ledger.account_balance (transaction, nano::dev::genesis->account ()));
	ASSERT_EQ (nano::dev::constants.genesis_amount, ledger.weight (nano::dev::genesis->account ()));
	ASSERT_FALSE (store.pending.exists (transaction, nano::pending_key (nano::dev::genesis->account (), send1->hash ())));
	ASSERT_TRUE (store.block.successor (transaction, nano::dev::genesis->hash ()).is_zero ());
	ASSERT_EQ (store.account.count (transaction), ledger.cache.account_count);
}

TEST (ledger, state_rollback_receive)
{
	auto ctx = nano::test::context::ledger_empty ();
	auto & ledger = ctx.ledger ();
	auto & store = ctx.store ();
	auto transaction = store.tx_begin_write ();
	nano::work_pool pool{ nano::dev::network_params.network, std::numeric_limits<unsigned>::max () };
	nano::block_builder builder;
	auto send1 = builder
				 .state ()
				 .account (nano::dev::genesis->account ())
				 .previous (nano::dev::genesis->hash ())
				 .representative (nano::dev::genesis->account ())
				 .balance (nano::dev::constants.genesis_amount - nano::Gxrb_ratio)
				 .link (nano::dev::genesis->account ())
				 .sign (nano::dev::genesis_key.prv, nano::dev::genesis_key.pub)
				 .work (*pool.generate (nano::dev::genesis->hash ()))
				 .build ();
	ASSERT_EQ (nano::process_result::progress, ledger.process (transaction, *send1).code);
	auto receive1 = builder
					.state ()
					.account (nano::dev::genesis->account ())
					.previous (send1->hash ())
					.representative (nano::dev::genesis->account ())
					.balance (nano::dev::constants.genesis_amount)
					.link (send1->hash ())
					.sign (nano::dev::genesis_key.prv, nano::dev::genesis_key.pub)
					.work (*pool.generate (send1->hash ()))
					.build ();
	ASSERT_EQ (nano::process_result::progress, ledger.process (transaction, *receive1).code);
	ASSERT_FALSE (store.pending.exists (transaction, nano::pending_key (nano::dev::genesis->account (), receive1->hash ())));
	ASSERT_FALSE (ledger.rollback (transaction, receive1->hash ()));
	auto info = ledger.pending_info (transaction, nano::pending_key (nano::dev::genesis->account (), send1->hash ()));
	ASSERT_TRUE (info);
	ASSERT_EQ (nano::dev::genesis->account (), info->source);
	ASSERT_EQ (nano::Gxrb_ratio, info->amount.number ());
	ASSERT_FALSE (store.block.exists (transaction, receive1->hash ()));
	ASSERT_EQ (nano::dev::constants.genesis_amount - nano::Gxrb_ratio, ledger.account_balance (transaction, nano::dev::genesis->account ()));
	ASSERT_EQ (nano::dev::constants.genesis_amount - nano::Gxrb_ratio, ledger.weight (nano::dev::genesis->account ()));
	ASSERT_EQ (store.account.count (transaction), ledger.cache.account_count);
}

TEST (ledger, state_rollback_received_send)
{
	auto ctx = nano::test::context::ledger_empty ();
	auto & ledger = ctx.ledger ();
	auto & store = ctx.store ();
	auto transaction = store.tx_begin_write ();
	nano::work_pool pool{ nano::dev::network_params.network, std::numeric_limits<unsigned>::max () };
	nano::keypair key;
	nano::block_builder builder;
	auto send1 = builder
				 .state ()
				 .account (nano::dev::genesis->account ())
				 .previous (nano::dev::genesis->hash ())
				 .representative (nano::dev::genesis->account ())
				 .balance (nano::dev::constants.genesis_amount - nano::Gxrb_ratio)
				 .link (key.pub)
				 .sign (nano::dev::genesis_key.prv, nano::dev::genesis_key.pub)
				 .work (*pool.generate (nano::dev::genesis->hash ()))
				 .build ();
	ASSERT_EQ (nano::process_result::progress, ledger.process (transaction, *send1).code);
	auto receive1 = builder
					.state ()
					.account (key.pub)
					.previous (0)
					.representative (key.pub)
					.balance (nano::Gxrb_ratio)
					.link (send1->hash ())
					.sign (key.prv, key.pub)
					.work (*pool.generate (key.pub))
					.build ();
	ASSERT_EQ (nano::process_result::progress, ledger.process (transaction, *receive1).code);
	ASSERT_FALSE (store.pending.exists (transaction, nano::pending_key (nano::dev::genesis->account (), receive1->hash ())));
	ASSERT_FALSE (ledger.rollback (transaction, send1->hash ()));
	ASSERT_FALSE (store.pending.exists (transaction, nano::pending_key (nano::dev::genesis->account (), send1->hash ())));
	ASSERT_FALSE (store.block.exists (transaction, send1->hash ()));
	ASSERT_FALSE (store.block.exists (transaction, receive1->hash ()));
	ASSERT_EQ (nano::dev::constants.genesis_amount, ledger.account_balance (transaction, nano::dev::genesis->account ()));
	ASSERT_EQ (nano::dev::constants.genesis_amount, ledger.weight (nano::dev::genesis->account ()));
	ASSERT_EQ (0, ledger.account_balance (transaction, key.pub));
	ASSERT_EQ (0, ledger.weight (key.pub));
	ASSERT_EQ (store.account.count (transaction), ledger.cache.account_count);
}

TEST (ledger, state_rep_change_rollback)
{
	auto ctx = nano::test::context::ledger_empty ();
	auto & ledger = ctx.ledger ();
	auto & store = ctx.store ();
	auto transaction = store.tx_begin_write ();
	nano::work_pool pool{ nano::dev::network_params.network, std::numeric_limits<unsigned>::max () };
	nano::keypair rep;
	nano::block_builder builder;
	auto change1 = builder
				   .state ()
				   .account (nano::dev::genesis->account ())
				   .previous (nano::dev::genesis->hash ())
				   .representative (rep.pub)
				   .balance (nano::dev::constants.genesis_amount)
				   .link (0)
				   .sign (nano::dev::genesis_key.prv, nano::dev::genesis_key.pub)
				   .work (*pool.generate (nano::dev::genesis->hash ()))
				   .build ();
	ASSERT_EQ (nano::process_result::progress, ledger.process (transaction, *change1).code);
	ASSERT_FALSE (ledger.rollback (transaction, change1->hash ()));
	ASSERT_FALSE (store.block.exists (transaction, change1->hash ()));
	ASSERT_EQ (nano::dev::constants.genesis_amount, ledger.account_balance (transaction, nano::dev::genesis->account ()));
	ASSERT_EQ (nano::dev::constants.genesis_amount, ledger.weight (nano::dev::genesis->account ()));
	ASSERT_EQ (0, ledger.weight (rep.pub));
}

TEST (ledger, state_open_rollback)
{
	auto ctx = nano::test::context::ledger_empty ();
	auto & ledger = ctx.ledger ();
	auto & store = ctx.store ();
	auto transaction = store.tx_begin_write ();
	nano::work_pool pool{ nano::dev::network_params.network, std::numeric_limits<unsigned>::max () };
	nano::keypair destination;
	nano::block_builder builder;
	auto send1 = builder
				 .state ()
				 .account (nano::dev::genesis->account ())
				 .previous (nano::dev::genesis->hash ())
				 .representative (nano::dev::genesis->account ())
				 .balance (nano::dev::constants.genesis_amount - nano::Gxrb_ratio)
				 .link (destination.pub)
				 .sign (nano::dev::genesis_key.prv, nano::dev::genesis_key.pub)
				 .work (*pool.generate (nano::dev::genesis->hash ()))
				 .build ();
	ASSERT_EQ (nano::process_result::progress, ledger.process (transaction, *send1).code);
	auto open1 = builder
				 .state ()
				 .account (destination.pub)
				 .previous (0)
				 .representative (nano::dev::genesis->account ())
				 .balance (nano::Gxrb_ratio)
				 .link (send1->hash ())
				 .sign (destination.prv, destination.pub)
				 .work (*pool.generate (destination.pub))
				 .build ();
	ASSERT_EQ (nano::process_result::progress, ledger.process (transaction, *open1).code);
	ASSERT_FALSE (ledger.rollback (transaction, open1->hash ()));
	ASSERT_FALSE (store.block.exists (transaction, open1->hash ()));
	ASSERT_EQ (0, ledger.account_balance (transaction, destination.pub));
	ASSERT_EQ (nano::dev::constants.genesis_amount - nano::Gxrb_ratio, ledger.weight (nano::dev::genesis->account ()));
	auto info = ledger.pending_info (transaction, nano::pending_key (destination.pub, send1->hash ()));
	ASSERT_TRUE (info);
	ASSERT_EQ (nano::dev::genesis->account (), info->source);
	ASSERT_EQ (nano::Gxrb_ratio, info->amount.number ());
	ASSERT_EQ (store.account.count (transaction), ledger.cache.account_count);
}

TEST (ledger, state_send_change_rollback)
{
	auto ctx = nano::test::context::ledger_empty ();
	auto & ledger = ctx.ledger ();
	auto & store = ctx.store ();
	auto transaction = store.tx_begin_write ();
	nano::work_pool pool{ nano::dev::network_params.network, std::numeric_limits<unsigned>::max () };
	nano::keypair rep;
	nano::block_builder builder;
	auto send1 = builder
				 .state ()
				 .account (nano::dev::genesis->account ())
				 .previous (nano::dev::genesis->hash ())
				 .representative (rep.pub)
				 .balance (nano::dev::constants.genesis_amount - nano::Gxrb_ratio)
				 .link (nano::dev::genesis->account ())
				 .sign (nano::dev::genesis_key.prv, nano::dev::genesis_key.pub)
				 .work (*pool.generate (nano::dev::genesis->hash ()))
				 .build ();
	ASSERT_EQ (nano::process_result::progress, ledger.process (transaction, *send1).code);
	ASSERT_FALSE (ledger.rollback (transaction, send1->hash ()));
	ASSERT_FALSE (store.block.exists (transaction, send1->hash ()));
	ASSERT_EQ (nano::dev::constants.genesis_amount, ledger.account_balance (transaction, nano::dev::genesis->account ()));
	ASSERT_EQ (nano::dev::constants.genesis_amount, ledger.weight (nano::dev::genesis->account ()));
	ASSERT_EQ (0, ledger.weight (rep.pub));
	ASSERT_EQ (store.account.count (transaction), ledger.cache.account_count);
}

TEST (ledger, state_receive_change_rollback)
{
	auto ctx = nano::test::context::ledger_empty ();
	auto & ledger = ctx.ledger ();
	auto & store = ctx.store ();
	auto transaction = store.tx_begin_write ();
	nano::work_pool pool{ nano::dev::network_params.network, std::numeric_limits<unsigned>::max () };
	nano::block_builder builder;
	auto send1 = builder
				 .state ()
				 .account (nano::dev::genesis->account ())
				 .previous (nano::dev::genesis->hash ())
				 .representative (nano::dev::genesis->account ())
				 .balance (nano::dev::constants.genesis_amount - nano::Gxrb_ratio)
				 .link (nano::dev::genesis->account ())
				 .sign (nano::dev::genesis_key.prv, nano::dev::genesis_key.pub)
				 .work (*pool.generate (nano::dev::genesis->hash ()))
				 .build ();
	ASSERT_EQ (nano::process_result::progress, ledger.process (transaction, *send1).code);
	nano::keypair rep;
	auto receive1 = builder
					.state ()
					.account (nano::dev::genesis->account ())
					.previous (send1->hash ())
					.representative (rep.pub)
					.balance (nano::dev::constants.genesis_amount)
					.link (send1->hash ())
					.sign (nano::dev::genesis_key.prv, nano::dev::genesis_key.pub)
					.work (*pool.generate (send1->hash ()))
					.build ();
	ASSERT_EQ (nano::process_result::progress, ledger.process (transaction, *receive1).code);
	ASSERT_FALSE (ledger.rollback (transaction, receive1->hash ()));
	ASSERT_FALSE (store.block.exists (transaction, receive1->hash ()));
	ASSERT_EQ (nano::dev::constants.genesis_amount - nano::Gxrb_ratio, ledger.account_balance (transaction, nano::dev::genesis->account ()));
	ASSERT_EQ (nano::dev::constants.genesis_amount - nano::Gxrb_ratio, ledger.weight (nano::dev::genesis->account ()));
	ASSERT_EQ (0, ledger.weight (rep.pub));
	ASSERT_EQ (store.account.count (transaction), ledger.cache.account_count);
}

TEST (ledger, epoch_blocks_v1_general)
{
	auto ctx = nano::test::context::ledger_empty ();
	auto & ledger = ctx.ledger ();
	auto & store = ctx.store ();
	auto transaction = store.tx_begin_write ();
	nano::work_pool pool{ nano::dev::network_params.network, std::numeric_limits<unsigned>::max () };
	nano::keypair destination;
	nano::block_builder builder;
	auto epoch1 = builder
				  .state ()
				  .account (nano::dev::genesis->account ())
				  .previous (nano::dev::genesis->hash ())
				  .representative (nano::dev::genesis->account ())
				  .balance (nano::dev::constants.genesis_amount)
				  .link (ledger.epoch_link (nano::epoch::epoch_1))
				  .sign (nano::dev::genesis_key.prv, nano::dev::genesis_key.pub)
				  .work (*pool.generate (nano::dev::genesis->hash ()))
				  .build ();
	ASSERT_EQ (nano::process_result::progress, ledger.process (transaction, *epoch1).code);
	ASSERT_FALSE (epoch1->sideband ().details.is_send);
	ASSERT_FALSE (epoch1->sideband ().details.is_receive);
	ASSERT_TRUE (epoch1->sideband ().details.is_epoch);
	ASSERT_EQ (nano::epoch::epoch_1, epoch1->sideband ().details.epoch);
	ASSERT_EQ (nano::epoch::epoch_0, epoch1->sideband ().source_epoch); // Not used for epoch blocks
	auto epoch2 = builder
				  .state ()
				  .account (nano::dev::genesis->account ())
				  .previous (epoch1->hash ())
				  .representative (nano::dev::genesis->account ())
				  .balance (nano::dev::constants.genesis_amount)
				  .link (ledger.epoch_link (nano::epoch::epoch_1))
				  .sign (nano::dev::genesis_key.prv, nano::dev::genesis_key.pub)
				  .work (*pool.generate (epoch1->hash ()))
				  .build ();
	ASSERT_EQ (nano::process_result::block_position, ledger.process (transaction, *epoch2).code);
	auto genesis_info = ledger.account_info (transaction, nano::dev::genesis->account ());
	ASSERT_TRUE (genesis_info);
	ASSERT_EQ (genesis_info->epoch (), nano::epoch::epoch_1);
	ASSERT_FALSE (ledger.rollback (transaction, epoch1->hash ()));
	genesis_info = ledger.account_info (transaction, nano::dev::genesis->account ());
	ASSERT_TRUE (genesis_info);
	ASSERT_EQ (genesis_info->epoch (), nano::epoch::epoch_0);
	ASSERT_EQ (nano::process_result::progress, ledger.process (transaction, *epoch1).code);
	genesis_info = ledger.account_info (transaction, nano::dev::genesis->account ());
	ASSERT_TRUE (genesis_info);
	ASSERT_EQ (genesis_info->epoch (), nano::epoch::epoch_1);
	ASSERT_FALSE (epoch1->sideband ().details.is_send);
	ASSERT_FALSE (epoch1->sideband ().details.is_receive);
	ASSERT_TRUE (epoch1->sideband ().details.is_epoch);
	ASSERT_EQ (nano::epoch::epoch_1, epoch1->sideband ().details.epoch);
	ASSERT_EQ (nano::epoch::epoch_0, epoch1->sideband ().source_epoch); // Not used for epoch blocks
	auto change1 = builder
				   .change ()
				   .previous (epoch1->hash ())
				   .representative (nano::dev::genesis->account ())
				   .sign (nano::dev::genesis_key.prv, nano::dev::genesis_key.pub)
				   .work (*pool.generate (epoch1->hash ()))
				   .build ();
	ASSERT_EQ (nano::process_result::block_position, ledger.process (transaction, *change1).code);
	auto send1 = builder
				 .state ()
				 .account (nano::dev::genesis->account ())
				 .previous (epoch1->hash ())
				 .representative (nano::dev::genesis->account ())
				 .balance (nano::dev::constants.genesis_amount - nano::Gxrb_ratio)
				 .link (destination.pub)
				 .sign (nano::dev::genesis_key.prv, nano::dev::genesis_key.pub)
				 .work (*pool.generate (epoch1->hash ()))
				 .build ();
	ASSERT_EQ (nano::process_result::progress, ledger.process (transaction, *send1).code);
	ASSERT_TRUE (send1->sideband ().details.is_send);
	ASSERT_FALSE (send1->sideband ().details.is_receive);
	ASSERT_FALSE (send1->sideband ().details.is_epoch);
	ASSERT_EQ (nano::epoch::epoch_1, send1->sideband ().details.epoch);
	ASSERT_EQ (nano::epoch::epoch_0, send1->sideband ().source_epoch); // Not used for send blocks
	auto open1 = builder
				 .open ()
				 .source (send1->hash ())
				 .representative (nano::dev::genesis->account ())
				 .account (destination.pub)
				 .sign (destination.prv, destination.pub)
				 .work (*pool.generate (destination.pub))
				 .build ();
	ASSERT_EQ (nano::process_result::unreceivable, ledger.process (transaction, *open1).code);
	auto epoch3 = builder
				  .state ()
				  .account (destination.pub)
				  .previous (0)
				  .representative (nano::dev::genesis->account ())
				  .balance (0)
				  .link (ledger.epoch_link (nano::epoch::epoch_1))
				  .sign (nano::dev::genesis_key.prv, nano::dev::genesis_key.pub)
				  .work (*pool.generate (destination.pub))
				  .build ();
	ASSERT_EQ (nano::process_result::representative_mismatch, ledger.process (transaction, *epoch3).code);
	auto epoch4 = builder
				  .state ()
				  .account (destination.pub)
				  .previous (0)
				  .representative (0)
				  .balance (0)
				  .link (ledger.epoch_link (nano::epoch::epoch_1))
				  .sign (nano::dev::genesis_key.prv, nano::dev::genesis_key.pub)
				  .work (*pool.generate (destination.pub))
				  .build ();
	ASSERT_EQ (nano::process_result::progress, ledger.process (transaction, *epoch4).code);
	ASSERT_FALSE (epoch4->sideband ().details.is_send);
	ASSERT_FALSE (epoch4->sideband ().details.is_receive);
	ASSERT_TRUE (epoch4->sideband ().details.is_epoch);
	ASSERT_EQ (nano::epoch::epoch_1, epoch4->sideband ().details.epoch);
	ASSERT_EQ (nano::epoch::epoch_0, epoch4->sideband ().source_epoch); // Not used for epoch blocks
	auto receive1 = builder
					.receive ()
					.previous (epoch4->hash ())
					.source (send1->hash ())
					.sign (destination.prv, destination.pub)
					.work (*pool.generate (epoch4->hash ()))
					.build ();
	ASSERT_EQ (nano::process_result::block_position, ledger.process (transaction, *receive1).code);
	auto receive2 = builder
					.state ()
					.account (destination.pub)
					.previous (epoch4->hash ())
					.representative (destination.pub)
					.balance (nano::Gxrb_ratio)
					.link (send1->hash ())
					.sign (destination.prv, destination.pub)
					.work (*pool.generate (epoch4->hash ()))
					.build ();
	ASSERT_EQ (nano::process_result::progress, ledger.process (transaction, *receive2).code);
	ASSERT_EQ (nano::epoch::epoch_1, receive2->sideband ().details.epoch);
	ASSERT_EQ (nano::epoch::epoch_1, receive2->sideband ().source_epoch);
	ASSERT_EQ (0, ledger.balance (transaction, epoch4->hash ()));
	ASSERT_EQ (nano::Gxrb_ratio, ledger.balance (transaction, receive2->hash ()));
	ASSERT_EQ (nano::Gxrb_ratio, ledger.amount (transaction, receive2->hash ()));
	ASSERT_EQ (nano::dev::constants.genesis_amount - nano::Gxrb_ratio, ledger.weight (nano::dev::genesis->account ()));
	ASSERT_EQ (nano::Gxrb_ratio, ledger.weight (destination.pub));
	ASSERT_FALSE (receive2->sideband ().details.is_send);
	ASSERT_TRUE (receive2->sideband ().details.is_receive);
	ASSERT_FALSE (receive2->sideband ().details.is_epoch);
}

TEST (ledger, epoch_blocks_v2_general)
{
	auto ctx = nano::test::context::ledger_empty ();
	auto & ledger = ctx.ledger ();
	auto & store = ctx.store ();
	auto transaction = store.tx_begin_write ();
	nano::work_pool pool{ nano::dev::network_params.network, std::numeric_limits<unsigned>::max () };
	nano::keypair destination;
	nano::block_builder builder;
	auto epoch1 = builder
				  .state ()
				  .account (nano::dev::genesis->account ())
				  .previous (nano::dev::genesis->hash ())
				  .representative (nano::dev::genesis->account ())
				  .balance (nano::dev::constants.genesis_amount)
				  .link (ledger.epoch_link (nano::epoch::epoch_2))
				  .sign (nano::dev::genesis_key.prv, nano::dev::genesis_key.pub)
				  .work (*pool.generate (nano::dev::genesis->hash ()))
				  .build ();
	// Trying to upgrade from epoch 0 to epoch 2. It is a requirement epoch upgrades are sequential unless the account is unopened
	ASSERT_EQ (nano::process_result::block_position, ledger.process (transaction, *epoch1).code);
	// Set it to the first epoch and it should now succeed
	epoch1 = builder
			 .state ()
			 .account (nano::dev::genesis->account ())
			 .previous (nano::dev::genesis->hash ())
			 .representative (nano::dev::genesis->account ())
			 .balance (nano::dev::constants.genesis_amount)
			 .link (ledger.epoch_link (nano::epoch::epoch_1))
			 .sign (nano::dev::genesis_key.prv, nano::dev::genesis_key.pub)
			 .work (epoch1->work)
			 .build ();
	ASSERT_EQ (nano::process_result::progress, ledger.process (transaction, *epoch1).code);
	ASSERT_EQ (nano::epoch::epoch_1, epoch1->sideband ().details.epoch);
	ASSERT_EQ (nano::epoch::epoch_0, epoch1->sideband ().source_epoch); // Not used for epoch blocks
	auto epoch2 = builder
				  .state ()
				  .account (nano::dev::genesis->account ())
				  .previous (epoch1->hash ())
				  .representative (nano::dev::genesis->account ())
				  .balance (nano::dev::constants.genesis_amount)
				  .link (ledger.epoch_link (nano::epoch::epoch_2))
				  .sign (nano::dev::genesis_key.prv, nano::dev::genesis_key.pub)
				  .work (*pool.generate (epoch1->hash ()))
				  .build ();
	ASSERT_EQ (nano::process_result::progress, ledger.process (transaction, *epoch2).code);
	ASSERT_EQ (nano::epoch::epoch_2, epoch2->sideband ().details.epoch);
	ASSERT_EQ (nano::epoch::epoch_0, epoch2->sideband ().source_epoch); // Not used for epoch blocks
	auto epoch3 = builder
				  .state ()
				  .account (nano::dev::genesis->account ())
				  .previous (epoch2->hash ())
				  .representative (nano::dev::genesis->account ())
				  .balance (nano::dev::constants.genesis_amount)
				  .link (ledger.epoch_link (nano::epoch::epoch_2))
				  .sign (nano::dev::genesis_key.prv, nano::dev::genesis_key.pub)
				  .work (*pool.generate (epoch2->hash ()))
				  .build ();
	ASSERT_EQ (nano::process_result::block_position, ledger.process (transaction, *epoch3).code);
	auto genesis_info = ledger.account_info (transaction, nano::dev::genesis->account ());
	ASSERT_TRUE (genesis_info);
	ASSERT_EQ (genesis_info->epoch (), nano::epoch::epoch_2);
	ASSERT_FALSE (ledger.rollback (transaction, epoch1->hash ()));
	genesis_info = ledger.account_info (transaction, nano::dev::genesis->account ());
	ASSERT_TRUE (genesis_info);
	ASSERT_EQ (genesis_info->epoch (), nano::epoch::epoch_0);
	ASSERT_EQ (nano::process_result::progress, ledger.process (transaction, *epoch1).code);
	genesis_info = ledger.account_info (transaction, nano::dev::genesis->account ());
	ASSERT_TRUE (genesis_info);
	ASSERT_EQ (genesis_info->epoch (), nano::epoch::epoch_1);
	auto change1 = builder
				   .change ()
				   .previous (epoch1->hash ())
				   .representative (nano::dev::genesis->account ())
				   .sign (nano::dev::genesis_key.prv, nano::dev::genesis_key.pub)
				   .work (*pool.generate (epoch1->hash ()))
				   .build ();
	ASSERT_EQ (nano::process_result::block_position, ledger.process (transaction, *change1).code);
	auto send1 = builder
				 .state ()
				 .account (nano::dev::genesis->account ())
				 .previous (epoch1->hash ())
				 .representative (nano::dev::genesis->account ())
				 .balance (nano::dev::constants.genesis_amount - nano::Gxrb_ratio)
				 .link (destination.pub)
				 .sign (nano::dev::genesis_key.prv, nano::dev::genesis_key.pub)
				 .work (*pool.generate (epoch1->hash ()))
				 .build ();
	ASSERT_EQ (nano::process_result::progress, ledger.process (transaction, *send1).code);
	ASSERT_EQ (nano::epoch::epoch_1, send1->sideband ().details.epoch);
	ASSERT_EQ (nano::epoch::epoch_0, send1->sideband ().source_epoch); // Not used for send blocks
	auto open1 = builder
				 .open ()
				 .source (send1->hash ())
				 .representative (nano::dev::genesis->account ())
				 .account (destination.pub)
				 .sign (destination.prv, destination.pub)
				 .work (*pool.generate (destination.pub))
				 .build ();
	ASSERT_EQ (nano::process_result::unreceivable, ledger.process (transaction, *open1).code);
	auto epoch4 = builder
				  .state ()
				  .account (destination.pub)
				  .previous (0)
				  .representative (0)
				  .balance (0)
				  .link (ledger.epoch_link (nano::epoch::epoch_1))
				  .sign (nano::dev::genesis_key.prv, nano::dev::genesis_key.pub)
				  .work (*pool.generate (destination.pub))
				  .build ();
	ASSERT_EQ (nano::process_result::progress, ledger.process (transaction, *epoch4).code);
	ASSERT_EQ (nano::epoch::epoch_1, epoch4->sideband ().details.epoch);
	ASSERT_EQ (nano::epoch::epoch_0, epoch4->sideband ().source_epoch); // Not used for epoch blocks
	auto epoch5 = builder
				  .state ()
				  .account (destination.pub)
				  .previous (epoch4->hash ())
				  .representative (nano::dev::genesis->account ())
				  .balance (0)
				  .link (ledger.epoch_link (nano::epoch::epoch_2))
				  .sign (nano::dev::genesis_key.prv, nano::dev::genesis_key.pub)
				  .work (*pool.generate (epoch4->hash ()))
				  .build ();
	ASSERT_EQ (nano::process_result::representative_mismatch, ledger.process (transaction, *epoch5).code);
	auto epoch6 = builder
				  .state ()
				  .account (destination.pub)
				  .previous (epoch4->hash ())
				  .representative (0)
				  .balance (0)
				  .link (ledger.epoch_link (nano::epoch::epoch_2))
				  .sign (nano::dev::genesis_key.prv, nano::dev::genesis_key.pub)
				  .work (*pool.generate (epoch4->hash ()))
				  .build ();
	ASSERT_EQ (nano::process_result::progress, ledger.process (transaction, *epoch6).code);
	ASSERT_EQ (nano::epoch::epoch_2, epoch6->sideband ().details.epoch);
	ASSERT_EQ (nano::epoch::epoch_0, epoch6->sideband ().source_epoch); // Not used for epoch blocks
	auto receive1 = builder
					.receive ()
					.previous (epoch6->hash ())
					.source (send1->hash ())
					.sign (destination.prv, destination.pub)
					.work (*pool.generate (epoch6->hash ()))
					.build ();
	ASSERT_EQ (nano::process_result::block_position, ledger.process (transaction, *receive1).code);
	auto receive2 = builder
					.state ()
					.account (destination.pub)
					.previous (epoch6->hash ())
					.representative (destination.pub)
					.balance (nano::Gxrb_ratio)
					.link (send1->hash ())
					.sign (destination.prv, destination.pub)
					.work (*pool.generate (epoch6->hash ()))
					.build ();
	ASSERT_EQ (nano::process_result::progress, ledger.process (transaction, *receive2).code);
	ASSERT_EQ (nano::epoch::epoch_2, receive2->sideband ().details.epoch);
	ASSERT_EQ (nano::epoch::epoch_1, receive2->sideband ().source_epoch);
	ASSERT_EQ (0, ledger.balance (transaction, epoch6->hash ()));
	ASSERT_EQ (nano::Gxrb_ratio, ledger.balance (transaction, receive2->hash ()));
	ASSERT_EQ (nano::Gxrb_ratio, ledger.amount (transaction, receive2->hash ()));
	ASSERT_EQ (nano::dev::constants.genesis_amount - nano::Gxrb_ratio, ledger.weight (nano::dev::genesis->account ()));
	ASSERT_EQ (nano::Gxrb_ratio, ledger.weight (destination.pub));
}

TEST (ledger, epoch_blocks_receive_upgrade)
{
	auto ctx = nano::test::context::ledger_empty ();
	auto & ledger = ctx.ledger ();
	auto & store = ctx.store ();
	auto transaction = store.tx_begin_write ();
	nano::work_pool pool{ nano::dev::network_params.network, std::numeric_limits<unsigned>::max () };
	nano::keypair destination;
	nano::block_builder builder;
	auto send1 = builder
				 .state ()
				 .account (nano::dev::genesis->account ())
				 .previous (nano::dev::genesis->hash ())
				 .representative (nano::dev::genesis->account ())
				 .balance (nano::dev::constants.genesis_amount - nano::Gxrb_ratio)
				 .link (destination.pub)
				 .sign (nano::dev::genesis_key.prv, nano::dev::genesis_key.pub)
				 .work (*pool.generate (nano::dev::genesis->hash ()))
				 .build ();
	ASSERT_EQ (nano::process_result::progress, ledger.process (transaction, *send1).code);
	auto epoch1 = builder
				  .state ()
				  .account (nano::dev::genesis->account ())
				  .previous (send1->hash ())
				  .representative (nano::dev::genesis->account ())
				  .balance (nano::dev::constants.genesis_amount - nano::Gxrb_ratio)
				  .link (ledger.epoch_link (nano::epoch::epoch_1))
				  .sign (nano::dev::genesis_key.prv, nano::dev::genesis_key.pub)
				  .work (*pool.generate (send1->hash ()))
				  .build ();
	ASSERT_EQ (nano::process_result::progress, ledger.process (transaction, *epoch1).code);
	auto send2 = builder
				 .state ()
				 .account (nano::dev::genesis->account ())
				 .previous (epoch1->hash ())
				 .representative (nano::dev::genesis->account ())
				 .balance (nano::dev::constants.genesis_amount - nano::Gxrb_ratio * 2)
				 .link (destination.pub)
				 .sign (nano::dev::genesis_key.prv, nano::dev::genesis_key.pub)
				 .work (*pool.generate (epoch1->hash ()))
				 .build ();
	ASSERT_EQ (nano::process_result::progress, ledger.process (transaction, *send2).code);
	ASSERT_EQ (nano::epoch::epoch_1, send2->sideband ().details.epoch);
	ASSERT_EQ (nano::epoch::epoch_0, send2->sideband ().source_epoch); // Not used for send blocks
	auto open1 = builder
				 .open ()
				 .source (send1->hash ())
				 .representative (destination.pub)
				 .account (destination.pub)
				 .sign (destination.prv, destination.pub)
				 .work (*pool.generate (destination.pub))
				 .build ();
	ASSERT_EQ (nano::process_result::progress, ledger.process (transaction, *open1).code);
	ASSERT_EQ (nano::epoch::epoch_0, open1->sideband ().details.epoch);
	ASSERT_EQ (nano::epoch::epoch_0, open1->sideband ().source_epoch);
	auto receive1 = builder
					.receive ()
					.previous (open1->hash ())
					.source (send2->hash ())
					.sign (destination.prv, destination.pub)
					.work (*pool.generate (open1->hash ()))
					.build ();
	ASSERT_EQ (nano::process_result::unreceivable, ledger.process (transaction, *receive1).code);
	auto receive2 = builder
					.state ()
					.account (destination.pub)
					.previous (open1->hash ())
					.representative (destination.pub)
					.balance (nano::Gxrb_ratio * 2)
					.link (send2->hash ())
					.sign (destination.prv, destination.pub)
					.work (*pool.generate (open1->hash ()))
					.build ();
	ASSERT_EQ (nano::process_result::progress, ledger.process (transaction, *receive2).code);
	ASSERT_EQ (nano::epoch::epoch_1, receive2->sideband ().details.epoch);
	ASSERT_EQ (nano::epoch::epoch_1, receive2->sideband ().source_epoch);
	auto destination_info = ledger.account_info (transaction, destination.pub);
	ASSERT_TRUE (destination_info);
	ASSERT_EQ (destination_info->epoch (), nano::epoch::epoch_1);
	ASSERT_FALSE (ledger.rollback (transaction, receive2->hash ()));
	destination_info = ledger.account_info (transaction, destination.pub);
	ASSERT_TRUE (destination_info);
	ASSERT_EQ (destination_info->epoch (), nano::epoch::epoch_0);
	auto pending_send2 = ledger.pending_info (transaction, nano::pending_key (destination.pub, send2->hash ()));
	ASSERT_TRUE (pending_send2);
	ASSERT_EQ (nano::dev::genesis_key.pub, pending_send2->source);
	ASSERT_EQ (nano::Gxrb_ratio, pending_send2->amount.number ());
	ASSERT_EQ (nano::epoch::epoch_1, pending_send2->epoch);
	ASSERT_EQ (nano::process_result::progress, ledger.process (transaction, *receive2).code);
	ASSERT_EQ (nano::epoch::epoch_1, receive2->sideband ().details.epoch);
	ASSERT_EQ (nano::epoch::epoch_1, receive2->sideband ().source_epoch);
	destination_info = ledger.account_info (transaction, destination.pub);
	ASSERT_TRUE (destination_info);
	ASSERT_EQ (destination_info->epoch (), nano::epoch::epoch_1);
	nano::keypair destination2;
	auto send3 = builder
				 .state ()
				 .account (destination.pub)
				 .previous (receive2->hash ())
				 .representative (destination.pub)
				 .balance (nano::Gxrb_ratio)
				 .link (destination2.pub)
				 .sign (destination.prv, destination.pub)
				 .work (*pool.generate (receive2->hash ()))
				 .build ();
	ASSERT_EQ (nano::process_result::progress, ledger.process (transaction, *send3).code);
	auto open2 = builder
				 .open ()
				 .source (send3->hash ())
				 .representative (destination2.pub)
				 .account (destination2.pub)
				 .sign (destination2.prv, destination2.pub)
				 .work (*pool.generate (destination2.pub))
				 .build ();
	ASSERT_EQ (nano::process_result::unreceivable, ledger.process (transaction, *open2).code);
	// Upgrade to epoch 2 and send to destination. Try to create an open block from an epoch 2 source block.
	nano::keypair destination3;
	auto epoch2 = builder
				  .state ()
				  .account (nano::dev::genesis->account ())
				  .previous (send2->hash ())
				  .representative (nano::dev::genesis->account ())
				  .balance (nano::dev::constants.genesis_amount - nano::Gxrb_ratio * 2)
				  .link (ledger.epoch_link (nano::epoch::epoch_2))
				  .sign (nano::dev::genesis_key.prv, nano::dev::genesis_key.pub)
				  .work (*pool.generate (send2->hash ()))
				  .build ();
	ASSERT_EQ (nano::process_result::progress, ledger.process (transaction, *epoch2).code);
	auto send4 = builder
				 .state ()
				 .account (nano::dev::genesis->account ())
				 .previous (epoch2->hash ())
				 .representative (nano::dev::genesis->account ())
				 .balance (nano::dev::constants.genesis_amount - nano::Gxrb_ratio * 3)
				 .link (destination3.pub)
				 .sign (nano::dev::genesis_key.prv, nano::dev::genesis_key.pub)
				 .work (*pool.generate (epoch2->hash ()))
				 .build ();
	ASSERT_EQ (nano::process_result::progress, ledger.process (transaction, *send4).code);
	auto open3 = builder
				 .open ()
				 .source (send4->hash ())
				 .representative (destination3.pub)
				 .account (destination3.pub)
				 .sign (destination3.prv, destination3.pub)
				 .work (*pool.generate (destination3.pub))
				 .build ();
	ASSERT_EQ (nano::process_result::unreceivable, ledger.process (transaction, *open3).code);
	// Send it to an epoch 1 account
	auto send5 = builder
				 .state ()
				 .account (nano::dev::genesis->account ())
				 .previous (send4->hash ())
				 .representative (nano::dev::genesis->account ())
				 .balance (nano::dev::constants.genesis_amount - nano::Gxrb_ratio * 4)
				 .link (destination.pub)
				 .sign (nano::dev::genesis_key.prv, nano::dev::genesis_key.pub)
				 .work (*pool.generate (send4->hash ()))
				 .build ();
	ASSERT_EQ (nano::process_result::progress, ledger.process (transaction, *send5).code);
	destination_info = ledger.account_info (transaction, destination.pub);
	ASSERT_TRUE (destination_info);
	ASSERT_EQ (destination_info->epoch (), nano::epoch::epoch_1);
	auto receive3 = builder
					.state ()
					.account (destination.pub)
					.previous (send3->hash ())
					.representative (destination.pub)
					.balance (nano::Gxrb_ratio * 2)
					.link (send5->hash ())
					.sign (destination.prv, destination.pub)
					.work (*pool.generate (send3->hash ()))
					.build ();
	ASSERT_EQ (nano::process_result::progress, ledger.process (transaction, *receive3).code);
	ASSERT_EQ (nano::epoch::epoch_2, receive3->sideband ().details.epoch);
	ASSERT_EQ (nano::epoch::epoch_2, receive3->sideband ().source_epoch);
	destination_info = ledger.account_info (transaction, destination.pub);
	ASSERT_TRUE (destination_info);
	ASSERT_EQ (destination_info->epoch (), nano::epoch::epoch_2);
	// Upgrade an unopened account straight to epoch 2
	nano::keypair destination4;
	auto send6 = builder
				 .state ()
				 .account (nano::dev::genesis->account ())
				 .previous (send5->hash ())
				 .representative (nano::dev::genesis->account ())
				 .balance (nano::dev::constants.genesis_amount - nano::Gxrb_ratio * 5)
				 .link (destination4.pub)
				 .sign (nano::dev::genesis_key.prv, nano::dev::genesis_key.pub)
				 .work (*pool.generate (send5->hash ()))
				 .build ();
	ASSERT_EQ (nano::process_result::progress, ledger.process (transaction, *send6).code);
	auto epoch4 = builder
				  .state ()
				  .account (destination4.pub)
				  .previous (0)
				  .representative (0)
				  .balance (0)
				  .link (ledger.epoch_link (nano::epoch::epoch_2))
				  .sign (nano::dev::genesis_key.prv, nano::dev::genesis_key.pub)
				  .work (*pool.generate (destination4.pub))
				  .build ();
	ASSERT_EQ (nano::process_result::progress, ledger.process (transaction, *epoch4).code);
	ASSERT_EQ (nano::epoch::epoch_2, epoch4->sideband ().details.epoch);
	ASSERT_EQ (nano::epoch::epoch_0, epoch4->sideband ().source_epoch); // Not used for epoch blocks
	ASSERT_EQ (store.account.count (transaction), ledger.cache.account_count);
}

TEST (ledger, epoch_blocks_fork)
{
	auto ctx = nano::test::context::ledger_empty ();
	auto & ledger = ctx.ledger ();
	auto & store = ctx.store ();
	auto transaction = store.tx_begin_write ();
	nano::work_pool pool{ nano::dev::network_params.network, std::numeric_limits<unsigned>::max () };
	nano::keypair destination;
	nano::block_builder builder;
	auto send1 = builder
				 .send ()
				 .previous (nano::dev::genesis->hash ())
				 .destination (nano::account{})
				 .balance (nano::dev::constants.genesis_amount)
				 .sign (nano::dev::genesis_key.prv, nano::dev::genesis_key.pub)
				 .work (*pool.generate (nano::dev::genesis->hash ()))
				 .build ();
	ASSERT_EQ (nano::process_result::progress, ledger.process (transaction, *send1).code);
	auto epoch1 = builder
				  .state ()
				  .account (nano::dev::genesis->account ())
				  .previous (nano::dev::genesis->hash ())
				  .representative (nano::dev::genesis->account ())
				  .balance (nano::dev::constants.genesis_amount)
				  .link (ledger.epoch_link (nano::epoch::epoch_1))
				  .sign (nano::dev::genesis_key.prv, nano::dev::genesis_key.pub)
				  .work (*pool.generate (nano::dev::genesis->hash ()))
				  .build ();
	ASSERT_EQ (nano::process_result::fork, ledger.process (transaction, *epoch1).code);
	auto epoch2 = builder
				  .state ()
				  .account (nano::dev::genesis->account ())
				  .previous (nano::dev::genesis->hash ())
				  .representative (nano::dev::genesis->account ())
				  .balance (nano::dev::constants.genesis_amount)
				  .link (ledger.epoch_link (nano::epoch::epoch_2))
				  .sign (nano::dev::genesis_key.prv, nano::dev::genesis_key.pub)
				  .work (*pool.generate (nano::dev::genesis->hash ()))
				  .build ();
	ASSERT_EQ (nano::process_result::fork, ledger.process (transaction, *epoch2).code);
	auto epoch3 = builder
				  .state ()
				  .account (nano::dev::genesis->account ())
				  .previous (send1->hash ())
				  .representative (nano::dev::genesis->account ())
				  .balance (nano::dev::constants.genesis_amount)
				  .link (ledger.epoch_link (nano::epoch::epoch_1))
				  .sign (nano::dev::genesis_key.prv, nano::dev::genesis_key.pub)
				  .work (*pool.generate (send1->hash ()))
				  .build ();
	ASSERT_EQ (nano::process_result::progress, ledger.process (transaction, *epoch3).code);
	ASSERT_EQ (nano::epoch::epoch_1, epoch3->sideband ().details.epoch);
	ASSERT_EQ (nano::epoch::epoch_0, epoch3->sideband ().source_epoch); // Not used for epoch state blocks
	auto epoch4 = builder
				  .state ()
				  .account (nano::dev::genesis->account ())
				  .previous (send1->hash ())
				  .representative (nano::dev::genesis->account ())
				  .balance (nano::dev::constants.genesis_amount)
				  .link (ledger.epoch_link (nano::epoch::epoch_2))
				  .sign (nano::dev::genesis_key.prv, nano::dev::genesis_key.pub)
				  .work (*pool.generate (send1->hash ()))
				  .build ();
	ASSERT_EQ (nano::process_result::fork, ledger.process (transaction, *epoch2).code);
}

TEST (ledger, successor_epoch)
{
	nano::test::system system (1);
	auto & node1 (*system.nodes[0]);
	nano::keypair key1;
	nano::work_pool pool{ nano::dev::network_params.network, std::numeric_limits<unsigned>::max () };
	nano::block_builder builder;
	auto send1 = builder
				 .send ()
				 .previous (nano::dev::genesis->hash ())
				 .destination (key1.pub)
				 .balance (nano::dev::constants.genesis_amount - 1)
				 .sign (nano::dev::genesis_key.prv, nano::dev::genesis_key.pub)
				 .work (*pool.generate (nano::dev::genesis->hash ()))
				 .build ();
	auto open = builder
				.state ()
				.account (key1.pub)
				.previous (0)
				.representative (key1.pub)
				.balance (1)
				.link (send1->hash ())
				.sign (key1.prv, key1.pub)
				.work (*pool.generate (key1.pub))
				.build ();
	auto change = builder
				  .state ()
				  .account (key1.pub)
				  .previous (open->hash ())
				  .representative (key1.pub)
				  .balance (1)
				  .link (0)
				  .sign (key1.prv, key1.pub)
				  .work (*pool.generate (open->hash ()))
				  .build ();
	auto open_hash = open->hash ();
	auto send2 = builder
				 .send ()
				 .previous (send1->hash ())
				 .destination (reinterpret_cast<nano::account const &> (open_hash))
				 .balance (nano::dev::constants.genesis_amount - 2)
				 .sign (nano::dev::genesis_key.prv, nano::dev::genesis_key.pub)
				 .work (*pool.generate (send1->hash ()))
				 .build ();
	auto epoch_open = builder
					  .state ()
					  .account (reinterpret_cast<nano::account const &> (open_hash))
					  .previous (0)
					  .representative (0)
					  .balance (0)
					  .link (node1.ledger.epoch_link (nano::epoch::epoch_1))
					  .sign (nano::dev::genesis_key.prv, nano::dev::genesis_key.pub)
					  .work (*pool.generate (open->hash ()))
					  .build ();
	auto transaction (node1.store.tx_begin_write ());
	ASSERT_EQ (nano::process_result::progress, node1.ledger.process (transaction, *send1).code);
	ASSERT_EQ (nano::process_result::progress, node1.ledger.process (transaction, *open).code);
	ASSERT_EQ (nano::process_result::progress, node1.ledger.process (transaction, *change).code);
	ASSERT_EQ (nano::process_result::progress, node1.ledger.process (transaction, *send2).code);
	ASSERT_EQ (nano::process_result::progress, node1.ledger.process (transaction, *epoch_open).code);
	ASSERT_EQ (*change, *node1.ledger.successor (transaction, change->qualified_root ()));
	ASSERT_EQ (*epoch_open, *node1.ledger.successor (transaction, epoch_open->qualified_root ()));
	ASSERT_EQ (nano::epoch::epoch_1, epoch_open->sideband ().details.epoch);
	ASSERT_EQ (nano::epoch::epoch_0, epoch_open->sideband ().source_epoch); // Not used for epoch state blocks
}

TEST (ledger, epoch_open_pending)
{
	nano::block_builder builder{};
	nano::test::system system{ 1 };
	auto & node1 = *system.nodes[0];
	nano::work_pool pool{ nano::dev::network_params.network, std::numeric_limits<unsigned>::max () };
	nano::keypair key1{};
	auto epoch_open = builder.state ()
					  .account (key1.pub)
					  .previous (0)
					  .representative (0)
					  .balance (0)
					  .link (node1.ledger.epoch_link (nano::epoch::epoch_1))
					  .sign (nano::dev::genesis_key.prv, nano::dev::genesis_key.pub)
					  .work (*pool.generate (key1.pub))
					  .build_shared ();
	auto process_result = node1.ledger.process (node1.store.tx_begin_write (), *epoch_open);
	ASSERT_EQ (nano::process_result::gap_epoch_open_pending, process_result.code);
	node1.block_processor.add (epoch_open);
	// Waits for the block to get saved in the database
	ASSERT_TIMELY (10s, 1 == node1.unchecked.count ());
	ASSERT_FALSE (node1.ledger.block_or_pruned_exists (epoch_open->hash ()));
	// Open block should be inserted into unchecked
	auto blocks = node1.unchecked.get (nano::hash_or_account (epoch_open->account ()).hash);
	ASSERT_EQ (blocks.size (), 1);
	ASSERT_EQ (blocks[0].block->full_hash (), epoch_open->full_hash ());
	// New block to process epoch open
	auto send1 = builder.state ()
				 .account (nano::dev::genesis->account ())
				 .previous (nano::dev::genesis->hash ())
				 .representative (nano::dev::genesis->account ())
				 .balance (nano::dev::constants.genesis_amount - 100)
				 .link (key1.pub)
				 .sign (nano::dev::genesis_key.prv, nano::dev::genesis_key.pub)
				 .work (*pool.generate (nano::dev::genesis->hash ()))
				 .build_shared ();
	node1.block_processor.add (send1);
	ASSERT_TIMELY (10s, node1.ledger.block_or_pruned_exists (epoch_open->hash ()));
}

TEST (ledger, block_hash_account_conflict)
{
	nano::block_builder builder;
	nano::test::system system (1);
	auto & node1 (*system.nodes[0]);
	nano::keypair key1;
	nano::keypair key2;
	nano::work_pool pool{ nano::dev::network_params.network, std::numeric_limits<unsigned>::max () };

	/*
	 * Generate a send block whose destination is a block hash already
	 * in the ledger and not an account
	 */
	auto send1 = builder.state ()
				 .account (nano::dev::genesis->account ())
				 .previous (nano::dev::genesis->hash ())
				 .representative (nano::dev::genesis->account ())
				 .balance (nano::dev::constants.genesis_amount - 100)
				 .link (key1.pub)
				 .sign (nano::dev::genesis_key.prv, nano::dev::genesis_key.pub)
				 .work (*pool.generate (nano::dev::genesis->hash ()))
				 .build_shared ();

	auto receive1 = builder.state ()
					.account (key1.pub)
					.previous (0)
					.representative (nano::dev::genesis->account ())
					.balance (100)
					.link (send1->hash ())
					.sign (key1.prv, key1.pub)
					.work (*pool.generate (key1.pub))
					.build_shared ();

	/*
	 * Note that the below link is a block hash when this is intended
	 * to represent a send state block. This can generally never be
	 * received , except by epoch blocks, which can sign an open block
	 * for arbitrary accounts.
	 */
	auto send2 = builder.state ()
				 .account (key1.pub)
				 .previous (receive1->hash ())
				 .representative (nano::dev::genesis->account ())
				 .balance (90)
				 .link (receive1->hash ())
				 .sign (key1.prv, key1.pub)
				 .work (*pool.generate (receive1->hash ()))
				 .build_shared ();

	/*
	 * Generate an epoch open for the account with the same value as the block hash
	 */
	auto receive1_hash = receive1->hash ();
	auto open_epoch1 = builder.state ()
					   .account (reinterpret_cast<nano::account const &> (receive1_hash))
					   .previous (0)
					   .representative (0)
					   .balance (0)
					   .link (node1.ledger.epoch_link (nano::epoch::epoch_1))
					   .sign (nano::dev::genesis_key.prv, nano::dev::genesis_key.pub)
					   .work (*pool.generate (receive1->hash ()))
					   .build_shared ();

	node1.work_generate_blocking (*send1);
	node1.work_generate_blocking (*receive1);
	node1.work_generate_blocking (*send2);
	node1.work_generate_blocking (*open_epoch1);
	ASSERT_EQ (nano::process_result::progress, node1.process (*send1).code);
	ASSERT_EQ (nano::process_result::progress, node1.process (*receive1).code);
	ASSERT_EQ (nano::process_result::progress, node1.process (*send2).code);
	ASSERT_EQ (nano::process_result::progress, node1.process (*open_epoch1).code);
	nano::test::start_elections (system, node1, { send1, receive1, send2, open_epoch1 });
	auto election1 = node1.active.election (send1->qualified_root ());
	ASSERT_NE (nullptr, election1);
	auto election2 = node1.active.election (receive1->qualified_root ());
	ASSERT_NE (nullptr, election2);
	auto election3 = node1.active.election (send2->qualified_root ());
	ASSERT_NE (nullptr, election3);
	auto election4 = node1.active.election (open_epoch1->qualified_root ());
	ASSERT_NE (nullptr, election4);
	auto winner1 (election1->winner ());
	auto winner2 (election2->winner ());
	auto winner3 (election3->winner ());
	auto winner4 (election4->winner ());
	ASSERT_EQ (*send1, *winner1);
	ASSERT_EQ (*receive1, *winner2);
	ASSERT_EQ (*send2, *winner3);
	ASSERT_EQ (*open_epoch1, *winner4);
}

TEST (ledger, could_fit)
{
	nano::logger_mt logger;
	auto store = nano::make_store (logger, nano::unique_path (), nano::dev::constants);
	ASSERT_TRUE (!store->init_error ());
	nano::stats stats;
	nano::ledger ledger (*store, stats, nano::dev::constants);
	auto transaction (store->tx_begin_write ());
	store->initialize (transaction, ledger.cache, ledger.constants);
	nano::work_pool pool{ nano::dev::network_params.network, std::numeric_limits<unsigned>::max () };
	nano::keypair destination;
	// Test legacy and state change blocks could_fit
	nano::block_builder builder;
	auto change1 = builder
				   .change ()
				   .previous (nano::dev::genesis->hash ())
				   .representative (nano::dev::genesis->account ())
				   .sign (nano::dev::genesis_key.prv, nano::dev::genesis_key.pub)
				   .work (*pool.generate (nano::dev::genesis->hash ()))
				   .build ();
	auto change2 = builder
				   .state ()
				   .account (nano::dev::genesis->account ())
				   .previous (nano::dev::genesis->hash ())
				   .representative (nano::dev::genesis->account ())
				   .balance (nano::dev::constants.genesis_amount)
				   .link (0)
				   .sign (nano::dev::genesis_key.prv, nano::dev::genesis_key.pub)
				   .work (*pool.generate (nano::dev::genesis->hash ()))
				   .build ();
	ASSERT_TRUE (ledger.could_fit (transaction, *change1));
	ASSERT_TRUE (ledger.could_fit (transaction, *change2));
	// Test legacy and state send
	nano::keypair key1;
	auto send1 = builder
				 .send ()
				 .previous (change1->hash ())
				 .destination (key1.pub)
				 .balance (nano::dev::constants.genesis_amount - 1)
				 .sign (nano::dev::genesis_key.prv, nano::dev::genesis_key.pub)
				 .work (*pool.generate (change1->hash ()))
				 .build ();
	auto send2 = builder
				 .state ()
				 .account (nano::dev::genesis->account ())
				 .previous (change1->hash ())
				 .representative (nano::dev::genesis->account ())
				 .balance (nano::dev::constants.genesis_amount - 1)
				 .link (key1.pub)
				 .sign (nano::dev::genesis_key.prv, nano::dev::genesis_key.pub)
				 .work (*pool.generate (change1->hash ()))
				 .build ();
	ASSERT_FALSE (ledger.could_fit (transaction, *send1));
	ASSERT_FALSE (ledger.could_fit (transaction, *send2));
	ASSERT_EQ (nano::process_result::progress, ledger.process (transaction, *change1).code);
	ASSERT_TRUE (ledger.could_fit (transaction, *change1));
	ASSERT_TRUE (ledger.could_fit (transaction, *change2));
	ASSERT_TRUE (ledger.could_fit (transaction, *send1));
	ASSERT_TRUE (ledger.could_fit (transaction, *send2));
	// Test legacy and state open
	auto open1 = builder
				 .open ()
				 .source (send2->hash ())
				 .representative (nano::dev::genesis->account ())
				 .account (key1.pub)
				 .sign (key1.prv, key1.pub)
				 .work (*pool.generate (key1.pub))
				 .build ();
	auto open2 = builder
				 .state ()
				 .account (key1.pub)
				 .previous (0)
				 .representative (nano::dev::genesis->account ())
				 .balance (1)
				 .link (send2->hash ())
				 .sign (key1.prv, key1.pub)
				 .work (*pool.generate (key1.pub))
				 .build ();
	ASSERT_FALSE (ledger.could_fit (transaction, *open1));
	ASSERT_FALSE (ledger.could_fit (transaction, *open2));
	ASSERT_EQ (nano::process_result::progress, ledger.process (transaction, *send2).code);
	ASSERT_TRUE (ledger.could_fit (transaction, *send1));
	ASSERT_TRUE (ledger.could_fit (transaction, *send2));
	ASSERT_TRUE (ledger.could_fit (transaction, *open1));
	ASSERT_TRUE (ledger.could_fit (transaction, *open2));
	ASSERT_EQ (nano::process_result::progress, ledger.process (transaction, *open1).code);
	ASSERT_TRUE (ledger.could_fit (transaction, *open1));
	ASSERT_TRUE (ledger.could_fit (transaction, *open2));
	// Create another send to receive
	auto send3 = builder
				 .state ()
				 .account (nano::dev::genesis->account ())
				 .previous (send2->hash ())
				 .representative (nano::dev::genesis->account ())
				 .balance (nano::dev::constants.genesis_amount - 2)
				 .link (key1.pub)
				 .sign (nano::dev::genesis_key.prv, nano::dev::genesis_key.pub)
				 .work (*pool.generate (send2->hash ()))
				 .build ();
	// Test legacy and state receive
	auto receive1 = builder
					.receive ()
					.previous (open1->hash ())
					.source (send3->hash ())
					.sign (key1.prv, key1.pub)
					.work (*pool.generate (open1->hash ()))
					.build ();
	auto receive2 = builder
					.state ()
					.account (key1.pub)
					.previous (open1->hash ())
					.representative (nano::dev::genesis->account ())
					.balance (2)
					.link (send3->hash ())
					.sign (key1.prv, key1.pub)
					.work (*pool.generate (open1->hash ()))
					.build ();
	ASSERT_FALSE (ledger.could_fit (transaction, *receive1));
	ASSERT_FALSE (ledger.could_fit (transaction, *receive2));
	ASSERT_EQ (nano::process_result::progress, ledger.process (transaction, *send3).code);
	ASSERT_TRUE (ledger.could_fit (transaction, *receive1));
	ASSERT_TRUE (ledger.could_fit (transaction, *receive2));
	// Test epoch (state)
	auto epoch1 = builder
				  .state ()
				  .account (key1.pub)
				  .previous (receive1->hash ())
				  .representative (nano::dev::genesis->account ())
				  .balance (2)
				  .link (ledger.epoch_link (nano::epoch::epoch_1))
				  .sign (nano::dev::genesis_key.prv, nano::dev::genesis_key.pub)
				  .work (*pool.generate (receive1->hash ()))
				  .build ();
	ASSERT_FALSE (ledger.could_fit (transaction, *epoch1));
	ASSERT_EQ (nano::process_result::progress, ledger.process (transaction, *receive1).code);
	ASSERT_TRUE (ledger.could_fit (transaction, *receive1));
	ASSERT_TRUE (ledger.could_fit (transaction, *receive2));
	ASSERT_TRUE (ledger.could_fit (transaction, *epoch1));
	ASSERT_EQ (nano::process_result::progress, ledger.process (transaction, *epoch1).code);
	ASSERT_TRUE (ledger.could_fit (transaction, *epoch1));
}

TEST (ledger, unchecked_epoch)
{
	nano::test::system system (1);
	auto & node1 (*system.nodes[0]);
	nano::keypair destination;
	nano::block_builder builder;
	auto send1 = builder
				 .state ()
				 .account (nano::dev::genesis->account ())
				 .previous (nano::dev::genesis->hash ())
				 .representative (nano::dev::genesis->account ())
				 .balance (nano::dev::constants.genesis_amount - nano::Gxrb_ratio)
				 .link (destination.pub)
				 .sign (nano::dev::genesis_key.prv, nano::dev::genesis_key.pub)
				 .work (0)
				 .build_shared ();
	node1.work_generate_blocking (*send1);
	auto open1 = builder
				 .state ()
				 .account (destination.pub)
				 .previous (0)
				 .representative (destination.pub)
				 .balance (nano::Gxrb_ratio)
				 .link (send1->hash ())
				 .sign (destination.prv, destination.pub)
				 .work (0)
				 .build_shared ();
	node1.work_generate_blocking (*open1);
	auto epoch1 = builder
				  .state ()
				  .account (destination.pub)
				  .previous (open1->hash ())
				  .representative (destination.pub)
				  .balance (nano::Gxrb_ratio)
				  .link (node1.ledger.epoch_link (nano::epoch::epoch_1))
				  .sign (nano::dev::genesis_key.prv, nano::dev::genesis_key.pub)
				  .work (0)
				  .build_shared ();
	node1.work_generate_blocking (*epoch1);
	node1.block_processor.add (epoch1);
	{
		// Waits for the epoch1 block to pass through block_processor and unchecked.put queues
		ASSERT_TIMELY (10s, 1 == node1.unchecked.count ());
		auto blocks = node1.unchecked.get (epoch1->previous ());
		ASSERT_EQ (blocks.size (), 1);
	}
	node1.block_processor.add (send1);
	node1.block_processor.add (open1);
	ASSERT_TIMELY (5s, node1.store.block.exists (node1.store.tx_begin_read (), epoch1->hash ()));
	{
		// Waits for the last blocks to pass through block_processor and unchecked.put queues
		ASSERT_TIMELY (10s, 0 == node1.unchecked.count ());
		auto info = node1.ledger.account_info (node1.store.tx_begin_read (), destination.pub);
		ASSERT_TRUE (info);
		ASSERT_EQ (info->epoch (), nano::epoch::epoch_1);
	}
}

TEST (ledger, unchecked_epoch_invalid)
{
	nano::test::system system;
	nano::node_config node_config (nano::test::get_available_port (), system.logging);
	node_config.frontiers_confirmation = nano::frontiers_confirmation_mode::disabled;
	auto & node1 (*system.add_node (node_config));
	nano::keypair destination;
	nano::block_builder builder;
	auto send1 = builder
				 .state ()
				 .account (nano::dev::genesis->account ())
				 .previous (nano::dev::genesis->hash ())
				 .representative (nano::dev::genesis->account ())
				 .balance (nano::dev::constants.genesis_amount - nano::Gxrb_ratio)
				 .link (destination.pub)
				 .sign (nano::dev::genesis_key.prv, nano::dev::genesis_key.pub)
				 .work (0)
				 .build_shared ();
	node1.work_generate_blocking (*send1);
	auto open1 = builder
				 .state ()
				 .account (destination.pub)
				 .previous (0)
				 .representative (destination.pub)
				 .balance (nano::Gxrb_ratio)
				 .link (send1->hash ())
				 .sign (destination.prv, destination.pub)
				 .work (0)
				 .build_shared ();
	node1.work_generate_blocking (*open1);
	// Epoch block with account own signature
	auto epoch1 = builder
				  .state ()
				  .account (destination.pub)
				  .previous (open1->hash ())
				  .representative (destination.pub)
				  .balance (nano::Gxrb_ratio)
				  .link (node1.ledger.epoch_link (nano::epoch::epoch_1))
				  .sign (destination.prv, destination.pub)
				  .work (0)
				  .build_shared ();
	node1.work_generate_blocking (*epoch1);
	// Pseudo epoch block (send subtype, destination - epoch link)
	auto epoch2 = builder
				  .state ()
				  .account (destination.pub)
				  .previous (open1->hash ())
				  .representative (destination.pub)
				  .balance (nano::Gxrb_ratio - 1)
				  .link (node1.ledger.epoch_link (nano::epoch::epoch_1))
				  .sign (destination.prv, destination.pub)
				  .work (0)
				  .build_shared ();
	node1.work_generate_blocking (*epoch2);
	node1.block_processor.add (epoch1);
	node1.block_processor.add (epoch2);
	{
		// Waits for the last blocks to pass through block_processor and unchecked.put queues
		ASSERT_TIMELY (10s, 2 == node1.unchecked.count ());
		auto blocks = node1.unchecked.get (epoch1->previous ());
		ASSERT_EQ (blocks.size (), 2);
	}
	node1.block_processor.add (send1);
	node1.block_processor.add (open1);
	// Waits for the last blocks to pass through block_processor and unchecked.put queues
	ASSERT_TIMELY (10s, node1.store.block.exists (node1.store.tx_begin_read (), epoch2->hash ()));
	{
		auto transaction = node1.store.tx_begin_read ();
		ASSERT_FALSE (node1.store.block.exists (transaction, epoch1->hash ()));
		ASSERT_TRUE (node1.active.empty ());
		auto unchecked_count = node1.unchecked.count ();
		ASSERT_EQ (unchecked_count, 0);
		ASSERT_EQ (unchecked_count, node1.unchecked.count ());
		auto info = node1.ledger.account_info (transaction, destination.pub);
		ASSERT_TRUE (info);
		ASSERT_NE (info->epoch (), nano::epoch::epoch_1);
		auto epoch2_store = node1.store.block.get (transaction, epoch2->hash ());
		ASSERT_NE (nullptr, epoch2_store);
		ASSERT_EQ (nano::epoch::epoch_0, epoch2_store->sideband ().details.epoch);
		ASSERT_TRUE (epoch2_store->sideband ().details.is_send);
		ASSERT_FALSE (epoch2_store->sideband ().details.is_epoch);
		ASSERT_FALSE (epoch2_store->sideband ().details.is_receive);
	}
}

TEST (ledger, unchecked_open)
{
	nano::test::system system (1);
	auto & node1 (*system.nodes[0]);
	nano::keypair destination;
	nano::block_builder builder;
	auto send1 = builder
				 .state ()
				 .account (nano::dev::genesis->account ())
				 .previous (nano::dev::genesis->hash ())
				 .representative (nano::dev::genesis->account ())
				 .balance (nano::dev::constants.genesis_amount - nano::Gxrb_ratio)
				 .link (destination.pub)
				 .sign (nano::dev::genesis_key.prv, nano::dev::genesis_key.pub)
				 .work (0)
				 .build_shared ();
	node1.work_generate_blocking (*send1);
	auto open1 = builder
				 .open ()
				 .source (send1->hash ())
				 .representative (destination.pub)
				 .account (destination.pub)
				 .sign (destination.prv, destination.pub)
				 .work (0)
				 .build_shared ();
	node1.work_generate_blocking (*open1);
	// Invalid signature for open block
	auto open2 = builder
				 .open ()
				 .source (send1->hash ())
				 .representative (nano::dev::genesis_key.pub)
				 .account (destination.pub)
				 .sign (destination.prv, destination.pub)
				 .work (0)
				 .build_shared ();
	node1.work_generate_blocking (*open2);
	open2->signature.bytes[0] ^= 1;
	node1.block_processor.add (open2); // Insert open2 in to the queue before open1
	node1.block_processor.add (open1);
	{
		// Waits for the last blocks to pass through block_processor and unchecked.put queues
<<<<<<< HEAD
		ASSERT_TIMELY (10s, 1 == node1.unchecked.count ());
		auto blocks = node1.unchecked.get (open1->source ());
=======
		ASSERT_TIMELY (5s, 1 == node1.unchecked.count (node1.store.tx_begin_read ()));
		// When open1 existists in unchecked, we know open2 has been processed.
		auto blocks = node1.unchecked.get (node1.store.tx_begin_read (), open1->source ());
>>>>>>> dad02b1d
		ASSERT_EQ (blocks.size (), 1);
	}
	node1.block_processor.add (send1);
	// Waits for the send1 block to pass through block_processor and unchecked.put queues
<<<<<<< HEAD
	ASSERT_TIMELY (10s, node1.store.block.exists (node1.store.tx_begin_read (), open1->hash ()));
	ASSERT_EQ (0, node1.unchecked.count ());
=======
	ASSERT_TIMELY (5s, node1.store.block.exists (node1.store.tx_begin_read (), open1->hash ()));
	ASSERT_EQ (0, node1.unchecked.count (node1.store.tx_begin_read ()));
>>>>>>> dad02b1d
}

TEST (ledger, unchecked_receive)
{
	nano::test::system system{ 1 };
	auto & node1 = *system.nodes[0];
	nano::keypair destination{};
	nano::block_builder builder;
	auto send1 = builder
				 .state ()
				 .account (nano::dev::genesis->account ())
				 .previous (nano::dev::genesis->hash ())
				 .representative (nano::dev::genesis->account ())
				 .balance (nano::dev::constants.genesis_amount - nano::Gxrb_ratio)
				 .link (destination.pub)
				 .sign (nano::dev::genesis_key.prv, nano::dev::genesis_key.pub)
				 .work (0)
				 .build_shared ();
	node1.work_generate_blocking (*send1);
	auto send2 = builder
				 .state ()
				 .account (nano::dev::genesis->account ())
				 .previous (send1->hash ())
				 .representative (nano::dev::genesis->account ())
				 .balance (nano::dev::constants.genesis_amount - 2 * nano::Gxrb_ratio)
				 .link (destination.pub)
				 .sign (nano::dev::genesis_key.prv, nano::dev::genesis_key.pub)
				 .work (0)
				 .build_shared ();
	node1.work_generate_blocking (*send2);
	auto open1 = builder
				 .open ()
				 .source (send1->hash ())
				 .representative (destination.pub)
				 .account (destination.pub)
				 .sign (destination.prv, destination.pub)
				 .work (0)
				 .build_shared ();
	node1.work_generate_blocking (*open1);
	auto receive1 = builder
					.receive ()
					.previous (open1->hash ())
					.source (send2->hash ())
					.sign (destination.prv, destination.pub)
					.work (0)
					.build_shared ();
	node1.work_generate_blocking (*receive1);
	node1.block_processor.add (send1);
	node1.block_processor.add (receive1);
	auto check_block_is_listed = [&] (nano::transaction const & transaction_a, nano::block_hash const & block_hash_a) {
		return !node1.unchecked.get (block_hash_a).empty ();
	};
	// Previous block for receive1 is unknown, signature cannot be validated
	{
		// Waits for the last blocks to pass through block_processor and unchecked.put queues
		ASSERT_TIMELY (15s, check_block_is_listed (node1.store.tx_begin_read (), receive1->previous ()));
		auto blocks = node1.unchecked.get (receive1->previous ());
		ASSERT_EQ (blocks.size (), 1);
	}
	// Waits for the open1 block to pass through block_processor and unchecked.put queues
	node1.block_processor.add (open1);
	ASSERT_TIMELY (15s, check_block_is_listed (node1.store.tx_begin_read (), receive1->source ()));
	// Previous block for receive1 is known, signature was validated
	{
		auto transaction = node1.store.tx_begin_read ();
		auto blocks (node1.unchecked.get (receive1->source ()));
		ASSERT_EQ (blocks.size (), 1);
	}
	node1.block_processor.add (send2);
	ASSERT_TIMELY (10s, node1.store.block.exists (node1.store.tx_begin_read (), receive1->hash ()));
	ASSERT_EQ (0, node1.unchecked.count ());
}

TEST (ledger, confirmation_height_not_updated)
{
	auto ctx = nano::test::context::ledger_empty ();
	auto & ledger = ctx.ledger ();
	auto & store = ctx.store ();
	auto transaction = store.tx_begin_write ();
	nano::work_pool pool{ nano::dev::network_params.network, std::numeric_limits<unsigned>::max () };
	auto account_info = ledger.account_info (transaction, nano::dev::genesis_key.pub);
	ASSERT_TRUE (account_info);
	nano::keypair key;
	nano::block_builder builder;
	auto send1 = builder
				 .send ()
				 .previous (account_info->head)
				 .destination (key.pub)
				 .balance (50)
				 .sign (nano::dev::genesis_key.prv, nano::dev::genesis_key.pub)
				 .work (*pool.generate (account_info->head))
				 .build ();
	nano::confirmation_height_info confirmation_height_info;
	ASSERT_FALSE (store.confirmation_height.get (transaction, nano::dev::genesis->account (), confirmation_height_info));
	ASSERT_EQ (1, confirmation_height_info.height);
	ASSERT_EQ (nano::dev::genesis->hash (), confirmation_height_info.frontier);
	ASSERT_EQ (nano::process_result::progress, ledger.process (transaction, *send1).code);
	ASSERT_FALSE (store.confirmation_height.get (transaction, nano::dev::genesis->account (), confirmation_height_info));
	ASSERT_EQ (1, confirmation_height_info.height);
	ASSERT_EQ (nano::dev::genesis->hash (), confirmation_height_info.frontier);
	auto open1 = builder
				 .open ()
				 .source (send1->hash ())
				 .representative (nano::dev::genesis->account ())
				 .account (key.pub)
				 .sign (key.prv, key.pub)
				 .work (*pool.generate (key.pub))
				 .build ();
	ASSERT_EQ (nano::process_result::progress, ledger.process (transaction, *open1).code);
	ASSERT_TRUE (store.confirmation_height.get (transaction, key.pub, confirmation_height_info));
	ASSERT_EQ (0, confirmation_height_info.height);
	ASSERT_EQ (nano::block_hash (0), confirmation_height_info.frontier);
}

TEST (ledger, zero_rep)
{
	nano::test::system system (1);
	auto & node1 (*system.nodes[0]);
	nano::block_builder builder;
	auto block1 = builder.state ()
				  .account (nano::dev::genesis_key.pub)
				  .previous (nano::dev::genesis->hash ())
				  .representative (0)
				  .balance (nano::dev::constants.genesis_amount)
				  .link (0)
				  .sign (nano::dev::genesis_key.prv, nano::dev::genesis_key.pub)
				  .work (*system.work.generate (nano::dev::genesis->hash ()))
				  .build ();
	auto transaction (node1.store.tx_begin_write ());
	ASSERT_EQ (nano::process_result::progress, node1.ledger.process (transaction, *block1).code);
	ASSERT_EQ (0, node1.ledger.cache.rep_weights.representation_get (nano::dev::genesis_key.pub));
	ASSERT_EQ (nano::dev::constants.genesis_amount, node1.ledger.cache.rep_weights.representation_get (0));
	auto block2 = builder.state ()
				  .account (nano::dev::genesis_key.pub)
				  .previous (block1->hash ())
				  .representative (nano::dev::genesis_key.pub)
				  .balance (nano::dev::constants.genesis_amount)
				  .link (0)
				  .sign (nano::dev::genesis_key.prv, nano::dev::genesis_key.pub)
				  .work (*system.work.generate (block1->hash ()))
				  .build ();
	ASSERT_EQ (nano::process_result::progress, node1.ledger.process (transaction, *block2).code);
	ASSERT_EQ (nano::dev::constants.genesis_amount, node1.ledger.cache.rep_weights.representation_get (nano::dev::genesis_key.pub));
	ASSERT_EQ (0, node1.ledger.cache.rep_weights.representation_get (0));
}

TEST (ledger, work_validation)
{
	auto ctx = nano::test::context::ledger_empty ();
	auto & ledger = ctx.ledger ();
	auto & store = ctx.store ();
	nano::work_pool pool{ nano::dev::network_params.network, std::numeric_limits<unsigned>::max () };
	nano::block_builder builder;
	auto gen = nano::dev::genesis_key;
	nano::keypair key;

	// With random work the block doesn't pass, then modifies the block with sufficient work and ensures a correct result
	auto process_block = [&store, &ledger, &pool] (nano::block & block_a, nano::block_details const details_a) {
		auto threshold = nano::dev::network_params.work.threshold (block_a.work_version (), details_a);
		// Rarely failed with random work, so modify until it doesn't have enough difficulty
		while (nano::dev::network_params.work.difficulty (block_a) >= threshold)
		{
			block_a.block_work_set (block_a.block_work () + 1);
		}
		EXPECT_EQ (nano::process_result::insufficient_work, ledger.process (store.tx_begin_write (), block_a).code);
		block_a.block_work_set (*pool.generate (block_a.root (), threshold));
		EXPECT_EQ (nano::process_result::progress, ledger.process (store.tx_begin_write (), block_a).code);
	};

	std::error_code ec;

	auto send = *builder.send ()
				 .previous (nano::dev::genesis->hash ())
				 .destination (gen.pub)
				 .balance (nano::dev::constants.genesis_amount - 1)
				 .sign (gen.prv, gen.pub)
				 .work (0)
				 .build (ec);
	ASSERT_FALSE (ec);

	auto receive = *builder.receive ()
					.previous (send.hash ())
					.source (send.hash ())
					.sign (gen.prv, gen.pub)
					.work (0)
					.build (ec);
	ASSERT_FALSE (ec);

	auto change = *builder.change ()
				   .previous (receive.hash ())
				   .representative (key.pub)
				   .sign (gen.prv, gen.pub)
				   .work (0)
				   .build (ec);
	ASSERT_FALSE (ec);

	auto state = *builder.state ()
				  .account (gen.pub)
				  .previous (change.hash ())
				  .representative (gen.pub)
				  .balance (nano::dev::constants.genesis_amount - 1)
				  .link (key.pub)
				  .sign (gen.prv, gen.pub)
				  .work (0)
				  .build (ec);
	ASSERT_FALSE (ec);

	auto open = *builder.open ()
				 .account (key.pub)
				 .source (state.hash ())
				 .representative (key.pub)
				 .sign (key.prv, key.pub)
				 .work (0)
				 .build (ec);
	ASSERT_FALSE (ec);

	auto epoch = *builder.state ()
				  .account (key.pub)
				  .previous (open.hash ())
				  .balance (1)
				  .representative (key.pub)
				  .link (ledger.epoch_link (nano::epoch::epoch_1))
				  .sign (gen.prv, gen.pub)
				  .work (0)
				  .build (ec);
	ASSERT_FALSE (ec);

	process_block (send, {});
	process_block (receive, {});
	process_block (change, {});
	process_block (state, nano::block_details (nano::epoch::epoch_0, true, false, false));
	process_block (open, {});
	process_block (epoch, nano::block_details (nano::epoch::epoch_1, false, false, true));
}

TEST (ledger, dependents_confirmed)
{
	auto ctx = nano::test::context::ledger_empty ();
	auto & ledger = ctx.ledger ();
	auto & store = ctx.store ();
	auto transaction = store.tx_begin_write ();
	nano::block_builder builder;
	ASSERT_TRUE (ledger.dependents_confirmed (transaction, *nano::dev::genesis));
	nano::work_pool pool{ nano::dev::network_params.network, std::numeric_limits<unsigned>::max () };
	nano::keypair key1;
	auto send1 = builder.state ()
				 .account (nano::dev::genesis->account ())
				 .previous (nano::dev::genesis->hash ())
				 .representative (nano::dev::genesis->account ())
				 .balance (nano::dev::constants.genesis_amount - 100)
				 .link (key1.pub)
				 .sign (nano::dev::genesis_key.prv, nano::dev::genesis_key.pub)
				 .work (*pool.generate (nano::dev::genesis->hash ()))
				 .build_shared ();
	ASSERT_EQ (nano::process_result::progress, ledger.process (transaction, *send1).code);
	ASSERT_TRUE (ledger.dependents_confirmed (transaction, *send1));
	auto send2 = builder.state ()
				 .account (nano::dev::genesis->account ())
				 .previous (send1->hash ())
				 .representative (nano::dev::genesis->account ())
				 .balance (nano::dev::constants.genesis_amount - 200)
				 .link (key1.pub)
				 .sign (nano::dev::genesis_key.prv, nano::dev::genesis_key.pub)
				 .work (*pool.generate (send1->hash ()))
				 .build_shared ();
	ASSERT_EQ (nano::process_result::progress, ledger.process (transaction, *send2).code);
	ASSERT_FALSE (ledger.dependents_confirmed (transaction, *send2));
	auto receive1 = builder.state ()
					.account (key1.pub)
					.previous (0)
					.representative (nano::dev::genesis->account ())
					.balance (100)
					.link (send1->hash ())
					.sign (key1.prv, key1.pub)
					.work (*pool.generate (key1.pub))
					.build_shared ();
	ASSERT_EQ (nano::process_result::progress, ledger.process (transaction, *receive1).code);
	ASSERT_FALSE (ledger.dependents_confirmed (transaction, *receive1));
	nano::confirmation_height_info height;
	ASSERT_FALSE (ledger.store.confirmation_height.get (transaction, nano::dev::genesis->account (), height));
	height.height += 1;
	ledger.store.confirmation_height.put (transaction, nano::dev::genesis->account (), height);
	ASSERT_TRUE (ledger.dependents_confirmed (transaction, *receive1));
	auto receive2 = builder.state ()
					.account (key1.pub)
					.previous (receive1->hash ())
					.representative (nano::dev::genesis->account ())
					.balance (200)
					.link (send2->hash ())
					.sign (key1.prv, key1.pub)
					.work (*pool.generate (receive1->hash ()))
					.build_shared ();
	ASSERT_EQ (nano::process_result::progress, ledger.process (transaction, *receive2).code);
	ASSERT_FALSE (ledger.dependents_confirmed (transaction, *receive2));
	ASSERT_TRUE (ledger.store.confirmation_height.get (transaction, key1.pub, height));
	height.height += 1;
	ledger.store.confirmation_height.put (transaction, key1.pub, height);
	ASSERT_FALSE (ledger.dependents_confirmed (transaction, *receive2));
	ASSERT_FALSE (ledger.store.confirmation_height.get (transaction, nano::dev::genesis->account (), height));
	height.height += 1;
	ledger.store.confirmation_height.put (transaction, nano::dev::genesis->account (), height);
	ASSERT_TRUE (ledger.dependents_confirmed (transaction, *receive2));
}

TEST (ledger, dependents_confirmed_pruning)
{
	nano::logger_mt logger;
	auto store = nano::make_store (logger, nano::unique_path (), nano::dev::constants);
	ASSERT_FALSE (store->init_error ());
	nano::stats stats;
	nano::ledger ledger (*store, stats, nano::dev::constants);
	ledger.pruning = true;
	auto transaction (store->tx_begin_write ());
	store->initialize (transaction, ledger.cache, ledger.constants);
	nano::block_builder builder;
	nano::work_pool pool{ nano::dev::network_params.network, std::numeric_limits<unsigned>::max () };
	nano::keypair key1;
	auto send1 = builder.state ()
				 .account (nano::dev::genesis->account ())
				 .previous (nano::dev::genesis->hash ())
				 .representative (nano::dev::genesis->account ())
				 .balance (nano::dev::constants.genesis_amount - 100)
				 .link (key1.pub)
				 .sign (nano::dev::genesis_key.prv, nano::dev::genesis_key.pub)
				 .work (*pool.generate (nano::dev::genesis->hash ()))
				 .build_shared ();
	ASSERT_EQ (nano::process_result::progress, ledger.process (transaction, *send1).code);
	auto send2 = builder.state ()
				 .account (nano::dev::genesis->account ())
				 .previous (send1->hash ())
				 .representative (nano::dev::genesis->account ())
				 .balance (nano::dev::constants.genesis_amount - 200)
				 .link (key1.pub)
				 .sign (nano::dev::genesis_key.prv, nano::dev::genesis_key.pub)
				 .work (*pool.generate (send1->hash ()))
				 .build_shared ();
	ASSERT_EQ (nano::process_result::progress, ledger.process (transaction, *send2).code);
	nano::confirmation_height_info height;
	ASSERT_FALSE (ledger.store.confirmation_height.get (transaction, nano::dev::genesis->account (), height));
	height.height = 3;
	ledger.store.confirmation_height.put (transaction, nano::dev::genesis->account (), height);
	ASSERT_TRUE (ledger.block_confirmed (transaction, send1->hash ()));
	ASSERT_EQ (2, ledger.pruning_action (transaction, send2->hash (), 1));
	auto receive1 = builder.state ()
					.account (key1.pub)
					.previous (0)
					.representative (nano::dev::genesis->account ())
					.balance (100)
					.link (send1->hash ())
					.sign (key1.prv, key1.pub)
					.work (*pool.generate (key1.pub))
					.build_shared ();
	ASSERT_TRUE (ledger.dependents_confirmed (transaction, *receive1));
}

TEST (ledger, block_confirmed)
{
	auto ctx = nano::test::context::ledger_empty ();
	auto & ledger = ctx.ledger ();
	auto & store = ctx.store ();
	auto transaction = store.tx_begin_write ();
	nano::block_builder builder;
	ASSERT_TRUE (ledger.block_confirmed (transaction, nano::dev::genesis->hash ()));
	nano::work_pool pool{ nano::dev::network_params.network, std::numeric_limits<unsigned>::max () };
	nano::keypair key1;
	auto send1 = builder.state ()
				 .account (nano::dev::genesis->account ())
				 .previous (nano::dev::genesis->hash ())
				 .representative (nano::dev::genesis->account ())
				 .balance (nano::dev::constants.genesis_amount - 100)
				 .link (key1.pub)
				 .sign (nano::dev::genesis_key.prv, nano::dev::genesis_key.pub)
				 .work (*pool.generate (nano::dev::genesis->hash ()))
				 .build ();
	// Must be safe against non-existing blocks
	ASSERT_FALSE (ledger.block_confirmed (transaction, send1->hash ()));
	ASSERT_EQ (nano::process_result::progress, ledger.process (transaction, *send1).code);
	ASSERT_FALSE (ledger.block_confirmed (transaction, send1->hash ()));
	nano::confirmation_height_info height;
	ASSERT_FALSE (ledger.store.confirmation_height.get (transaction, nano::dev::genesis->account (), height));
	++height.height;
	ledger.store.confirmation_height.put (transaction, nano::dev::genesis->account (), height);
	ASSERT_TRUE (ledger.block_confirmed (transaction, send1->hash ()));
}

TEST (ledger, cache)
{
	auto ctx = nano::test::context::ledger_empty ();
	auto & ledger = ctx.ledger ();
	auto & store = ctx.store ();
	auto & stats = ctx.stats ();
	nano::work_pool pool{ nano::dev::network_params.network, std::numeric_limits<unsigned>::max () };
	nano::block_builder builder;

	size_t const total = 100;

	// Check existing ledger (incremental cache update) and reload on a new ledger
	for (size_t i (0); i < total; ++i)
	{
		auto account_count = 1 + i;
		auto block_count = 1 + 2 * (i + 1) - 2;
		auto cemented_count = 1 + 2 * (i + 1) - 2;
		auto genesis_weight = nano::dev::constants.genesis_amount - i;
		auto pruned_count = i;

		auto cache_check = [&, i] (nano::ledger_cache const & cache_a) {
			ASSERT_EQ (account_count, cache_a.account_count);
			ASSERT_EQ (block_count, cache_a.block_count);
			ASSERT_EQ (cemented_count, cache_a.cemented_count);
			ASSERT_EQ (genesis_weight, cache_a.rep_weights.representation_get (nano::dev::genesis->account ()));
			ASSERT_EQ (pruned_count, cache_a.pruned_count);
		};

		nano::keypair key;
		auto const latest = ledger.latest (store.tx_begin_read (), nano::dev::genesis->account ());
		auto send = builder.state ()
					.account (nano::dev::genesis->account ())
					.previous (latest)
					.representative (nano::dev::genesis->account ())
					.balance (nano::dev::constants.genesis_amount - (i + 1))
					.link (key.pub)
					.sign (nano::dev::genesis_key.prv, nano::dev::genesis_key.pub)
					.work (*pool.generate (latest))
					.build ();
		auto open = builder.state ()
					.account (key.pub)
					.previous (0)
					.representative (key.pub)
					.balance (1)
					.link (send->hash ())
					.sign (key.prv, key.pub)
					.work (*pool.generate (key.pub))
					.build ();
		{
			auto transaction (store.tx_begin_write ());
			ASSERT_EQ (nano::process_result::progress, ledger.process (transaction, *send).code);
		}

		++block_count;
		--genesis_weight;
		cache_check (ledger.cache);
		cache_check (nano::ledger (store, stats, nano::dev::constants).cache);

		{
			auto transaction (store.tx_begin_write ());
			ASSERT_EQ (nano::process_result::progress, ledger.process (transaction, *open).code);
		}

		++block_count;
		++account_count;
		cache_check (ledger.cache);
		cache_check (nano::ledger (store, stats, nano::dev::constants).cache);

		{
			auto transaction (store.tx_begin_write ());
			nano::confirmation_height_info height;
			ASSERT_FALSE (ledger.store.confirmation_height.get (transaction, nano::dev::genesis->account (), height));
			++height.height;
			height.frontier = send->hash ();
			ledger.store.confirmation_height.put (transaction, nano::dev::genesis->account (), height);
			ASSERT_TRUE (ledger.block_confirmed (transaction, send->hash ()));
			++ledger.cache.cemented_count;
		}

		++cemented_count;
		cache_check (ledger.cache);
		cache_check (nano::ledger (store, stats, nano::dev::constants).cache);

		{
			auto transaction (store.tx_begin_write ());
			nano::confirmation_height_info height;
			ledger.store.confirmation_height.get (transaction, key.pub, height);
			height.height += 1;
			height.frontier = open->hash ();
			ledger.store.confirmation_height.put (transaction, key.pub, height);
			ASSERT_TRUE (ledger.block_confirmed (transaction, open->hash ()));
			++ledger.cache.cemented_count;
		}

		++cemented_count;
		cache_check (ledger.cache);
		cache_check (nano::ledger (store, stats, nano::dev::constants).cache);

		{
			auto transaction (store.tx_begin_write ());
			ledger.store.pruned.put (transaction, open->hash ());
			++ledger.cache.pruned_count;
		}
		++pruned_count;
		cache_check (ledger.cache);
		cache_check (nano::ledger (store, stats, nano::dev::constants).cache);
	}
}

TEST (ledger, pruning_action)
{
	nano::logger_mt logger;
	auto store = nano::make_store (logger, nano::unique_path (), nano::dev::constants);
	ASSERT_TRUE (!store->init_error ());
	nano::stats stats;
	nano::ledger ledger (*store, stats, nano::dev::constants);
	ledger.pruning = true;
	auto transaction (store->tx_begin_write ());
	store->initialize (transaction, ledger.cache, ledger.constants);
	nano::work_pool pool{ nano::dev::network_params.network, std::numeric_limits<unsigned>::max () };
	nano::block_builder builder;
	auto send1 = builder
				 .state ()
				 .account (nano::dev::genesis->account ())
				 .previous (nano::dev::genesis->hash ())
				 .representative (nano::dev::genesis->account ())
				 .balance (nano::dev::constants.genesis_amount - nano::Gxrb_ratio)
				 .link (nano::dev::genesis->account ())
				 .sign (nano::dev::genesis_key.prv, nano::dev::genesis_key.pub)
				 .work (*pool.generate (nano::dev::genesis->hash ()))
				 .build ();
	ASSERT_EQ (nano::process_result::progress, ledger.process (transaction, *send1).code);
	ASSERT_TRUE (store->block.exists (transaction, send1->hash ()));
	auto send1_stored (store->block.get (transaction, send1->hash ()));
	ASSERT_NE (nullptr, send1_stored);
	ASSERT_EQ (*send1, *send1_stored);
	ASSERT_TRUE (store->pending.exists (transaction, nano::pending_key (nano::dev::genesis->account (), send1->hash ())));
	auto send2 = builder
				 .state ()
				 .account (nano::dev::genesis->account ())
				 .previous (send1->hash ())
				 .representative (nano::dev::genesis->account ())
				 .balance (nano::dev::constants.genesis_amount - nano::Gxrb_ratio * 2)
				 .link (nano::dev::genesis->account ())
				 .sign (nano::dev::genesis_key.prv, nano::dev::genesis_key.pub)
				 .work (*pool.generate (send1->hash ()))
				 .build ();
	ASSERT_EQ (nano::process_result::progress, ledger.process (transaction, *send2).code);
	ASSERT_TRUE (store->block.exists (transaction, send2->hash ()));
	// Pruning action
	ASSERT_EQ (1, ledger.pruning_action (transaction, send1->hash (), 1));
	ASSERT_EQ (0, ledger.pruning_action (transaction, nano::dev::genesis->hash (), 1));
	ASSERT_TRUE (store->pending.exists (transaction, nano::pending_key (nano::dev::genesis->account (), send1->hash ())));
	ASSERT_FALSE (store->block.exists (transaction, send1->hash ()));
	ASSERT_TRUE (ledger.block_or_pruned_exists (transaction, send1->hash ()));
	// Pruned ledger start without proper flags emulation
	ledger.pruning = false;
	ASSERT_TRUE (ledger.block_or_pruned_exists (transaction, send1->hash ()));
	ledger.pruning = true;
	ASSERT_TRUE (store->pruned.exists (transaction, send1->hash ()));
	ASSERT_TRUE (store->block.exists (transaction, nano::dev::genesis->hash ()));
	ASSERT_TRUE (store->block.exists (transaction, send2->hash ()));
	// Receiving pruned block
	auto receive1 = builder
					.state ()
					.account (nano::dev::genesis->account ())
					.previous (send2->hash ())
					.representative (nano::dev::genesis->account ())
					.balance (nano::dev::constants.genesis_amount - nano::Gxrb_ratio)
					.link (send1->hash ())
					.sign (nano::dev::genesis_key.prv, nano::dev::genesis_key.pub)
					.work (*pool.generate (send2->hash ()))
					.build ();
	ASSERT_EQ (nano::process_result::progress, ledger.process (transaction, *receive1).code);
	ASSERT_TRUE (store->block.exists (transaction, receive1->hash ()));
	auto receive1_stored (store->block.get (transaction, receive1->hash ()));
	ASSERT_NE (nullptr, receive1_stored);
	ASSERT_EQ (*receive1, *receive1_stored);
	ASSERT_FALSE (store->pending.exists (transaction, nano::pending_key (nano::dev::genesis->account (), send1->hash ())));
	ASSERT_EQ (4, receive1_stored->sideband ().height);
	ASSERT_FALSE (receive1_stored->sideband ().details.is_send);
	ASSERT_TRUE (receive1_stored->sideband ().details.is_receive);
	ASSERT_FALSE (receive1_stored->sideband ().details.is_epoch);
	// Middle block pruning
	ASSERT_TRUE (store->block.exists (transaction, send2->hash ()));
	ASSERT_EQ (1, ledger.pruning_action (transaction, send2->hash (), 1));
	ASSERT_TRUE (store->pruned.exists (transaction, send2->hash ()));
	ASSERT_FALSE (store->block.exists (transaction, send2->hash ()));
	ASSERT_EQ (store->account.count (transaction), ledger.cache.account_count);
	ASSERT_EQ (store->pruned.count (transaction), ledger.cache.pruned_count);
	ASSERT_EQ (store->block.count (transaction), ledger.cache.block_count - ledger.cache.pruned_count);
}

TEST (ledger, pruning_large_chain)
{
	nano::logger_mt logger;
	auto store = nano::make_store (logger, nano::unique_path (), nano::dev::constants);
	ASSERT_TRUE (!store->init_error ());
	nano::stats stats;
	nano::ledger ledger (*store, stats, nano::dev::constants);
	ledger.pruning = true;
	auto transaction (store->tx_begin_write ());
	store->initialize (transaction, ledger.cache, ledger.constants);
	nano::work_pool pool{ nano::dev::network_params.network, std::numeric_limits<unsigned>::max () };
	size_t send_receive_pairs (20);
	auto last_hash (nano::dev::genesis->hash ());
	nano::block_builder builder;
	for (auto i (0); i < send_receive_pairs; i++)
	{
		auto send = builder
					.state ()
					.account (nano::dev::genesis->account ())
					.previous (last_hash)
					.representative (nano::dev::genesis->account ())
					.balance (nano::dev::constants.genesis_amount - nano::Gxrb_ratio)
					.link (nano::dev::genesis->account ())
					.sign (nano::dev::genesis_key.prv, nano::dev::genesis_key.pub)
					.work (*pool.generate (last_hash))
					.build ();
		ASSERT_EQ (nano::process_result::progress, ledger.process (transaction, *send).code);
		ASSERT_TRUE (store->block.exists (transaction, send->hash ()));
		auto receive = builder
					   .state ()
					   .account (nano::dev::genesis->account ())
					   .previous (send->hash ())
					   .representative (nano::dev::genesis->account ())
					   .balance (nano::dev::constants.genesis_amount)
					   .link (send->hash ())
					   .sign (nano::dev::genesis_key.prv, nano::dev::genesis_key.pub)
					   .work (*pool.generate (send->hash ()))
					   .build ();
		ASSERT_EQ (nano::process_result::progress, ledger.process (transaction, *receive).code);
		ASSERT_TRUE (store->block.exists (transaction, receive->hash ()));
		last_hash = receive->hash ();
	}
	ASSERT_EQ (0, store->pruned.count (transaction));
	ASSERT_EQ (send_receive_pairs * 2 + 1, store->block.count (transaction));
	// Pruning action
	ASSERT_EQ (send_receive_pairs * 2, ledger.pruning_action (transaction, last_hash, 5));
	ASSERT_TRUE (store->pruned.exists (transaction, last_hash));
	ASSERT_TRUE (store->block.exists (transaction, nano::dev::genesis->hash ()));
	ASSERT_FALSE (store->block.exists (transaction, last_hash));
	ASSERT_EQ (store->pruned.count (transaction), ledger.cache.pruned_count);
	ASSERT_EQ (store->block.count (transaction), ledger.cache.block_count - ledger.cache.pruned_count);
	ASSERT_EQ (send_receive_pairs * 2, store->pruned.count (transaction));
	ASSERT_EQ (1, store->block.count (transaction)); // Genesis
}

TEST (ledger, pruning_source_rollback)
{
	nano::logger_mt logger;
	auto store = nano::make_store (logger, nano::unique_path (), nano::dev::constants);
	ASSERT_TRUE (!store->init_error ());
	nano::stats stats;
	nano::ledger ledger (*store, stats, nano::dev::constants);
	ledger.pruning = true;
	auto transaction (store->tx_begin_write ());
	store->initialize (transaction, ledger.cache, ledger.constants);
	nano::work_pool pool{ nano::dev::network_params.network, std::numeric_limits<unsigned>::max () };
	nano::block_builder builder;
	auto epoch1 = builder
				  .state ()
				  .account (nano::dev::genesis->account ())
				  .previous (nano::dev::genesis->hash ())
				  .representative (nano::dev::genesis->account ())
				  .balance (nano::dev::constants.genesis_amount)
				  .link (ledger.epoch_link (nano::epoch::epoch_1))
				  .sign (nano::dev::genesis_key.prv, nano::dev::genesis_key.pub)
				  .work (*pool.generate (nano::dev::genesis->hash ()))
				  .build ();
	ASSERT_EQ (nano::process_result::progress, ledger.process (transaction, *epoch1).code);
	auto send1 = builder
				 .state ()
				 .account (nano::dev::genesis->account ())
				 .previous (epoch1->hash ())
				 .representative (nano::dev::genesis->account ())
				 .balance (nano::dev::constants.genesis_amount - nano::Gxrb_ratio)
				 .link (nano::dev::genesis->account ())
				 .sign (nano::dev::genesis_key.prv, nano::dev::genesis_key.pub)
				 .work (*pool.generate (epoch1->hash ()))
				 .build ();
	ASSERT_EQ (nano::process_result::progress, ledger.process (transaction, *send1).code);
	ASSERT_TRUE (store->pending.exists (transaction, nano::pending_key (nano::dev::genesis->account (), send1->hash ())));
	auto send2 = builder
				 .state ()
				 .account (nano::dev::genesis->account ())
				 .previous (send1->hash ())
				 .representative (nano::dev::genesis->account ())
				 .balance (nano::dev::constants.genesis_amount - nano::Gxrb_ratio * 2)
				 .link (nano::dev::genesis->account ())
				 .sign (nano::dev::genesis_key.prv, nano::dev::genesis_key.pub)
				 .work (*pool.generate (send1->hash ()))
				 .build ();
	ASSERT_EQ (nano::process_result::progress, ledger.process (transaction, *send2).code);
	ASSERT_TRUE (store->block.exists (transaction, send2->hash ()));
	// Pruning action
	ASSERT_EQ (2, ledger.pruning_action (transaction, send1->hash (), 1));
	ASSERT_FALSE (store->block.exists (transaction, send1->hash ()));
	ASSERT_TRUE (store->pruned.exists (transaction, send1->hash ()));
	ASSERT_FALSE (store->block.exists (transaction, epoch1->hash ()));
	ASSERT_TRUE (store->pruned.exists (transaction, epoch1->hash ()));
	ASSERT_TRUE (store->block.exists (transaction, nano::dev::genesis->hash ()));
	auto info = ledger.pending_info (transaction, nano::pending_key (nano::dev::genesis->account (), send1->hash ()));
	ASSERT_TRUE (info);
	ASSERT_EQ (nano::dev::genesis->account (), info->source);
	ASSERT_EQ (nano::Gxrb_ratio, info->amount.number ());
	ASSERT_EQ (nano::epoch::epoch_1, info->epoch);
	// Receiving pruned block
	auto receive1 = builder
					.state ()
					.account (nano::dev::genesis->account ())
					.previous (send2->hash ())
					.representative (nano::dev::genesis->account ())
					.balance (nano::dev::constants.genesis_amount - nano::Gxrb_ratio)
					.link (send1->hash ())
					.sign (nano::dev::genesis_key.prv, nano::dev::genesis_key.pub)
					.work (*pool.generate (send2->hash ()))
					.build ();
	ASSERT_EQ (nano::process_result::progress, ledger.process (transaction, *receive1).code);
	ASSERT_FALSE (store->pending.exists (transaction, nano::pending_key (nano::dev::genesis->account (), send1->hash ())));
	ASSERT_EQ (2, ledger.cache.pruned_count);
	ASSERT_EQ (5, ledger.cache.block_count);
	// Rollback receive block
	ASSERT_FALSE (ledger.rollback (transaction, receive1->hash ()));
	auto info2 = ledger.pending_info (transaction, nano::pending_key (nano::dev::genesis->account (), send1->hash ()));
	ASSERT_TRUE (info2);
	ASSERT_NE (nano::dev::genesis->account (), info2->source); // Tradeoff to not store pruned blocks accounts
	ASSERT_EQ (nano::Gxrb_ratio, info2->amount.number ());
	ASSERT_EQ (nano::epoch::epoch_1, info2->epoch);
	// Process receive block again
	ASSERT_EQ (nano::process_result::progress, ledger.process (transaction, *receive1).code);
	ASSERT_FALSE (store->pending.exists (transaction, nano::pending_key (nano::dev::genesis->account (), send1->hash ())));
	ASSERT_EQ (2, ledger.cache.pruned_count);
	ASSERT_EQ (5, ledger.cache.block_count);
}

TEST (ledger, pruning_source_rollback_legacy)
{
	nano::logger_mt logger;
	auto store = nano::make_store (logger, nano::unique_path (), nano::dev::constants);
	ASSERT_TRUE (!store->init_error ());
	nano::stats stats;
	nano::ledger ledger (*store, stats, nano::dev::constants);
	ledger.pruning = true;
	auto transaction (store->tx_begin_write ());
	store->initialize (transaction, ledger.cache, ledger.constants);
	nano::work_pool pool{ nano::dev::network_params.network, std::numeric_limits<unsigned>::max () };
	nano::block_builder builder;
	auto send1 = builder
				 .send ()
				 .previous (nano::dev::genesis->hash ())
				 .destination (nano::dev::genesis->account ())
				 .balance (nano::dev::constants.genesis_amount - nano::Gxrb_ratio)
				 .sign (nano::dev::genesis_key.prv, nano::dev::genesis_key.pub)
				 .work (*pool.generate (nano::dev::genesis->hash ()))
				 .build ();
	ASSERT_EQ (nano::process_result::progress, ledger.process (transaction, *send1).code);
	ASSERT_TRUE (store->pending.exists (transaction, nano::pending_key (nano::dev::genesis->account (), send1->hash ())));
	nano::keypair key1;
	auto send2 = builder
				 .send ()
				 .previous (send1->hash ())
				 .destination (key1.pub)
				 .balance (nano::dev::constants.genesis_amount - 2 * nano::Gxrb_ratio)
				 .sign (nano::dev::genesis_key.prv, nano::dev::genesis_key.pub)
				 .work (*pool.generate (send1->hash ()))
				 .build ();
	ASSERT_EQ (nano::process_result::progress, ledger.process (transaction, *send2).code);
	ASSERT_TRUE (store->block.exists (transaction, send2->hash ()));
	ASSERT_TRUE (store->pending.exists (transaction, nano::pending_key (key1.pub, send2->hash ())));
	auto send3 = builder
				 .send ()
				 .previous (send2->hash ())
				 .destination (nano::dev::genesis->account ())
				 .balance (nano::dev::constants.genesis_amount - 3 * nano::Gxrb_ratio)
				 .sign (nano::dev::genesis_key.prv, nano::dev::genesis_key.pub)
				 .work (*pool.generate (send2->hash ()))
				 .build ();
	ASSERT_EQ (nano::process_result::progress, ledger.process (transaction, *send3).code);
	ASSERT_TRUE (store->block.exists (transaction, send3->hash ()));
	ASSERT_TRUE (store->pending.exists (transaction, nano::pending_key (nano::dev::genesis->account (), send3->hash ())));
	// Pruning action
	ASSERT_EQ (2, ledger.pruning_action (transaction, send2->hash (), 1));
	ASSERT_FALSE (store->block.exists (transaction, send2->hash ()));
	ASSERT_TRUE (store->pruned.exists (transaction, send2->hash ()));
	ASSERT_FALSE (store->block.exists (transaction, send1->hash ()));
	ASSERT_TRUE (store->pruned.exists (transaction, send1->hash ()));
	ASSERT_TRUE (store->block.exists (transaction, nano::dev::genesis->hash ()));
	auto info1 = ledger.pending_info (transaction, nano::pending_key (nano::dev::genesis->account (), send1->hash ()));
	ASSERT_TRUE (info1);
	ASSERT_EQ (nano::dev::genesis->account (), info1->source);
	ASSERT_EQ (nano::Gxrb_ratio, info1->amount.number ());
	ASSERT_EQ (nano::epoch::epoch_0, info1->epoch);
	auto info2 = ledger.pending_info (transaction, nano::pending_key (key1.pub, send2->hash ()));
	ASSERT_TRUE (info2);
	ASSERT_EQ (nano::dev::genesis->account (), info2->source);
	ASSERT_EQ (nano::Gxrb_ratio, info2->amount.number ());
	ASSERT_EQ (nano::epoch::epoch_0, info2->epoch);
	// Receiving pruned block
	auto receive1 = builder
					.receive ()
					.previous (send3->hash ())
					.source (send1->hash ())
					.sign (nano::dev::genesis_key.prv, nano::dev::genesis_key.pub)
					.work (*pool.generate (send3->hash ()))
					.build ();
	ASSERT_EQ (nano::process_result::progress, ledger.process (transaction, *receive1).code);
	ASSERT_FALSE (store->pending.exists (transaction, nano::pending_key (nano::dev::genesis->account (), send1->hash ())));
	ASSERT_EQ (2, ledger.cache.pruned_count);
	ASSERT_EQ (5, ledger.cache.block_count);
	// Rollback receive block
	ASSERT_FALSE (ledger.rollback (transaction, receive1->hash ()));
	auto info3 = ledger.pending_info (transaction, nano::pending_key (nano::dev::genesis->account (), send1->hash ()));
	ASSERT_TRUE (info3);
	ASSERT_NE (nano::dev::genesis->account (), info3->source); // Tradeoff to not store pruned blocks accounts
	ASSERT_EQ (nano::Gxrb_ratio, info3->amount.number ());
	ASSERT_EQ (nano::epoch::epoch_0, info3->epoch);
	// Process receive block again
	ASSERT_EQ (nano::process_result::progress, ledger.process (transaction, *receive1).code);
	ASSERT_FALSE (store->pending.exists (transaction, nano::pending_key (nano::dev::genesis->account (), send1->hash ())));
	ASSERT_EQ (2, ledger.cache.pruned_count);
	ASSERT_EQ (5, ledger.cache.block_count);
	// Receiving pruned block (open)
	auto open1 = builder
				 .open ()
				 .source (send2->hash ())
				 .representative (nano::dev::genesis->account ())
				 .account (key1.pub)
				 .sign (key1.prv, key1.pub)
				 .work (*pool.generate (key1.pub))
				 .build ();
	ASSERT_EQ (nano::process_result::progress, ledger.process (transaction, *open1).code);
	ASSERT_FALSE (store->pending.exists (transaction, nano::pending_key (key1.pub, send2->hash ())));
	ASSERT_EQ (2, ledger.cache.pruned_count);
	ASSERT_EQ (6, ledger.cache.block_count);
	// Rollback open block
	ASSERT_FALSE (ledger.rollback (transaction, open1->hash ()));
	auto info4 = ledger.pending_info (transaction, nano::pending_key (key1.pub, send2->hash ()));
	ASSERT_TRUE (info4);
	ASSERT_NE (nano::dev::genesis->account (), info4->source); // Tradeoff to not store pruned blocks accounts
	ASSERT_EQ (nano::Gxrb_ratio, info4->amount.number ());
	ASSERT_EQ (nano::epoch::epoch_0, info4->epoch);
	// Process open block again
	ASSERT_EQ (nano::process_result::progress, ledger.process (transaction, *open1).code);
	ASSERT_FALSE (store->pending.exists (transaction, nano::pending_key (key1.pub, send2->hash ())));
	ASSERT_EQ (2, ledger.cache.pruned_count);
	ASSERT_EQ (6, ledger.cache.block_count);
}

TEST (ledger, pruning_process_error)
{
	nano::logger_mt logger;
	auto store = nano::make_store (logger, nano::unique_path (), nano::dev::constants);
	ASSERT_TRUE (!store->init_error ());
	nano::stats stats;
	nano::ledger ledger (*store, stats, nano::dev::constants);
	ledger.pruning = true;
	auto transaction (store->tx_begin_write ());
	store->initialize (transaction, ledger.cache, ledger.constants);
	nano::work_pool pool{ nano::dev::network_params.network, std::numeric_limits<unsigned>::max () };
	nano::block_builder builder;
	auto send1 = builder
				 .state ()
				 .account (nano::dev::genesis->account ())
				 .previous (nano::dev::genesis->hash ())
				 .representative (nano::dev::genesis->account ())
				 .balance (nano::dev::constants.genesis_amount - nano::Gxrb_ratio)
				 .link (nano::dev::genesis->account ())
				 .sign (nano::dev::genesis_key.prv, nano::dev::genesis_key.pub)
				 .work (*pool.generate (nano::dev::genesis->hash ()))
				 .build ();
	ASSERT_EQ (nano::process_result::progress, ledger.process (transaction, *send1).code);
	ASSERT_EQ (0, ledger.cache.pruned_count);
	ASSERT_EQ (2, ledger.cache.block_count);
	// Pruning action for latest block (not valid action)
	ASSERT_EQ (1, ledger.pruning_action (transaction, send1->hash (), 1));
	ASSERT_FALSE (store->block.exists (transaction, send1->hash ()));
	ASSERT_TRUE (store->pruned.exists (transaction, send1->hash ()));
	// Attempt to process pruned block again
	ASSERT_EQ (nano::process_result::old, ledger.process (transaction, *send1).code);
	// Attept to process new block after pruned
	auto send2 = builder
				 .state ()
				 .account (nano::dev::genesis->account ())
				 .previous (send1->hash ())
				 .representative (nano::dev::genesis->account ())
				 .balance (nano::dev::constants.genesis_amount - nano::Gxrb_ratio * 2)
				 .link (nano::dev::genesis->account ())
				 .sign (nano::dev::genesis_key.prv, nano::dev::genesis_key.pub)
				 .work (*pool.generate (send1->hash ()))
				 .build ();
	ASSERT_EQ (nano::process_result::gap_previous, ledger.process (transaction, *send2).code);
	ASSERT_EQ (1, ledger.cache.pruned_count);
	ASSERT_EQ (2, ledger.cache.block_count);
}

TEST (ledger, pruning_legacy_blocks)
{
	nano::logger_mt logger;
	auto store = nano::make_store (logger, nano::unique_path (), nano::dev::constants);
	ASSERT_TRUE (!store->init_error ());
	nano::stats stats;
	nano::ledger ledger (*store, stats, nano::dev::constants);
	ledger.pruning = true;
	nano::keypair key1;
	auto transaction (store->tx_begin_write ());
	store->initialize (transaction, ledger.cache, ledger.constants);
	nano::work_pool pool{ nano::dev::network_params.network, std::numeric_limits<unsigned>::max () };
	nano::block_builder builder;
	auto send1 = builder
				 .send ()
				 .previous (nano::dev::genesis->hash ())
				 .destination (nano::dev::genesis->account ())
				 .balance (nano::dev::constants.genesis_amount - nano::Gxrb_ratio)
				 .sign (nano::dev::genesis_key.prv, nano::dev::genesis_key.pub)
				 .work (*pool.generate (nano::dev::genesis->hash ()))
				 .build ();
	ASSERT_EQ (nano::process_result::progress, ledger.process (transaction, *send1).code);
	ASSERT_TRUE (store->pending.exists (transaction, nano::pending_key (nano::dev::genesis->account (), send1->hash ())));
	auto receive1 = builder
					.receive ()
					.previous (send1->hash ())
					.source (send1->hash ())
					.sign (nano::dev::genesis_key.prv, nano::dev::genesis_key.pub)
					.work (*pool.generate (send1->hash ()))
					.build ();
	ASSERT_EQ (nano::process_result::progress, ledger.process (transaction, *receive1).code);
	auto change1 = builder
				   .change ()
				   .previous (receive1->hash ())
				   .representative (key1.pub)
				   .sign (nano::dev::genesis_key.prv, nano::dev::genesis_key.pub)
				   .work (*pool.generate (receive1->hash ()))
				   .build ();
	ASSERT_EQ (nano::process_result::progress, ledger.process (transaction, *change1).code);
	auto send2 = builder
				 .send ()
				 .previous (change1->hash ())
				 .destination (key1.pub)
				 .balance (nano::dev::constants.genesis_amount - nano::Gxrb_ratio)
				 .sign (nano::dev::genesis_key.prv, nano::dev::genesis_key.pub)
				 .work (*pool.generate (change1->hash ()))
				 .build ();
	ASSERT_EQ (nano::process_result::progress, ledger.process (transaction, *send2).code);
	auto open1 = builder
				 .open ()
				 .source (send2->hash ())
				 .representative (nano::dev::genesis->account ())
				 .account (key1.pub)
				 .sign (key1.prv, key1.pub)
				 .work (*pool.generate (key1.pub))
				 .build ();
	ASSERT_EQ (nano::process_result::progress, ledger.process (transaction, *open1).code);
	auto send3 = builder
				 .send ()
				 .previous (open1->hash ())
				 .destination (nano::dev::genesis->account ())
				 .balance (0)
				 .sign (key1.prv, key1.pub)
				 .work (*pool.generate (open1->hash ()))
				 .build ();
	ASSERT_EQ (nano::process_result::progress, ledger.process (transaction, *send3).code);
	// Pruning action
	ASSERT_EQ (3, ledger.pruning_action (transaction, change1->hash (), 2));
	ASSERT_EQ (1, ledger.pruning_action (transaction, open1->hash (), 1));
	ASSERT_TRUE (store->block.exists (transaction, nano::dev::genesis->hash ()));
	ASSERT_FALSE (store->block.exists (transaction, send1->hash ()));
	ASSERT_TRUE (store->pruned.exists (transaction, send1->hash ()));
	ASSERT_FALSE (store->block.exists (transaction, receive1->hash ()));
	ASSERT_TRUE (store->pruned.exists (transaction, receive1->hash ()));
	ASSERT_FALSE (store->block.exists (transaction, change1->hash ()));
	ASSERT_TRUE (store->pruned.exists (transaction, change1->hash ()));
	ASSERT_TRUE (store->block.exists (transaction, send2->hash ()));
	ASSERT_FALSE (store->block.exists (transaction, open1->hash ()));
	ASSERT_TRUE (store->pruned.exists (transaction, open1->hash ()));
	ASSERT_TRUE (store->block.exists (transaction, send3->hash ()));
	ASSERT_EQ (4, ledger.cache.pruned_count);
	ASSERT_EQ (7, ledger.cache.block_count);
	ASSERT_EQ (store->pruned.count (transaction), ledger.cache.pruned_count);
	ASSERT_EQ (store->block.count (transaction), ledger.cache.block_count - ledger.cache.pruned_count);
}

TEST (ledger, pruning_safe_functions)
{
	nano::logger_mt logger;
	auto store = nano::make_store (logger, nano::unique_path (), nano::dev::constants);
	ASSERT_TRUE (!store->init_error ());
	nano::stats stats;
	nano::ledger ledger (*store, stats, nano::dev::constants);
	ledger.pruning = true;
	auto transaction (store->tx_begin_write ());
	store->initialize (transaction, ledger.cache, ledger.constants);
	nano::work_pool pool{ nano::dev::network_params.network, std::numeric_limits<unsigned>::max () };
	nano::block_builder builder;
	auto send1 = builder
				 .state ()
				 .account (nano::dev::genesis->account ())
				 .previous (nano::dev::genesis->hash ())
				 .representative (nano::dev::genesis->account ())
				 .balance (nano::dev::constants.genesis_amount - nano::Gxrb_ratio)
				 .link (nano::dev::genesis->account ())
				 .sign (nano::dev::genesis_key.prv, nano::dev::genesis_key.pub)
				 .work (*pool.generate (nano::dev::genesis->hash ()))
				 .build ();
	ASSERT_EQ (nano::process_result::progress, ledger.process (transaction, *send1).code);
	ASSERT_TRUE (store->block.exists (transaction, send1->hash ()));
	auto send2 = builder
				 .state ()
				 .account (nano::dev::genesis->account ())
				 .previous (send1->hash ())
				 .representative (nano::dev::genesis->account ())
				 .balance (nano::dev::constants.genesis_amount - nano::Gxrb_ratio * 2)
				 .link (nano::dev::genesis->account ())
				 .sign (nano::dev::genesis_key.prv, nano::dev::genesis_key.pub)
				 .work (*pool.generate (send1->hash ()))
				 .build ();
	ASSERT_EQ (nano::process_result::progress, ledger.process (transaction, *send2).code);
	ASSERT_TRUE (store->block.exists (transaction, send2->hash ()));
	// Pruning action
	ASSERT_EQ (1, ledger.pruning_action (transaction, send1->hash (), 1));
	ASSERT_FALSE (store->block.exists (transaction, send1->hash ()));
	ASSERT_TRUE (ledger.block_or_pruned_exists (transaction, send1->hash ())); // true for pruned
	ASSERT_TRUE (store->pruned.exists (transaction, send1->hash ()));
	ASSERT_TRUE (store->block.exists (transaction, nano::dev::genesis->hash ()));
	ASSERT_TRUE (store->block.exists (transaction, send2->hash ()));
	// Safe ledger actions
	bool error (false);
	ASSERT_EQ (0, ledger.balance_safe (transaction, send1->hash (), error));
	ASSERT_TRUE (error);
	error = false;
	ASSERT_EQ (nano::dev::constants.genesis_amount - nano::Gxrb_ratio * 2, ledger.balance_safe (transaction, send2->hash (), error));
	ASSERT_FALSE (error);
	error = false;
	ASSERT_EQ (0, ledger.amount_safe (transaction, send2->hash (), error));
	ASSERT_TRUE (error);
	error = false;
	ASSERT_TRUE (ledger.account_safe (transaction, send1->hash (), error).is_zero ());
	ASSERT_TRUE (error);
	error = false;
	ASSERT_EQ (nano::dev::genesis->account (), ledger.account_safe (transaction, send2->hash (), error));
	ASSERT_FALSE (error);
}

TEST (ledger, hash_root_random)
{
	nano::logger_mt logger;
	auto store = nano::make_store (logger, nano::unique_path (), nano::dev::constants);
	ASSERT_TRUE (!store->init_error ());
	nano::stats stats;
	nano::ledger ledger (*store, stats, nano::dev::constants);
	ledger.pruning = true;
	auto transaction (store->tx_begin_write ());
	store->initialize (transaction, ledger.cache, ledger.constants);
	nano::work_pool pool{ nano::dev::network_params.network, std::numeric_limits<unsigned>::max () };
	nano::block_builder builder;
	auto send1 = builder
				 .state ()
				 .account (nano::dev::genesis->account ())
				 .previous (nano::dev::genesis->hash ())
				 .representative (nano::dev::genesis->account ())
				 .balance (nano::dev::constants.genesis_amount - nano::Gxrb_ratio)
				 .link (nano::dev::genesis->account ())
				 .sign (nano::dev::genesis_key.prv, nano::dev::genesis_key.pub)
				 .work (*pool.generate (nano::dev::genesis->hash ()))
				 .build ();
	ASSERT_EQ (nano::process_result::progress, ledger.process (transaction, *send1).code);
	ASSERT_TRUE (store->block.exists (transaction, send1->hash ()));
	auto send2 = builder
				 .state ()
				 .account (nano::dev::genesis->account ())
				 .previous (send1->hash ())
				 .representative (nano::dev::genesis->account ())
				 .balance (nano::dev::constants.genesis_amount - nano::Gxrb_ratio * 2)
				 .link (nano::dev::genesis->account ())
				 .sign (nano::dev::genesis_key.prv, nano::dev::genesis_key.pub)
				 .work (*pool.generate (send1->hash ()))
				 .build ();
	ASSERT_EQ (nano::process_result::progress, ledger.process (transaction, *send2).code);
	ASSERT_TRUE (store->block.exists (transaction, send2->hash ()));
	// Pruning action
	ASSERT_EQ (1, ledger.pruning_action (transaction, send1->hash (), 1));
	ASSERT_FALSE (store->block.exists (transaction, send1->hash ()));
	ASSERT_TRUE (store->pruned.exists (transaction, send1->hash ()));
	ASSERT_TRUE (store->block.exists (transaction, nano::dev::genesis->hash ()));
	ASSERT_TRUE (store->block.exists (transaction, send2->hash ()));
	// Test random block including pruned
	bool done (false);
	auto iteration (0);
	while (!done)
	{
		++iteration;
		auto root_hash (ledger.hash_root_random (transaction));
		done = (root_hash.first == send1->hash ()) && (root_hash.second.is_zero ());
		ASSERT_LE (iteration, 1000);
	}
	done = false;
	while (!done)
	{
		++iteration;
		auto root_hash (ledger.hash_root_random (transaction));
		done = (root_hash.first == send2->hash ()) && (root_hash.second == send2->root ().as_block_hash ());
		ASSERT_LE (iteration, 1000);
	}
}

TEST (ledger, migrate_lmdb_to_rocksdb)
{
	nano::test::system system{};
	auto path = nano::unique_path ();
	nano::logger_mt logger{};
	boost::asio::ip::address_v6 address (boost::asio::ip::make_address_v6 ("::ffff:127.0.0.1"));
	uint16_t port = 100;
	nano::lmdb::store store{ logger, path / "data.ldb", nano::dev::constants };
	nano::unchecked_map unchecked{ store, system.stats, false };
	nano::ledger ledger{ store, system.stats, nano::dev::constants };
	nano::work_pool pool{ nano::dev::network_params.network, std::numeric_limits<unsigned>::max () };

	std::shared_ptr<nano::block> send = nano::state_block_builder ()
										.account (nano::dev::genesis_key.pub)
										.previous (nano::dev::genesis->hash ())
										.representative (0)
										.link (nano::account (10))
										.balance (nano::dev::constants.genesis_amount - 100)
										.sign (nano::dev::genesis_key.prv, nano::dev::genesis_key.pub)
										.work (*pool.generate (nano::dev::genesis->hash ()))
										.build_shared ();

	nano::endpoint_key endpoint_key (address.to_bytes (), port);
	auto version = 99;

	{
		auto transaction = store.tx_begin_write ();
		store.initialize (transaction, ledger.cache, ledger.constants);
		ASSERT_FALSE (store.init_error ());

		// Lower the database to the max version unsupported for upgrades
		store.confirmation_height.put (transaction, nano::dev::genesis->account (), { 2, send->hash () });

		store.online_weight.put (transaction, 100, nano::amount (2));
		store.frontier.put (transaction, nano::block_hash (2), nano::account (5));
		store.peer.put (transaction, endpoint_key);

		store.pending.put (transaction, nano::pending_key (nano::dev::genesis->account (), send->hash ()), nano::pending_info (nano::dev::genesis->account (), 100, nano::epoch::epoch_0));
		store.pruned.put (transaction, send->hash ());
		store.version.put (transaction, version);
		send->sideband_set ({});
		store.block.put (transaction, send->hash (), *send);
		store.final_vote.put (transaction, send->qualified_root (), nano::block_hash (2));
	}

	auto error = ledger.migrate_lmdb_to_rocksdb (path);
	ASSERT_FALSE (error);

	nano::rocksdb::store rocksdb_store{ logger, path / "rocksdb", nano::dev::constants };
	nano::unchecked_map rocksdb_unchecked{ rocksdb_store, system.stats, false };
	auto rocksdb_transaction (rocksdb_store.tx_begin_read ());

	nano::pending_info pending_info{};
	ASSERT_FALSE (rocksdb_store.pending.get (rocksdb_transaction, nano::pending_key (nano::dev::genesis->account (), send->hash ()), pending_info));

	for (auto i = rocksdb_store.online_weight.begin (rocksdb_transaction); i != rocksdb_store.online_weight.end (); ++i)
	{
		ASSERT_EQ (i->first, 100);
		ASSERT_EQ (i->second, 2);
	}

	ASSERT_EQ (rocksdb_store.online_weight.count (rocksdb_transaction), 1);

	auto block1 = rocksdb_store.block.get (rocksdb_transaction, send->hash ());

	ASSERT_EQ (*send, *block1);
	ASSERT_TRUE (rocksdb_store.peer.exists (rocksdb_transaction, endpoint_key));
	ASSERT_EQ (rocksdb_store.version.get (rocksdb_transaction), version);
	ASSERT_EQ (rocksdb_store.frontier.get (rocksdb_transaction, 2), 5);
	nano::confirmation_height_info confirmation_height_info;
	ASSERT_FALSE (rocksdb_store.confirmation_height.get (rocksdb_transaction, nano::dev::genesis->account (), confirmation_height_info));
	ASSERT_EQ (confirmation_height_info.height, 2);
	ASSERT_EQ (confirmation_height_info.frontier, send->hash ());
	ASSERT_TRUE (rocksdb_store.final_vote.get (rocksdb_transaction, nano::root (send->previous ())).size () == 1);
	ASSERT_EQ (rocksdb_store.final_vote.get (rocksdb_transaction, nano::root (send->previous ()))[0], nano::block_hash (2));
}

TEST (ledger, unconfirmed_frontiers)
{
	auto ctx = nano::test::context::ledger_empty ();
	auto & ledger = ctx.ledger ();
	auto & store = ctx.store ();
	nano::work_pool pool{ nano::dev::network_params.network, std::numeric_limits<unsigned>::max () };

	auto unconfirmed_frontiers = ledger.unconfirmed_frontiers ();
	ASSERT_TRUE (unconfirmed_frontiers.empty ());

	nano::state_block_builder builder;
	nano::keypair key;
	auto const latest = ledger.latest (store.tx_begin_read (), nano::dev::genesis->account ());
	auto send = builder.make_block ()
				.account (nano::dev::genesis->account ())
				.previous (latest)
				.representative (nano::dev::genesis->account ())
				.balance (nano::dev::constants.genesis_amount - 100)
				.link (key.pub)
				.sign (nano::dev::genesis_key.prv, nano::dev::genesis_key.pub)
				.work (*pool.generate (latest))
				.build ();

	ASSERT_EQ (nano::process_result::progress, ledger.process (store.tx_begin_write (), *send).code);

	unconfirmed_frontiers = ledger.unconfirmed_frontiers ();
	ASSERT_EQ (unconfirmed_frontiers.size (), 1);
	ASSERT_EQ (unconfirmed_frontiers.begin ()->first, 1);
	nano::uncemented_info uncemented_info1{ latest, send->hash (), nano::dev::genesis->account () };
	auto uncemented_info2 = unconfirmed_frontiers.begin ()->second;
	ASSERT_EQ (uncemented_info1.account, uncemented_info2.account);
	ASSERT_EQ (uncemented_info1.cemented_frontier, uncemented_info2.cemented_frontier);
	ASSERT_EQ (uncemented_info1.frontier, uncemented_info2.frontier);
}

TEST (ledger, is_send_genesis)
{
	auto ctx = nano::test::context::ledger_empty ();
	auto & ledger = ctx.ledger ();
	auto & store = ctx.store ();
	auto tx = store.tx_begin_read ();
	ASSERT_FALSE (ledger.is_send (tx, *nano::dev::genesis));
}

TEST (ledger, is_send_state)
{
	auto ctx = nano::test::context::ledger_send_receive ();
	auto & ledger = ctx.ledger ();
	auto & store = ctx.store ();
	auto tx = store.tx_begin_read ();
	ASSERT_TRUE (ledger.is_send (tx, *ctx.blocks ()[0]));
	ASSERT_FALSE (ledger.is_send (tx, *ctx.blocks ()[1]));
}

TEST (ledger, is_send_legacy)
{
	auto ctx = nano::test::context::ledger_send_receive_legacy ();
	auto & ledger = ctx.ledger ();
	auto & store = ctx.store ();
	auto tx = store.tx_begin_read ();
	ASSERT_TRUE (ledger.is_send (tx, *ctx.blocks ()[0]));
	ASSERT_FALSE (ledger.is_send (tx, *ctx.blocks ()[1]));
}

TEST (ledger, head_block)
{
	auto ctx = nano::test::context::ledger_empty ();
	auto & ledger = ctx.ledger ();
	auto & store = ctx.store ();
	auto tx = store.tx_begin_read ();
	ASSERT_EQ (*nano::dev::genesis, *ledger.head_block (tx, nano::dev::genesis->account ()));
}<|MERGE_RESOLUTION|>--- conflicted
+++ resolved
@@ -4435,25 +4435,15 @@
 	node1.block_processor.add (open1);
 	{
 		// Waits for the last blocks to pass through block_processor and unchecked.put queues
-<<<<<<< HEAD
 		ASSERT_TIMELY (10s, 1 == node1.unchecked.count ());
+		// Get the next peer for attempting a tcp bootstrap connection
 		auto blocks = node1.unchecked.get (open1->source ());
-=======
-		ASSERT_TIMELY (5s, 1 == node1.unchecked.count (node1.store.tx_begin_read ()));
-		// When open1 existists in unchecked, we know open2 has been processed.
-		auto blocks = node1.unchecked.get (node1.store.tx_begin_read (), open1->source ());
->>>>>>> dad02b1d
 		ASSERT_EQ (blocks.size (), 1);
 	}
 	node1.block_processor.add (send1);
 	// Waits for the send1 block to pass through block_processor and unchecked.put queues
-<<<<<<< HEAD
-	ASSERT_TIMELY (10s, node1.store.block.exists (node1.store.tx_begin_read (), open1->hash ()));
+	ASSERT_TIMELY (5s, node1.store.block.exists (node1.store.tx_begin_read (), open1->hash ()));
 	ASSERT_EQ (0, node1.unchecked.count ());
-=======
-	ASSERT_TIMELY (5s, node1.store.block.exists (node1.store.tx_begin_read (), open1->hash ()));
-	ASSERT_EQ (0, node1.unchecked.count (node1.store.tx_begin_read ()));
->>>>>>> dad02b1d
 }
 
 TEST (ledger, unchecked_receive)
