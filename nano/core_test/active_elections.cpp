--- conflicted
+++ resolved
@@ -433,15 +433,9 @@
 {
 	nano::test::system system;
 	nano::node_config node_config = system.default_config ();
-<<<<<<< HEAD
 	node_config.backlog_scan.enable = false;
-	node_config.priority_scheduler.enabled = false;
-	node_config.optimistic_scheduler.enabled = false;
-=======
-	node_config.backlog_population.enable = false;
 	node_config.priority_scheduler.enable = false;
 	node_config.optimistic_scheduler.enable = false;
->>>>>>> 6eb64df6
 	auto & node = *system.add_node (node_config);
 	nano::block_hash latest (node.latest (nano::dev::genesis_key.pub));
 	nano::keypair key1, key2;
@@ -1337,13 +1331,8 @@
 	nano::test::system system;
 	nano::node_config config = system.default_config ();
 	const int aec_limit = 10;
-<<<<<<< HEAD
 	config.backlog_scan.enable = false;
-	config.optimistic_scheduler.enabled = false;
-=======
-	config.backlog_population.enable = false;
 	config.optimistic_scheduler.enable = false;
->>>>>>> 6eb64df6
 	config.active_elections.size = aec_limit;
 	config.active_elections.hinted_limit_percentage = 10; // Should give us a limit of 1 hinted election
 	auto & node = *system.add_node (config);
