--- conflicted
+++ resolved
@@ -19,15 +19,9 @@
 	nano::test::system system;
 	auto node_config = system.default_config ();
 	// Disable all election schedulers
-<<<<<<< HEAD
 	node_config.backlog_scan.enable = false;
-	node_config.hinted_scheduler.enabled = false;
-	node_config.optimistic_scheduler.enabled = false;
-=======
-	node_config.backlog_population.enable = false;
 	node_config.hinted_scheduler.enable = false;
 	node_config.optimistic_scheduler.enable = false;
->>>>>>> 6eb64df6
 	auto & node = *system.add_node (node_config);
 
 	auto blocks = nano::test::setup_chain (system, node, 1, nano::dev::genesis_key, false);
